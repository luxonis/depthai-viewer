--- conflicted
+++ resolved
@@ -106,18 +106,12 @@
         })
         .expect("Failed to spawn thread");
 
-<<<<<<< HEAD
-    // It would be nice to start a webbrowser, but we can't really know when the server is ready.
-    // So we just sleep for a while and hope it works.
-    std::thread::sleep(Duration::from_millis(500));
-=======
     if args.contains("--build-only") {
         thread.join().unwrap();
     } else {
         // It would be nice to start a web-browser, but we can't really know when the server is ready.
         // So we just sleep for a while and hope it works.
         std::thread::sleep(Duration::from_millis(500));
->>>>>>> ac6eacc8
 
         // Open browser tab.
         let viewer_url = format!("http://{host}:{port}",);
