--- conflicted
+++ resolved
@@ -15,77 +15,44 @@
 include = ["../../LICENSE-APACHE", "../../LICENSE-MIT", "**/*.rs", "Cargo.toml"]
 license = "MIT OR Apache-2.0"
 repository = "https://github.com/rerun-io/rerun"
-<<<<<<< HEAD
-rust-version = "1.67"
+rust-version = "1.69"
 version = "0.0.3"
-=======
-rust-version = "1.69"
-version = "0.7.0-alpha.0"
->>>>>>> ac6eacc8
 
 [workspace.dependencies]
 # When using alpha-release, always use exact version, e.g. `version = "=0.x.y-alpha.z"
 # This is because we treat alpha-releases as incompatible, but semver doesn't.
 # In particular: if we compile rerun 0.3.0-alpha.0 we only want it to use
 # re_log_types 0.3.0-alpha.0, NOT 0.3.0-alpha.4 even though it is newer and semver-compatible.
-<<<<<<< HEAD
-re_sdk_comms = { path = "crates/re_sdk_comms", version = "0.0.3" }
-re_analytics = { path = "crates/re_analytics", version = "0.0.3" }
-re_arrow_store = { path = "crates/re_arrow_store", version = "0.0.3" }
-re_build_build_info = { path = "crates/re_build_build_info", version = "0.0.3" }
-re_build_info = { path = "crates/re_build_info", version = "0.0.3" }
-re_build_web_viewer = { path = "crates/re_build_web_viewer", version = "0.0.3" }
-re_data_store = { path = "crates/re_data_store", version = "0.0.3" }
-re_error = { path = "crates/re_error", version = "0.0.3" }
-re_format = { path = "crates/re_format", version = "0.0.3" }
-re_int_histogram = { path = "crates/re_int_histogram", version = "0.0.3" }
-re_log = { path = "crates/re_log", version = "0.0.3" }
-re_log_encoding = { path = "crates/re_log_encoding", version = "0.0.3" }
-re_log_types = { path = "crates/re_log_types", version = "0.0.3" }
-re_memory = { path = "crates/re_memory", version = "0.0.3" }
-re_query = { path = "crates/re_query", version = "0.0.3" }
+re_analytics = { path = "crates/re_analytics", version = "0.0.3", default-features = false }
+re_arrow_store = { path = "crates/re_arrow_store", version = "0.0.3", default-features = false }
+re_build_build_info = { path = "crates/re_build_build_info", version = "0.0.3", default-features = false }
+re_build_info = { path = "crates/re_build_info", version = "0.0.3", default-features = false }
+re_build_web_viewer = { path = "crates/re_build_web_viewer", version = "0.0.3", default-features = false }
+re_data_store = { path = "crates/re_data_store", version = "0.0.3", default-features = false }
+re_data_ui = { path = "crates/re_data_ui", version = "0.0.3", default-features = false }
+re_error = { path = "crates/re_error", version = "0.0.3", default-features = false }
+re_format = { path = "crates/re_format", version = "0.0.3", default-features = false }
+re_int_histogram = { path = "crates/re_int_histogram", version = "0.0.3", default-features = false }
+re_log = { path = "crates/re_log", version = "0.0.3", default-features = false }
+re_log_encoding = { path = "crates/re_log_encoding", version = "0.0.3", default-features = false }
+re_log_types = { path = "crates/re_log_types", version = "0.0.3", default-features = false }
+re_memory = { path = "crates/re_memory", version = "0.0.3", default-features = false }
+re_query = { path = "crates/re_query", version = "0.0.3", default-features = false }
 re_renderer = { path = "crates/re_renderer", version = "0.0.3", default-features = false }
-re_sdk = { path = "crates/re_sdk", version = "0.0.3" }
-re_smart_channel = { path = "crates/re_smart_channel", version = "0.0.3" }
-re_string_interner = { path = "crates/re_string_interner", version = "0.0.3" }
-re_tensor_ops = { path = "crates/re_tensor_ops", version = "0.0.3" }
-re_tuid = { path = "crates/re_tuid", version = "0.0.3" }
-re_ui = { path = "crates/re_ui", version = "0.0.3" }
+re_sdk = { path = "crates/re_sdk", version = "0.0.3", default-features = false }
+re_sdk_comms = { path = "crates/re_sdk_comms", version = "0.0.3", default-features = false }
+re_smart_channel = { path = "crates/re_smart_channel", version = "0.0.3", default-features = false }
+re_string_interner = { path = "crates/re_string_interner", version = "0.0.3", default-features = false }
+re_tensor_ops = { path = "crates/re_tensor_ops", version = "0.0.3", default-features = false }
+re_time_panel = { path = "crates/re_time_panel", version = "=0.0.3", default-features = false }
+re_tuid = { path = "crates/re_tuid", version = "0.0.3", default-features = false }
+re_ui = { path = "crates/re_ui", version = "0.0.3", default-features = false }
 re_viewer = { path = "crates/re_viewer", version = "0.0.3", default-features = false }
-re_web_viewer_server = { path = "crates/re_web_viewer_server", version = "0.0.3" }
-re_ws_comms = { path = "crates/re_ws_comms", version = "0.0.3" }
-depthai-viewer = { path = "crates/rerun", version = "0.0.3" }
-=======
-re_analytics = { path = "crates/re_analytics", version = "0.7.0-alpha.0", default-features = false }
-re_arrow_store = { path = "crates/re_arrow_store", version = "0.7.0-alpha.0", default-features = false }
-re_build_build_info = { path = "crates/re_build_build_info", version = "0.7.0-alpha.0", default-features = false }
-re_build_info = { path = "crates/re_build_info", version = "0.7.0-alpha.0", default-features = false }
-re_build_web_viewer = { path = "crates/re_build_web_viewer", version = "0.7.0-alpha.0", default-features = false }
-re_data_store = { path = "crates/re_data_store", version = "0.7.0-alpha.0", default-features = false }
-re_data_ui = { path = "crates/re_data_ui", version = "0.7.0-alpha.0", default-features = false }
-re_error = { path = "crates/re_error", version = "0.7.0-alpha.0", default-features = false }
-re_format = { path = "crates/re_format", version = "0.7.0-alpha.0", default-features = false }
-re_int_histogram = { path = "crates/re_int_histogram", version = "0.7.0-alpha.0", default-features = false }
-re_log = { path = "crates/re_log", version = "0.7.0-alpha.0", default-features = false }
-re_log_encoding = { path = "crates/re_log_encoding", version = "0.7.0-alpha.0", default-features = false }
-re_log_types = { path = "crates/re_log_types", version = "0.7.0-alpha.0", default-features = false }
-re_memory = { path = "crates/re_memory", version = "0.7.0-alpha.0", default-features = false }
-re_query = { path = "crates/re_query", version = "0.7.0-alpha.0", default-features = false }
-re_renderer = { path = "crates/re_renderer", version = "0.7.0-alpha.0", default-features = false }
-re_sdk = { path = "crates/re_sdk", version = "0.7.0-alpha.0", default-features = false }
-re_sdk_comms = { path = "crates/re_sdk_comms", version = "0.7.0-alpha.0", default-features = false }
-re_smart_channel = { path = "crates/re_smart_channel", version = "0.7.0-alpha.0", default-features = false }
-re_string_interner = { path = "crates/re_string_interner", version = "0.7.0-alpha.0", default-features = false }
-re_tensor_ops = { path = "crates/re_tensor_ops", version = "0.7.0-alpha.0", default-features = false }
-re_time_panel = { path = "crates/re_time_panel", version = "=0.7.0-alpha.0", default-features = false }
-re_tuid = { path = "crates/re_tuid", version = "0.7.0-alpha.0", default-features = false }
-re_ui = { path = "crates/re_ui", version = "0.7.0-alpha.0", default-features = false }
-re_viewer = { path = "crates/re_viewer", version = "0.7.0-alpha.0", default-features = false }
-re_viewer_context = { path = "crates/re_viewer_context", version = "0.7.0-alpha.0", default-features = false }
-re_web_viewer_server = { path = "crates/re_web_viewer_server", version = "0.7.0-alpha.0", default-features = false }
-re_ws_comms = { path = "crates/re_ws_comms", version = "0.7.0-alpha.0", default-features = false }
-rerun = { path = "crates/rerun", version = "0.7.0-alpha.0", default-features = false }
->>>>>>> ac6eacc8
+re_viewer_context = { path = "crates/re_viewer_context", version = "0.0.3", default-features = false }
+re_web_viewer_server = { path = "crates/re_web_viewer_server", version = "0.0.3", default-features = false }
+re_ws_comms = { path = "crates/re_ws_comms", version = "0.0.3", default-features = false }
+depthai-viewer = { path = "crates/rerun", version = "0.0.3", default-features = false }
+egui_dock = "0.4"
 
 ahash = "0.8"
 anyhow = "1.0"
@@ -95,16 +62,6 @@
 cfg-if = "1.0"
 clap = "4.0"
 comfy-table = { version = "6.1", default-features = false }
-<<<<<<< HEAD
-ctrlc = { version = "3.0", features = ["termination"] }
-ecolor = "0.21.0"
-eframe = { version = "0.21.3", default-features = false }
-egui = { version = "0.21.0", features = ["extra_debug_asserts", "log"] }
-egui-wgpu = "0.21.0"
-egui_dock = "0.4"
-egui_extras = { version = "0.21.0", features = ["log"] }
-emath = "0.21.0"
-=======
 crossbeam = "0.8"
 ecolor = "0.22.0"
 eframe = { version = "0.22.0", default-features = false }
@@ -113,7 +70,6 @@
 egui_tiles = { version = "0.1" }
 egui-wgpu = "0.22.0"
 emath = "0.22.0"
->>>>>>> ac6eacc8
 enumset = "1.0.12"
 epaint = "0.22.0"
 glam = "0.22"
@@ -142,16 +98,10 @@
   "wasm-bindgen",
 ] }
 tinyvec = { version = "1.6", features = ["alloc", "rustc_1_55"] }
-<<<<<<< HEAD
-tokio = "1.24"
-wgpu = { version = "0.16" }
-wgpu-core = { version = "0.16" }
-=======
 tokio = { version = "1.24", default-features = false }
 web-time = "0.2.0"
 wgpu = { version = "0.16.1" }
 wgpu-core = { version = "0.16.1" }
->>>>>>> ac6eacc8
 
 
 [profile.dev]
@@ -175,18 +125,4 @@
 # If you do patch always prefer to patch to a commit on the trunk of the upstream repo.
 # If that is not possible, patch to a branch that has a PR open on the upstream repo.
 # As a last resport, patch with a commit to our own repository.
-# ALWAYS document what PR the commit hash is part of, or when it was merged into the upstream trunk.
-
-# TODO(andreas/emilk): Update to a stable egui version
-# wgpu 0.16 support, device configuration dependent on adapter
-ecolor = { git = "https://github.com/emilk/egui", rev = "f76eefb98d23cbf71989255aafe75a07d343f6ed" }
-eframe = { git = "https://github.com/emilk/egui", rev = "f76eefb98d23cbf71989255aafe75a07d343f6ed" }
-egui = { git = "https://github.com/emilk/egui", rev = "f76eefb98d23cbf71989255aafe75a07d343f6ed" }
-egui-wgpu = { git = "https://github.com/emilk/egui", rev = "f76eefb98d23cbf71989255aafe75a07d343f6ed" }
-egui_extras = { git = "https://github.com/emilk/egui", rev = "f76eefb98d23cbf71989255aafe75a07d343f6ed" }
-emath = { git = "https://github.com/emilk/egui", rev = "f76eefb98d23cbf71989255aafe75a07d343f6ed" }
-
-# TODO(andreas): Either work around this issue in wgpu-egui (never discard command buffers) or wait for wgpu patch release.
-# Fix for command buffer dropping crash https://github.com/gfx-rs/wgpu/pull/3726
-wgpu = { git = "https://github.com/rerun-io/wgpu", rev = "de497aeda152a3515bac5eb4bf1b17f1757b9dac" }
-wgpu-core = { git = "https://github.com/rerun-io/wgpu", rev = "de497aeda152a3515bac5eb4bf1b17f1757b9dac" }+# ALWAYS document what PR the commit hash is part of, or when it was merged into the upstream trunk.