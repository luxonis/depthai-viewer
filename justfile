--- conflicted
+++ resolved
@@ -32,47 +32,19 @@
     echo "Do 'source venv/bin/activate' to use the virtual environment!"
 
 # Run all examples with the specified args
-<<<<<<< HEAD
-py-run-all *ARGS: py-build
-    #!/usr/bin/env bash
-    set -euo pipefail
-    find examples/python/ -name main.py | xargs -I _ sh -c 'cd $(dirname _) && echo $(pwd) && python3 main.py {{ARGS}} --num-frames=30 --steps=200'
-=======
 py-run-all *ARGS:
     python3 "scripts/run_all.py" {{ARGS}}
->>>>>>> ac6eacc8
 
 # Run all examples in the native viewer
 py-run-all-native: py-run-all
 
 # Run all examples in the web viewer
 py-run-all-web:
-<<<<<<< HEAD
-    #!/usr/bin/env bash
-    set -euo pipefail
-
-    function cleanup {
-        kill $(jobs -p)
-    }
-    trap cleanup EXIT
-
-    cargo r -p rerun --all-features -- --web-viewer &
-    just py-run-all --connect
-
-# Run all examples, save them to disk as rrd, then view them natively
-py-run-all-rrd *ARGS:
-    #!/usr/bin/env bash
-    set -euo pipefail
-    just py-run-all --save out.rrd
-    cargo r -p rerun --all-features --
-    find examples/python/ -name main.py | xargs -I _ sh -c 'cd $(dirname _) && echo $(pwd) && cargo r -p rerun --all-features -- out.rrd'
-=======
     just py-run-all --web
 
-# Run all examples, save them to disk as rrd, then view them natively
+# Run all examples, save them to disk as viewerd, then view them natively
 py-run-all-rrd *ARGS:
     just py-run-all --save {{ARGS}}
->>>>>>> ac6eacc8
 
 # Build and install the package into the venv
 py-build *ARGS:
