--- conflicted
+++ resolved
@@ -8,7 +8,6 @@
 # so that we don't run them on cargo publish or on users machines.
 IS_IN_RERUN_WORKSPACE = "yes"
 
-<<<<<<< HEAD
 
 # [target.x86_64-unknown-linux-gnu]
 # linker = "clang"
@@ -18,11 +17,9 @@
 #   "-C",
 #   "split-debuginfo=unpacked",
 # ]
-=======
 # web_sys_unstable_apis is required to enable the web_sys clipboard API which egui_web uses,
 # https://rustwasm.github.io/wasm-bindgen/api/web_sys/struct.Clipboard.html
 # as well as WebGPU apis.
 # https://rustwasm.github.io/docs/wasm-bindgen/web-sys/unstable-apis.html
 [target.wasm32-unknown-unknown]
-rustflags = ["--cfg=web_sys_unstable_apis"]
->>>>>>> d6be388e
+rustflags = ["--cfg=web_sys_unstable_apis"]