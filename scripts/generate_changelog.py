#!/usr/bin/env python3

"""
Summarizes recent PRs based on their GitHub labels.

The result can be copy-pasted into CHANGELOG.md, though it often needs some manual editing too.
"""

import multiprocessing
import re
import sys
from dataclasses import dataclass
from typing import Any, List, Optional

import requests
from git import Repo  # pip install GitPython
from tqdm import tqdm

OWNER = "luxonis"
REPO = "depthai-viewer"
<<<<<<< HEAD
COMMIT_RANGE = "latest..HEAD"
=======
COMMIT_RANGE = "develop..HEAD"
>>>>>>> 5f3b4dd8
INCLUDE_LABELS = False  # It adds quite a bit of visual noise
OFFICIAL_RERUN_DEVS = [
    "emilk",
    "jleibs",
    "nikolausWest",
    "teh-cmc",
    "Wumpf",
]


@dataclass
class PrInfo:
    gh_user_name: str
    pr_title: str
    labels: List[str]


@dataclass
class CommitInfo:
    hexsha: str
    title: str
    pr_number: Optional[int]


def get_github_token() -> str:
    import os

    token = os.environ.get("GH_ACCESS_TOKEN", "")
    if token != "":
        return token

    home_dir = os.path.expanduser("~")
    token_file = os.path.join(home_dir, ".githubtoken")

    try:
        with open(token_file, "r") as f:
            token = f.read().strip()
        return token
    except Exception:
        pass

    print("ERROR: expected a GitHub token in the environment variable GH_ACCESS_TOKEN or in ~/.githubtoken")
    sys.exit(1)


# Slow
def fetch_pr_info_from_commit_info(commit_info: CommitInfo) -> Optional[PrInfo]:
    if commit_info.pr_number is None:
        return None
    else:
        return fetch_pr_info(commit_info.pr_number)


# Slow
def fetch_pr_info(pr_number: int) -> Optional[PrInfo]:
    url = f"https://api.github.com/repos/{OWNER}/{REPO}/pulls/{pr_number}"
    gh_access_token = get_github_token()
    headers = {"Authorization": f"Token {gh_access_token}"}
    response = requests.get(url, headers=headers)
    json = response.json()

    # Check if the request was successful (status code 200)
    if response.status_code == 200:
        labels = [label["name"] for label in json["labels"]]
        gh_user_name = json["user"]["login"]
        return PrInfo(gh_user_name=gh_user_name, pr_title=json["title"], labels=labels)
    else:
        print(f"ERROR {url}: {response.status_code} - {json['message']}")
        return None


def get_commit_info(commit: Any) -> CommitInfo:
    match = re.match(r"(.*) \(#(\d+)\)", commit.summary)
    if match:
        return CommitInfo(hexsha=commit.hexsha, title=str(match.group(1)), pr_number=int(match.group(2)))
    else:
        return CommitInfo(hexsha=commit.hexsha, title=commit.summary, pr_number=None)


def print_section(title: str, items: List[str]) -> None:
    if 0 < len(items):
        print(f"#### {title}")
        for line in items:
            print(f"- {line}")
    print()


def main() -> None:
    repo = Repo(".")
    commits = list(repo.iter_commits(COMMIT_RANGE))
    commits.reverse()  # Most recent last
    commit_infos = list(map(get_commit_info, commits))

    pool = multiprocessing.Pool()
    pr_infos = list(
        tqdm(
            pool.imap(fetch_pr_info_from_commit_info, commit_infos),
            total=len(commit_infos),
            desc="Fetch PR info commits",
        )
    )

    # Sections:
    analytics = []
    enhancement = []
    bugs = []
    dev_experience = []
    docs = []
    examples = []
    misc = []
    performance = []
    python = []
    renderer = []
    rfc = []
    rust = []
    ui = []
    viewer = []
    web = []

    for commit_info, pr_info in zip(commit_infos, pr_infos):
        hexsha = commit_info.hexsha
        title = commit_info.title
        pr_number = commit_info.pr_number

        if pr_number is None:
            # Someone committed straight to main:
            summary = f"{title} [{hexsha}](https://github.com/{OWNER}/{REPO}/commit/{hexsha})"
            misc.append(summary)
        else:
            title = pr_info.pr_title if pr_info else title  # We prefer the PR title if available
            labels = pr_info.labels if pr_info else []

            summary = f"{title} [#{pr_number}](https://github.com/{OWNER}/{REPO}/pull/{pr_number})"

            if INCLUDE_LABELS and 0 < len(labels):
                summary += f" ({', '.join(labels)})"

            if pr_info is not None:
                gh_user_name = pr_info.gh_user_name
                if gh_user_name not in OFFICIAL_RERUN_DEVS:
                    summary += f" (thanks [@{gh_user_name}](https://github.com/{gh_user_name})!)"

            if labels == ["⛴ release"]:
                continue  # Ignore release PRs

            added = False

            # Some PRs can show up underm multiple sections:
            if "🐍 python API" in labels:
                python.append(summary)
                added = True
            if "🦀 rust SDK" in labels:
                rust.append(summary)
                added = True
            if "📊 analytics" in labels:
                analytics.append(summary)
                added = True

            if not added:
                # Put the remaining PRs under just one section:
                if "🪳 bug" in labels or "💣 crash" in labels:
                    bugs.append(summary)
                elif "📉 performance" in labels:
                    performance.append(summary)
                elif "examples" in labels:
                    examples.append(summary)
                elif "📖 documentation" in labels:
                    docs.append(summary)
                elif "ui" in labels:
                    ui.append(summary)
                elif "📺 re_viewer" in labels:
                    viewer.append(summary)
                elif "🔺 re_renderer" in labels:
                    renderer.append(summary)
                elif "🕸️ web" in labels:
                    web.append(summary)
                elif "enhancement" in labels:
                    enhancement.append(summary)
                elif "🧑‍💻 dev experience" in labels:
                    dev_experience.append(summary)
                elif "💬 discussion" in labels:
                    rfc.append(summary)
                elif not added:
                    misc.append(summary)

    print()
    # Most interesting first:
    print_section("🐍 Python SDK", python)
    print_section("🦀 Rust SDK", rust)
    print_section("🪳 Bug Fixes", bugs)
    print_section("🚀 Performance Improvements", performance)
    print_section("🧑‍🏫 Examples", examples)
    print_section("📚 Docs", docs)
    print_section("🖼 UI Improvements", ui)
    print_section("🤷‍♂️ Other Viewer Improvements", viewer)
    print_section("🕸️ Web", web)
    print_section("🎨 Renderer Improvements", renderer)
    print_section("✨ Other Enhancement", enhancement)
    print_section("📈 Analytics", analytics)
    print_section("🗣 Merged RFCs", rfc)
    print_section("🧑‍💻 Dev-experience", dev_experience)
    print_section("🤷‍♂️ Other", misc)


if __name__ == "__main__":
    main()<|MERGE_RESOLUTION|>--- conflicted
+++ resolved
@@ -18,11 +18,7 @@
 
 OWNER = "luxonis"
 REPO = "depthai-viewer"
-<<<<<<< HEAD
-COMMIT_RANGE = "latest..HEAD"
-=======
 COMMIT_RANGE = "develop..HEAD"
->>>>>>> 5f3b4dd8
 INCLUDE_LABELS = False  # It adds quite a bit of visual noise
 OFFICIAL_RERUN_DEVS = [
     "emilk",
