--- conflicted
+++ resolved
@@ -21,10 +21,7 @@
 
 # A regex to match the version number in Cargo.toml as SemVer, e.g., 1.2.3-alpha.0
 CARGO_VERSION_REGEX: Final = r"^version\s*=\s*\"(.+)\"$"
-<<<<<<< HEAD
 VERSION_TAG_REGEX: Final = r"^v(?P<version>([0-9]+)\.([0-9]+)\.([0-9]+))$"
-=======
->>>>>>> ac6eacc8
 
 
 def get_cargo_version(cargo_toml: str) -> semver.VersionInfo:
@@ -43,7 +40,6 @@
     return subprocess.check_output(["git", "rev-parse", "--short", "HEAD"]).decode("utf-8").strip()
 
 
-<<<<<<< HEAD
 def get_ref_name_version() -> str:
     """Return the parsed tag version from the GITHUB_REF_NAME environment variable."""
 
@@ -62,8 +58,6 @@
     return match.group("version")
 
 
-=======
->>>>>>> ac6eacc8
 def patch_cargo_version(cargo_toml: str, new_version: str) -> str:
     """Patch the version number in Cargo.toml with `new_version`."""
 
@@ -105,7 +99,6 @@
         # Print the bare cargo version. NOTE: do not add additional formatting here. This output
         # is expected to be fed into an environment variable.
         print(f"{cargo_version}")
-<<<<<<< HEAD
 
     elif sys.argv[1] == "--check_version":
         ref_version = get_ref_name_version()
@@ -114,8 +107,6 @@
                 f"Version number in Cargo.toml ({cargo_version}) does not match tag version ({ref_version})"
             )
         print(f"Version numbers match: {cargo_version} == {ref_version}")
-=======
->>>>>>> ac6eacc8
 
     else:
         raise Exception("Invalid argument")
