<!--
Open the PR up as a draft until you feel it is ready for a proper review.

Do not make PR:s from your own `main` branch, as that makes it difficult for reviewers to add their own fixes.

Add any improvements to the branch as new commits to make it easier for reviewers to follow the progress. All commits will be squashed to a single commit once the PR is merged into `main`.

Make sure you mention any issues that this PR closes in the description, as well as any other related issues.

To get an auto-generated PR description you can put "copilot:summary" or "copilot:walkthrough" anywhere.
-->

### What

### Checklist
<<<<<<< HEAD

- [ ] I have read and agree to [Contributor Guide](https://github.com/rerun-io/rerun/blob/main/CONTRIBUTING.md) and the [Code of Conduct](https://github.com/rerun-io/rerun/blob/main/CODE_OF_CONDUCT.md)
- [ ] I've included a screenshot or gif (if applicable)

<!-- This line will get updated when the PR build summary job finishes. -->

=======
* [ ] I have read and agree to [Contributor Guide](https://github.com/rerun-io/rerun/blob/main/CONTRIBUTING.md) and the [Code of Conduct](https://github.com/rerun-io/rerun/blob/main/CODE_OF_CONDUCT.md)
* [ ] I've included a screenshot or gif (if applicable)

<!-- This line will get updated when the PR build summary job finishes. -->
>>>>>>> ac6eacc8
PR Build Summary: {{ pr-build-summary }}<|MERGE_RESOLUTION|>--- conflicted
+++ resolved
@@ -13,17 +13,8 @@
 ### What
 
 ### Checklist
-<<<<<<< HEAD
-
-- [ ] I have read and agree to [Contributor Guide](https://github.com/rerun-io/rerun/blob/main/CONTRIBUTING.md) and the [Code of Conduct](https://github.com/rerun-io/rerun/blob/main/CODE_OF_CONDUCT.md)
-- [ ] I've included a screenshot or gif (if applicable)
-
-<!-- This line will get updated when the PR build summary job finishes. -->
-
-=======
 * [ ] I have read and agree to [Contributor Guide](https://github.com/rerun-io/rerun/blob/main/CONTRIBUTING.md) and the [Code of Conduct](https://github.com/rerun-io/rerun/blob/main/CODE_OF_CONDUCT.md)
 * [ ] I've included a screenshot or gif (if applicable)
 
 <!-- This line will get updated when the PR build summary job finishes. -->
->>>>>>> ac6eacc8
 PR Build Summary: {{ pr-build-summary }}