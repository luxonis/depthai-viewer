# Building Rerun

This is a guide to how to build Rerun.

## See also

- [`rerun_py/README.md`](rerun_py/README.md) - build instructions for Python SDK
- [`ARCHITECTURE.md`](ARCHITECTURE.md)
- [`CODE_OF_CONDUCT.md`](CODE_OF_CONDUCT.md)
- [`CODE_STYLE.md`](CODE_STYLE.md)
- [`CONTRIBUTING.md`](CONTRIBUTING.md)
- [`RELEASES.md`](RELEASES.md)

## Getting started with the repository.
<<<<<<< HEAD

- Install the Rust toolchain: <https://rustup.rs/>
- `git clone git@github.com:rerun-io/rerun.git && cd rerun`
- Run `./scripts/setup_dev.sh`.
- Make sure `cargo --version` prints `1.67.1` once you are done
=======
* Install the Rust toolchain: <https://rustup.rs/>
* `git clone git@github.com:rerun-io/rerun.git && cd rerun`
* Run `./scripts/setup_dev.sh`.
* Make sure `cargo --version` prints `1.69.0` once you are done

All Rust examples are separate executable projections. Meaning to run them you specify the package, e.g. `cargo run -p dna`.

You can type `cargo rerun` to compile and run the `rerun` binary with most features enabled, thanks to a shortcut in `.cargo/config.toml`.
>>>>>>> ac6eacc8

### Apple-silicon Macs

If you are using an Apple-silicon Mac (M1, M2), make sure `rustc -vV` outputs `host: aarch64-apple-darwin`. If not, this should fix it:

```sh
rustup set default-host aarch64-apple-darwin && rustup install 1.69.0
```

## Building the docs

High-level documentation for rerun can be found at [http://rerun.io/docs](http://rerun.io/docs). It is built from the separate repository [rerun-docs](https://github.com/rerun-io/rerun-docs).

Python API docs can be found at <https://ref.rerun.io/docs/python> and are built via `mkdocs` and hosted on GitHub. For details on the python doc-system, see [Writing Docs](https://github.com/rerun-io/rerun/blob/main/rerun_py/docs/writing_docs.md).

Rust documentation is hosted on <https://docs.rs/rerun/>. You can build them locally with: `cargo doc --all-features --no-deps --open`

## Build and install the Rerun Python SDK

Rerun is available as a package on PyPi and can be installed with `pip install depthai-viewer`

Additionally, prebuilt dev wheels from head of main are available at <https://github.com/rerun-io/rerun/releases/tag/latest>.

However, if you want to build from source you can follow the instructions below.

### Set up virtualenv

Mac/Linux:

```sh
python3 -m venv venv  # Rerun supports Python version >= 3.7
source venv/bin/activate
python -m pip install --upgrade pip  # We need pip version >=21.3
```

Windows (powershell):

```ps1
python -m venv venv
.\venv\Scripts\Activate.ps1
python -m pip install --upgrade pip
```

From here on out, we assume you have this virtualenv activated.

### Build and install

You need to setup your build environment once with

```sh
./scripts/setup.sh
```

Then install the Rerun SDK with:

```
pip install ./rerun_py
```

> Note: If you are unable to upgrade pip to version `>=21.3`, you need to pass `--use-feature=in-tree-build` to the `pip install` command.

<<<<<<< HEAD
=======

## Building for the Web

If you want to build a standalone rerun executable that contains the web-viewer and a websocket server,
you need to ensure the `web_viewer` feature flag is set:
```
cargo build -p rerun --features web_viewer
```

Rerun uses a standalone tool to build the web-viewer. You can invoke it directly as well:
```
cargo run -p re_build_web_viewer -- --release
```


### Building with WebGPU support

By default all web builds are using WebGL for rendering.
However, Rerun can also build with experimental WebGPU support!
Note that currently we can't build wasm files that support both WebGPU and WebGL.

To build a standalone Rerun executable with a WebGPU web viewer, you need to set
the `RERUN_BUILD_WEBGPU` env variable and enable the  `web_viewer` feature:
```
RERUN_BUILD_WEBGPU=1 cargo build -p rerun --features web_viewer
```

And for building a WebGPU based web-viewer without the server:
```
cargo run -p re_build_web_viewer -- --release --webgpu
```

>>>>>>> ac6eacc8
## Improving compile times

As of today, we link everything statically in both debug and release builds, which makes custom linkers and split debuginfo the two most impactful tools we have at our disposal in order to improve compile times.

These tools can configured through your `Cargo` configuration, available at `$HOME/.cargo/config.toml`.

### macOS

On x64 macOS, use the [zld](https://github.com/michaeleisel/zld) linker and keep debuginfo in a single separate file.

Pre-requisites:

- Install [zld](https://github.com/michaeleisel/zld): `brew install michaeleisel/zld/zld`.

`config.toml` (x64):

```toml
[target.x86_64-apple-darwin]
rustflags = [
    "-C",
    "link-arg=-fuse-ld=/usr/local/bin/zld",
    "-C",
    "split-debuginfo=packed",
]
```

On Apple-silicon Mac (M1, M2), the default settings are already pretty good. The default linker is just as good as `zld`. Do NOT set `split-debuginfo=packed`, as that will make linking a lot slower. You can set `split-debuginfo=unpacked` for a small improvement.

`config.toml` (M1, M2):

```toml
[target.aarch64-apple-darwin]
rustflags = [
    "-C",
    "split-debuginfo=unpacked",
]
```

### Linux

On Linux, use the [mold](https://github.com/rui314/mold) linker and keep DWARF debuginfo in separate files.

Pre-requisites:

- Install [mold](https://github.com/rui314/mold) through your package manager.

`config.toml`:

```toml
[target.x86_64-unknown-linux-gnu]
linker = "clang"
rustflags = [
    "-C",
    "link-arg=-fuse-ld=/usr/bin/mold",
    "-C",
    "split-debuginfo=unpacked",
]
```

### Windows

On Windows, use LLVM's `lld` linker and keep debuginfo in a single separate file.

Pre-requisites:

- Install `lld`:

```
cargo install -f cargo-binutils
rustup component add llvm-tools-preview
```

`config.toml`:

```toml
[target.x86_64-pc-windows-msvc]
linker = "rust-lld.exe"
rustflags = [
    "-C",
    "split-debuginfo=packed",
]
```<|MERGE_RESOLUTION|>--- conflicted
+++ resolved
@@ -12,13 +12,6 @@
 - [`RELEASES.md`](RELEASES.md)
 
 ## Getting started with the repository.
-<<<<<<< HEAD
-
-- Install the Rust toolchain: <https://rustup.rs/>
-- `git clone git@github.com:rerun-io/rerun.git && cd rerun`
-- Run `./scripts/setup_dev.sh`.
-- Make sure `cargo --version` prints `1.67.1` once you are done
-=======
 * Install the Rust toolchain: <https://rustup.rs/>
 * `git clone git@github.com:rerun-io/rerun.git && cd rerun`
 * Run `./scripts/setup_dev.sh`.
@@ -27,7 +20,6 @@
 All Rust examples are separate executable projections. Meaning to run them you specify the package, e.g. `cargo run -p dna`.
 
 You can type `cargo rerun` to compile and run the `rerun` binary with most features enabled, thanks to a shortcut in `.cargo/config.toml`.
->>>>>>> ac6eacc8
 
 ### Apple-silicon Macs
 
@@ -89,8 +81,6 @@
 
 > Note: If you are unable to upgrade pip to version `>=21.3`, you need to pass `--use-feature=in-tree-build` to the `pip install` command.
 
-<<<<<<< HEAD
-=======
 
 ## Building for the Web
 
@@ -123,7 +113,6 @@
 cargo run -p re_build_web_viewer -- --release --webgpu
 ```
 
->>>>>>> ac6eacc8
 ## Improving compile times
 
 As of today, we link everything statically in both debug and release builds, which makes custom linkers and split debuginfo the two most impactful tools we have at our disposal in order to improve compile times.
