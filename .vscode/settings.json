--- conflicted
+++ resolved
@@ -1,5 +1,4 @@
 {
-<<<<<<< HEAD
   "editor.formatOnSave": true,
   "editor.semanticTokenColorCustomizations": {
     "rules": {
@@ -41,6 +40,7 @@
     "texcoords",
     "Tonemapper",
     "tonemapping",
+    "unsmoothed",
     "voronoi",
     "vram",
     "Wgsl"
@@ -71,89 +71,5 @@
   // INCLUDING attempts to publish a new release!
   "rust-analyzer.cargo.buildScripts.enable": false,
   "python.analysis.extraPaths": ["rerun_py/rerun_sdk"],
-  "ruff.args": ["--config", "rerun_py/pyproject.toml"],
-  "python.linting.pylintEnabled": false
-=======
-    "editor.formatOnSave": true,
-    "editor.semanticTokenColorCustomizations": {
-        "rules": {
-            "*.unsafe:rust": "#eb5046"
-        }
-    },
-    "files.insertFinalNewline": true,
-    "files.trimTrailingWhitespace": true,
-    "files.exclude": {
-        "env/**": true,
-        "target/**": true,
-        "target_ra/**": true,
-        "target_wasm/**": true,
-    },
-    "files.autoGuessEncoding": true,
-    "python.formatting.provider": "black",
-    "python.formatting.blackArgs": [
-        "--config",
-        "rerun_py/pyproject.toml"
-    ],
-    "python.linting.mypyEnabled": true,
-    "python.linting.enabled": true,
-    "cSpell.words": [
-        "andreas",
-        "bbox",
-        "bindgroup",
-        "colormap",
-        "emath",
-        "framebuffer",
-        "hoverable",
-        "ilog",
-        "jumpflooding",
-        "Keypoint",
-        "memoffset",
-        "nyud",
-        "objectron",
-        "Readback",
-        "readbacks",
-        "Skybox",
-        "smallvec",
-        "swapchain",
-        "texcoords",
-        "Tonemapper",
-        "tonemapping",
-        "unsmoothed",
-        "voronoi",
-        "vram",
-        "Wgsl"
-    ],
-    // don't share a cargo lock with rust-analyzer.
-    // see https://github.com/rerun-io/rerun/pull/519 for rationale
-    "rust-analyzer.checkOnSave.overrideCommand": [
-        "cargo",
-        "cranky",
-        "--target-dir=target_ra",
-        "--workspace",
-        "--message-format=json",
-        "--all-targets",
-        "--all-features", // --all-features will set the `__ci` feature flag, which stops crates/re_web_viewer_server/build.rs from building the web viewer
-    ],
-    "rust-analyzer.cargo.buildScripts.overrideCommand": [
-        "cargo",
-        "check",
-        "--quiet",
-        "--target-dir=target_ra",
-        "--workspace",
-        "--message-format=json",
-        "--all-targets",
-        "--all-features", // --all-features will set the `__ci` feature flag, which stops crates/re_web_viewer_server/build.rs from building the web viewer
-    ],
-    // Our build scripts are generating code.
-    // Having Rust Analyzer do this while doing other builds can lead to catastrophic failures.
-    // INCLUDING attempts to publish a new release!
-    "rust-analyzer.cargo.buildScripts.enable": false,
-    "python.analysis.extraPaths": [
-        "rerun_py/rerun_sdk"
-    ],
-    "ruff.args": [
-        "--config",
-        "rerun_py/pyproject.toml"
-    ],
->>>>>>> d6be388e
+  "ruff.args": ["--config", "rerun_py/pyproject.toml"]
 }