<h1 align="center">
  <a href="https://www.rerun.io/">
    <img alt="banner" src="https://user-images.githubusercontent.com/1148717/218142418-1d320929-6b7a-486e-8277-fbeef2432529.png">
  </a>
</h1>

<h1 align="center">
  <a href="https://pypi.org/project/depthai-viewer/">                          <img alt="PyPi"           src="https://img.shields.io/pypi/v/depthai-viewer.svg">                              </a>
  <a href="https://crates.io/crates/rerun">                               <img alt="crates.io"      src="https://img.shields.io/crates/v/rerun.svg">                                </a>
  <a href="https://github.com/rerun-io/rerun/blob/master/LICENSE-MIT">    <img alt="MIT"            src="https://img.shields.io/badge/license-MIT-blue.svg">                        </a>
  <a href="https://github.com/rerun-io/rerun/blob/master/LICENSE-APACHE"> <img alt="Apache"         src="https://img.shields.io/badge/license-Apache-blue.svg">                     </a>
  <a href="https://discord.gg/Gcm8BbTaAj">                                <img alt="Rerun Discord"  src="https://img.shields.io/discord/1062300748202921994?label=Rerun%20Discord"> </a>
</h1>

# Rerun: Visualization infrastructure for computer vision.

Use one of our logging APIs (Python or Rust) to log rich data, such as images and point clouds, to the Rerun Viewer, where it is visualized live or after the fact.

```py
import rerun as rr

viewer.init("my_app", spawn = True) # Spawn a Rerun Viewer and stream log events to it

viewer.log_image("rgb_image", image)
viewer.log_points("points", positions)
viewer.log_rect("car", bbox)
…
```

<p align="center">
  <img width="800" alt="Rerun Viewer" src="https://user-images.githubusercontent.com/1148717/218763490-f6261ecd-e19e-4520-9b25-446ce1ee6328.png">
</p>

## Getting started

- **Python**: `pip install depthai-viewer`
- **Rust**: `cargo add rerun`
- **C / C++**: Coming soon

### Rerun Viewer binary

Both the Python and Rust library can start the Rerun Viewer, but to stream log data over the network or load our `.rrd` data files you also need the `rerun` binary.

<<<<<<< HEAD
It can be installed with `pip install depthai-viewer` or with `cargo install rerun`.
=======
It can be installed with `pip install rerun-sdk` or with `cargo install rerun-cli`.
>>>>>>> ac6eacc8

You should now be able to run `rerun --help` in any terminal.

### Documentation

- 📚 [High-level docs](http://rerun.io/docs)
- ⚙️ [Examples](examples)
- 🐍 [Python API docs](https://ref.rerun.io/docs/python)
- 🦀 [Rust API docs](https://docs.rs/rerun/)
- ⁉️ [Troubleshooting](https://www.rerun.io/docs/getting-started/troubleshooting)

## Status

We are in early beta.
There are many features we want to add, and the API is still evolving.
_Expect breaking changes!_

Some shortcomings:

- Big points clouds (1M+) are slow ([#1136](https://github.com/rerun-io/rerun/issues/1136))
- The data you want to visualize must fit in RAM.
  - See <https://www.rerun.io/docs/howto/limit-ram> for how to bound memory use
  - We plan on having a disk-based data store some time in the future
- The Rust library takes a long time to compile
  - We have way too many big dependencies, and we are planning on improving the situation ([#1316](https://github.com/rerun-io/rerun/pull/1316))

## Business model

Rerun uses an open-core model. Everything in this repository will stay open source and free (both as in beer and as in freedom).
In the future, Rerun will offer a commercial product that builds on top of the core free project.

The Rerun open source project targets the needs of individual developers.
The commercial product targets the needs specific to teams that build and run computer vision and robotics products.

# Development

- [`ARCHITECTURE.md`](ARCHITECTURE.md)
- [`BUILD.md`](BUILD.md)
- [`rerun_py/README.md`](rerun_py/README.md) - build instructions for Python SDK
- [`CODE_OF_CONDUCT.md`](CODE_OF_CONDUCT.md)
- [`CODE_STYLE.md`](CODE_STYLE.md)
- [`CONTRIBUTING.md`](CONTRIBUTING.md)
- [`RELEASES.md`](RELEASES.md)

## Installing a pre-release Python SDK

1. Download the correct `.whl` from [GitHub Releases](https://github.com/rerun-io/rerun/releases)
2. Run `pip install rerun_sdk<...>.whl` (replace `<...>` with the actual filename)
3. Test it: `rerun --version`<|MERGE_RESOLUTION|>--- conflicted
+++ resolved
@@ -17,7 +17,7 @@
 Use one of our logging APIs (Python or Rust) to log rich data, such as images and point clouds, to the Rerun Viewer, where it is visualized live or after the fact.
 
 ```py
-import rerun as rr
+import depthai_viewer as viewer
 
 viewer.init("my_app", spawn = True) # Spawn a Rerun Viewer and stream log events to it
 
@@ -41,11 +41,7 @@
 
 Both the Python and Rust library can start the Rerun Viewer, but to stream log data over the network or load our `.rrd` data files you also need the `rerun` binary.
 
-<<<<<<< HEAD
 It can be installed with `pip install depthai-viewer` or with `cargo install rerun`.
-=======
-It can be installed with `pip install rerun-sdk` or with `cargo install rerun-cli`.
->>>>>>> ac6eacc8
 
 You should now be able to run `rerun --help` in any terminal.
 
