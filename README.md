<h1 align="center">
  <a href="https://www.rerun.io/">
    <img alt="banner" src="https://github.com/luxonis/depthai-viewer/assets/59307111/6a03d8a0-6a70-41d3-b263-15ee279a02aa">
  </a>
</h1>

<h1 align="center">
  <a href="https://pypi.org/project/depthai-viewer/">                          <img alt="PyPi"           src="https://img.shields.io/pypi/v/depthai-viewer.svg">                              </a>
  <!-- <a href="https://crates.io/crates/rerun">                               <img alt="crates.io"      src="https://img.shields.io/crates/v/rerun.svg">                                </a> -->
<<<<<<< HEAD
  <a href="https://github.com/rerun-io/rerun/blob/master/LICENSE-MIT">    <img alt="MIT"            src="https://img.shields.io/badge/license-MIT-blue.svg">                        </a>
  <a href="https://github.com/rerun-io/rerun/blob/master/LICENSE-APACHE"> <img alt="Apache"         src="https://img.shields.io/badge/license-Apache-blue.svg">                     </a>
=======
  <a href="https://github.com/luxonis/depthai-viewer/blob/master/LICENSE-MIT">    <img alt="MIT"            src="https://img.shields.io/badge/license-MIT-blue.svg">                        </a>
  <a href="https://github.com/luxonis/depthai-viewer/blob/master/LICENSE-APACHE"> <img alt="Apache"         src="https://img.shields.io/badge/license-Apache-blue.svg">                     </a>
>>>>>>> 6e20efbb
  <!-- <a href="https://discord.gg/Gcm8BbTaAj">                                <img alt="Rerun Discord"  src="https://img.shields.io/discord/1062300748202921994?label=Rerun%20Discord"> </a> -->
</h1>

# Depthai Viewer: The visualization tool for DepthAi

<p align="center">
  <img width="1552" alt="image" src="https://github.com/luxonis/depthai-viewer/assets/59307111/781476ac-2082-45ad-861b-157fa708abf0">
</p>

## Getting started

### Prerequisites

- A working version of Python>=3.8
<<<<<<< HEAD
- Libjpeg turbo:
  - MacOS: `brew install jpeg-turbo`
  - Ubuntu: `sudo apt install libturbojpeg`
  - Windows: [libjpeg-turbo official installer](https://sourceforge.net/projects/libjpeg-turbo/files/)
=======
>>>>>>> 6e20efbb

### Install

```sh
# ---------- Linux / MacOS ----------
python3 -m pip install depthai-viewer
# ------------- Windows -------------
python -m pip install depthai-viewer
```
### Run
```sh
python3 -m depthai_viewer
# --------  OR  ---------
depthai-viewer
```



### Documentation
Depthai Viewer can be used as a visualization tool, just like [rerun](https://rerun.io). It uses largely the same python logging api, so you can reefer to the relevant rerun documentation:
- 📚 [High-level docs](http://rerun.io/docs)
- ⚙️ [Examples](examples)
- 🐍 [Python API docs](https://ref.rerun.io/docs/python)
- ⁉️ [Troubleshooting](https://www.rerun.io/docs/getting-started/troubleshooting)

## Status

We are in early beta, however any DepthAi capable device should work with the viewer. If it doesn't, feel free to open an [issue](https://github.com/luxonis/depthai-viewer/issues).<|MERGE_RESOLUTION|>--- conflicted
+++ resolved
@@ -7,13 +7,8 @@
 <h1 align="center">
   <a href="https://pypi.org/project/depthai-viewer/">                          <img alt="PyPi"           src="https://img.shields.io/pypi/v/depthai-viewer.svg">                              </a>
   <!-- <a href="https://crates.io/crates/rerun">                               <img alt="crates.io"      src="https://img.shields.io/crates/v/rerun.svg">                                </a> -->
-<<<<<<< HEAD
-  <a href="https://github.com/rerun-io/rerun/blob/master/LICENSE-MIT">    <img alt="MIT"            src="https://img.shields.io/badge/license-MIT-blue.svg">                        </a>
-  <a href="https://github.com/rerun-io/rerun/blob/master/LICENSE-APACHE"> <img alt="Apache"         src="https://img.shields.io/badge/license-Apache-blue.svg">                     </a>
-=======
   <a href="https://github.com/luxonis/depthai-viewer/blob/master/LICENSE-MIT">    <img alt="MIT"            src="https://img.shields.io/badge/license-MIT-blue.svg">                        </a>
   <a href="https://github.com/luxonis/depthai-viewer/blob/master/LICENSE-APACHE"> <img alt="Apache"         src="https://img.shields.io/badge/license-Apache-blue.svg">                     </a>
->>>>>>> 6e20efbb
   <!-- <a href="https://discord.gg/Gcm8BbTaAj">                                <img alt="Rerun Discord"  src="https://img.shields.io/discord/1062300748202921994?label=Rerun%20Discord"> </a> -->
 </h1>
 
@@ -28,13 +23,6 @@
 ### Prerequisites
 
 - A working version of Python>=3.8
-<<<<<<< HEAD
-- Libjpeg turbo:
-  - MacOS: `brew install jpeg-turbo`
-  - Ubuntu: `sudo apt install libturbojpeg`
-  - Windows: [libjpeg-turbo official installer](https://sourceforge.net/projects/libjpeg-turbo/files/)
-=======
->>>>>>> 6e20efbb
 
 ### Install
 
