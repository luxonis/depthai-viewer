#![allow(clippy::needless_pass_by_value)] // A lot of arguments to #[pufunction] need to be by value
#![allow(clippy::borrow_deref_ref)] // False positive due to #[pufunction] macro
#![allow(unsafe_op_in_unsafe_fn)] // False positive due to #[pufunction] macro

use std::{borrow::Cow, collections::HashMap, path::PathBuf};

use itertools::{izip, Itertools};
use pyo3::{
    exceptions::{PyRuntimeError, PyTypeError},
    prelude::*,
    types::{PyBytes, PyDict},
};

<<<<<<< HEAD
use depthai_viewer::{
=======
use re_viewer::{
    blueprint_components::{
        panel::PanelState,
        space_view::SpaceViewComponent,
        viewport::{AutoSpaceViews, SpaceViewId, VIEWPORT_PATH},
    },
    SpaceView, ViewCategory,
};

use re_log_types::{DataRow, RecordingType};
use rerun::{
>>>>>>> ac6eacc8
    log::{PathOp, RowId},
    sink::MemorySinkStorage,
    time::TimePoint,
    EntityPath, RecordingId, RecordingStream, RecordingStreamBuilder,
};
use re_log_types::{ArrowMsg, DataRow, DataTableError};

pub use depthai_viewer::{
    components::{
        AnnotationContext, AnnotationInfo, Arrow3D, Box3D, ClassDescription, ClassId, ColorRGBA,
        DisconnectedSpace, DrawOrder, EncodedMesh3D, InstanceKey, KeypointId, Label, LineStrip2D,
        LineStrip3D, Mat3x3, Mesh3D, MeshFormat, MeshId, Pinhole, Point2D, Point3D, Quaternion,
        Radius, RawMesh3D, Rect2D, Scalar, ScalarPlotProps, Size3D, Tensor, TensorData,
        TensorDimension, TensorId, TextEntry, Transform3D, Vec2D, Vec3D, Vec4D, ViewCoordinates,
    },
    coordinates::{Axis3, Handedness, Sign, SignedAxis3},
};

#[cfg(feature = "web_viewer")]
use re_web_viewer_server::WebViewerServerPort;
#[cfg(feature = "web_viewer")]
use re_ws_comms::RerunServerPort;

use crate::arrow::get_registered_component_names;

// --- FFI ---

use once_cell::sync::OnceCell;
use parking_lot::Mutex;

// The bridge needs to have complete control over the lifetimes of the individual recordings,
// otherwise all the recording shutdown machinery (which includes deallocating C, Rust and Python
// data and joining a bunch of threads) can end up running at any time depending on what the
// Python GC is doing, which obviously leads to very bad things :tm:.
//
// TODO(#2116): drop unused recordings
fn all_recordings() -> parking_lot::MutexGuard<'static, HashMap<RecordingId, RecordingStream>> {
    static ALL_RECORDINGS: OnceCell<Mutex<HashMap<RecordingId, RecordingStream>>> = OnceCell::new();
    ALL_RECORDINGS.get_or_init(Default::default).lock()
}

#[cfg(feature = "web_viewer")]
fn global_web_viewer_server(
) -> parking_lot::MutexGuard<'static, Option<re_web_viewer_server::WebViewerServerHandle>> {
    static WEB_HANDLE: OnceCell<Mutex<Option<re_web_viewer_server::WebViewerServerHandle>>> =
        OnceCell::new();
    WEB_HANDLE.get_or_init(Default::default).lock()
}

#[pyfunction]
fn main(py: Python<'_>, argv: Vec<String>) -> PyResult<u8> {
    let build_info = re_build_info::build_info!();
    let call_src = rerun::CallSource::Python(python_version(py));
    tokio::runtime::Builder::new_multi_thread()
        .enable_all()
        .build()
        .unwrap()
        .block_on(async {
            // Python catches SIGINT and waits for us to release the GIL before shtting down.
            // That's no good, so we need to catch SIGINT ourselves and shut down:
            tokio::spawn(async move {
                tokio::signal::ctrl_c().await.unwrap();
                eprintln!("Ctrl-C detected in rerun_py. Shutting down.");
                #[allow(clippy::exit)]
                std::process::exit(42);
            });

            rerun::run(build_info, call_src, argv).await
        })
        .map_err(|err| PyRuntimeError::new_err(re_error::format(err)))
}

/// The python module is called "depthai_viewer_bindings".
#[pymodule]
<<<<<<< HEAD
fn depthai_viewer_bindings(py: Python<'_>, m: &PyModule) -> PyResult<()> {
=======
fn rerun_bindings(_py: Python<'_>, m: &PyModule) -> PyResult<()> {
>>>>>>> ac6eacc8
    // NOTE: We do this here because some the inner init methods don't respond too kindly to being
    // called more than once.
    re_log::setup_native_logging();

    // We always want main to be available
    m.add_function(wrap_pyfunction!(main, m)?)?;

    // These two components are necessary for imports to work
    // TODO(jleibs): Refactor import logic so all we need is main
    m.add_function(wrap_pyfunction!(get_registered_component_names, m)?)?;
    m.add_class::<TensorDataMeaning>()?;
    m.add_class::<PyMemorySinkStorage>()?;
    m.add_class::<PyRecordingStream>()?;

    // If this is a special RERUN_APP_ONLY context (launched via .spawn), we
    // can bypass everything else, which keeps us from preparing an SDK session
    // that never gets used.
    if matches!(std::env::var("RERUN_APP_ONLY").as_deref(), Ok("true")) {
        return Ok(());
    }
<<<<<<< HEAD
    let sys_exe: String = py.import("sys")?.getattr("executable")?.extract()?;
    python_session().set_python_version(python_version(py), sys_exe);

    // NOTE: We do this here because we want child processes to share the same recording-id,
    // whether the user has called `init` or not.
    // See `default_recording_id` for extra information.
    python_session().set_recording_id(default_recording_id(py));
=======

    // init
    m.add_function(wrap_pyfunction!(new_recording, m)?)?;
    m.add_function(wrap_pyfunction!(new_blueprint, m)?)?;
    m.add_function(wrap_pyfunction!(shutdown, m)?)?;
>>>>>>> ac6eacc8

    // recordings
    m.add_function(wrap_pyfunction!(get_application_id, m)?)?;
    m.add_function(wrap_pyfunction!(get_recording_id, m)?)?;
    m.add_function(wrap_pyfunction!(get_data_recording, m)?)?;
    m.add_function(wrap_pyfunction!(get_global_data_recording, m)?)?;
    m.add_function(wrap_pyfunction!(set_global_data_recording, m)?)?;
    m.add_function(wrap_pyfunction!(get_thread_local_data_recording, m)?)?;
    m.add_function(wrap_pyfunction!(set_thread_local_data_recording, m)?)?;
    m.add_function(wrap_pyfunction!(get_blueprint_recording, m)?)?;
    m.add_function(wrap_pyfunction!(get_global_blueprint_recording, m)?)?;
    m.add_function(wrap_pyfunction!(set_global_blueprint_recording, m)?)?;
    m.add_function(wrap_pyfunction!(get_thread_local_blueprint_recording, m)?)?;
    m.add_function(wrap_pyfunction!(set_thread_local_blueprint_recording, m)?)?;

    // sinks
    m.add_function(wrap_pyfunction!(is_enabled, m)?)?;
    m.add_function(wrap_pyfunction!(connect, m)?)?;
    m.add_function(wrap_pyfunction!(save, m)?)?;
    m.add_function(wrap_pyfunction!(memory_recording, m)?)?;
    m.add_function(wrap_pyfunction!(serve, m)?)?;
    m.add_function(wrap_pyfunction!(disconnect, m)?)?;
    m.add_function(wrap_pyfunction!(flush, m)?)?;

    // time
    m.add_function(wrap_pyfunction!(set_time_sequence, m)?)?;
    m.add_function(wrap_pyfunction!(set_time_seconds, m)?)?;
    m.add_function(wrap_pyfunction!(set_time_nanos, m)?)?;
    m.add_function(wrap_pyfunction!(reset_time, m)?)?;

    // log any
    m.add_function(wrap_pyfunction!(log_arrow_msg, m)?)?;

    // legacy log functions not yet ported to pure python
    m.add_function(wrap_pyfunction!(log_annotation_context, m)?)?;
    m.add_function(wrap_pyfunction!(log_arrow_msg, m)?)?;
    m.add_function(wrap_pyfunction!(log_cleared, m)?)?;
    m.add_function(wrap_pyfunction!(log_image_file, m)?)?;
    m.add_function(wrap_pyfunction!(log_mesh_file, m)?)?;
    m.add_function(wrap_pyfunction!(log_meshes, m)?)?;
    m.add_function(wrap_pyfunction!(log_view_coordinates_up_handedness, m)?)?;
    m.add_function(wrap_pyfunction!(log_view_coordinates_xyz, m)?)?;

    // misc
    m.add_function(wrap_pyfunction!(version, m)?)?;
    m.add_function(wrap_pyfunction!(get_app_url, m)?)?;
    m.add_function(wrap_pyfunction!(start_web_viewer_server, m)?)?;

<<<<<<< HEAD
    m.add_function(wrap_pyfunction!(log_mesh_file, m)?)?;
    m.add_function(wrap_pyfunction!(log_image_file, m)?)?;
    m.add_function(wrap_pyfunction!(log_cleared, m)?)?;
    m.add_function(wrap_pyfunction!(log_arrow_msg, m)?)?;
    m.add_function(wrap_pyfunction!(version, m)?)?;
=======
    // blueprint
    m.add_function(wrap_pyfunction!(set_panels, m)?)?;
    m.add_function(wrap_pyfunction!(add_space_view, m)?)?;
    m.add_function(wrap_pyfunction!(set_auto_space_views, m)?)?;
>>>>>>> ac6eacc8

    Ok(())
}

// --- Init ---

#[allow(clippy::too_many_arguments)]
#[allow(clippy::struct_excessive_bools)]
#[pyfunction]
#[pyo3(signature = (
    application_id,
    recording_id=None,
    make_default=true,
    make_thread_default=true,
    application_path=None,
    default_enabled=true,
))]
fn new_recording(
    py: Python<'_>,
    application_id: String,
    recording_id: Option<String>,
    make_default: bool,
    make_thread_default: bool,
    application_path: Option<PathBuf>,
    default_enabled: bool,
) -> PyResult<PyRecordingStream> {
    // The sentinel file we use to identify the official examples directory.
    const SENTINEL_FILENAME: &str = ".rerun_examples";
    let is_official_example = application_path.map_or(false, |mut path| {
        // more than 4 layers would be really pushing it
        for _ in 0..4 {
            path.pop(); // first iteration is always a file path in our examples
            if path.join(SENTINEL_FILENAME).exists() {
                return true;
            }
        }
        false
    });

    let recording_id = if let Some(recording_id) = recording_id {
        RecordingId::from_string(RecordingType::Data, recording_id)
    } else {
        default_recording_id(py, RecordingType::Data, &application_id)
    };

    let recording = RecordingStreamBuilder::new(application_id)
        .is_official_example(is_official_example)
        .recording_id(recording_id.clone())
        .recording_source(re_log_types::RecordingSource::PythonSdk(python_version(py)))
        .default_enabled(default_enabled)
        .buffered()
        .map_err(|err| PyRuntimeError::new_err(err.to_string()))?;

    if make_default {
        set_global_data_recording(
            py,
            Some(&PyRecordingStream(recording.clone() /* shallow */)),
        );
    }
    if make_thread_default {
        set_thread_local_data_recording(
            py,
            Some(&PyRecordingStream(recording.clone() /* shallow */)),
        );
    }

    // NOTE: The Rust-side of the bindings must be in control of the lifetimes of the recordings!
    all_recordings().insert(recording_id, recording.clone());

    Ok(PyRecordingStream(recording))
}

#[allow(clippy::struct_excessive_bools)]
#[pyfunction]
#[pyo3(signature = (
    application_id,
    blueprint_id=None,
    make_default=true,
    make_thread_default=true,
    default_enabled=true,
))]
fn new_blueprint(
    py: Python<'_>,
    application_id: String,
    blueprint_id: Option<String>,
    make_default: bool,
    make_thread_default: bool,
    default_enabled: bool,
) -> PyResult<PyRecordingStream> {
    let blueprint_id = if let Some(blueprint_id) = blueprint_id {
        RecordingId::from_string(RecordingType::Blueprint, blueprint_id)
    } else {
        default_recording_id(py, RecordingType::Blueprint, &application_id)
    };

    let blueprint = RecordingStreamBuilder::new(application_id)
        .recording_id(blueprint_id.clone())
        .recording_source(re_log_types::RecordingSource::PythonSdk(python_version(py)))
        .default_enabled(default_enabled)
        .buffered()
        .map_err(|err| PyRuntimeError::new_err(err.to_string()))?;

    if make_default {
        set_global_blueprint_recording(
            py,
            Some(&PyRecordingStream(blueprint.clone() /* shallow */)),
        );
    }
    if make_thread_default {
        set_thread_local_blueprint_recording(
            py,
            Some(&PyRecordingStream(blueprint.clone() /* shallow */)),
        );
    }

    // NOTE: The Rust-side of the bindings must be in control of the lifetimes of the recordings!
    all_recordings().insert(blueprint_id, blueprint.clone());

    Ok(PyRecordingStream(blueprint))
}

#[pyfunction]
fn shutdown(py: Python<'_>) {
    re_log::debug!("Shutting down the Rerun SDK");
    // Release the GIL in case any flushing behavior needs to cleanup a python object.
    py.allow_threads(|| {
        for (_, recording) in all_recordings().drain() {
            recording.disconnect();
        }
    });
}

// --- Recordings ---

#[pyclass(frozen)]
#[derive(Clone)]
struct PyRecordingStream(RecordingStream);

impl std::ops::Deref for PyRecordingStream {
    type Target = RecordingStream;

    fn deref(&self) -> &Self::Target {
        &self.0
    }
}

#[pyfunction]
fn get_application_id(recording: Option<&PyRecordingStream>) -> Option<String> {
    get_data_recording(recording)?
        .recording_info()
        .map(|info| info.application_id.to_string())
}

#[pyfunction]
<<<<<<< HEAD
fn main(py: Python<'_>, argv: Vec<String>, sys_exe: String) -> PyResult<u8> {
    let build_info = re_build_info::build_info!();
    let call_src = depthai_viewer::CallSource::Python(python_version(py), sys_exe);
    tokio::runtime::Builder::new_multi_thread()
        .enable_all()
        .build()
        .unwrap()
        .block_on(depthai_viewer::run(build_info, call_src, argv))
        .map_err(|err| PyRuntimeError::new_err(re_error::format(err)))
=======
fn get_recording_id(recording: Option<&PyRecordingStream>) -> Option<String> {
    get_data_recording(recording)?
        .recording_info()
        .map(|info| info.recording_id.to_string())
>>>>>>> ac6eacc8
}

/// Returns the currently active data recording in the global scope, if any; fallbacks to the
/// specified recording otherwise, if any.
#[pyfunction]
fn get_data_recording(recording: Option<&PyRecordingStream>) -> Option<PyRecordingStream> {
    RecordingStream::get_quiet(
        rerun::RecordingType::Data,
        recording.map(|rec| rec.0.clone()),
    )
    .map(PyRecordingStream)
}

/// Returns the currently active data recording in the global scope, if any.
#[pyfunction]
fn get_global_data_recording() -> Option<PyRecordingStream> {
    RecordingStream::global(rerun::RecordingType::Data).map(PyRecordingStream)
}

/// Replaces the currently active recording in the global scope with the specified one.
///
/// Returns the previous one, if any.
#[pyfunction]
fn set_global_data_recording(
    py: Python<'_>,
    recording: Option<&PyRecordingStream>,
) -> Option<PyRecordingStream> {
    // Swapping the active data recording might drop the refcount of the currently active recording
    // to zero, which means dropping it, which means flushing it, which potentially means
    // deallocating python-owned data, which means grabbing the GIL, thus we need to release the
    // GIL first.
    //
    // NOTE: This cannot happen anymore with the new `ALL_RECORDINGS` thingy, but better safe than
    // sorry.
    py.allow_threads(|| {
        RecordingStream::set_global(
            rerun::RecordingType::Data,
            recording.map(|rec| rec.0.clone()),
        )
        .map(PyRecordingStream)
    })
}

/// Returns the currently active data recording in the thread-local scope, if any.
#[pyfunction]
fn get_thread_local_data_recording() -> Option<PyRecordingStream> {
    RecordingStream::thread_local(rerun::RecordingType::Data).map(PyRecordingStream)
}

/// Replaces the currently active recording in the thread-local scope with the specified one.
///
/// Returns the previous one, if any.
#[pyfunction]
fn set_thread_local_data_recording(
    py: Python<'_>,
    recording: Option<&PyRecordingStream>,
) -> Option<PyRecordingStream> {
    // Swapping the active data recording might drop the refcount of the currently active recording
    // to zero, which means dropping it, which means flushing it, which potentially means
    // deallocating python-owned data, which means grabbing the GIL, thus we need to release the
    // GIL first.
    //
    // NOTE: This cannot happen anymore with the new `ALL_RECORDINGS` thingy, but better safe than
    // sorry.
    py.allow_threads(|| {
        RecordingStream::set_thread_local(
            rerun::RecordingType::Data,
            recording.map(|rec| rec.0.clone()),
        )
        .map(PyRecordingStream)
    })
}

/// Returns the currently active blueprint recording in the global scope, if any; fallbacks to the
/// specified recording otherwise, if any.
#[pyfunction]
fn get_blueprint_recording(overrides: Option<&PyRecordingStream>) -> Option<PyRecordingStream> {
    RecordingStream::get_quiet(
        rerun::RecordingType::Blueprint,
        overrides.map(|rec| rec.0.clone()),
    )
    .map(PyRecordingStream)
}

/// Returns the currently active blueprint recording in the global scope, if any.
#[pyfunction]
fn get_global_blueprint_recording() -> Option<PyRecordingStream> {
    RecordingStream::global(rerun::RecordingType::Blueprint).map(PyRecordingStream)
}

/// Replaces the currently active recording in the global scope with the specified one.
///
/// Returns the previous one, if any.
#[pyfunction]
fn set_global_blueprint_recording(
    py: Python<'_>,
    recording: Option<&PyRecordingStream>,
) -> Option<PyRecordingStream> {
    // Swapping the active blueprint recording might drop the refcount of the currently active recording
    // to zero, which means dropping it, which means flushing it, which potentially means
    // deallocating python-owned blueprint, which means grabbing the GIL, thus we need to release the
    // GIL first.
    //
    // NOTE: This cannot happen anymore with the new `ALL_RECORDINGS` thingy, but better safe than
    // sorry.
    py.allow_threads(|| {
        RecordingStream::set_global(
            rerun::RecordingType::Blueprint,
            recording.map(|rec| rec.0.clone()),
        )
        .map(PyRecordingStream)
    })
}

/// Returns the currently active blueprint recording in the thread-local scope, if any.
#[pyfunction]
fn get_thread_local_blueprint_recording() -> Option<PyRecordingStream> {
    RecordingStream::thread_local(rerun::RecordingType::Blueprint).map(PyRecordingStream)
}

/// Replaces the currently active recording in the thread-local scope with the specified one.
///
/// Returns the previous one, if any.
#[pyfunction]
fn set_thread_local_blueprint_recording(
    py: Python<'_>,
    recording: Option<&PyRecordingStream>,
) -> Option<PyRecordingStream> {
    // Swapping the active blueprint recording might drop the refcount of the currently active recording
    // to zero, which means dropping it, which means flushing it, which potentially means
    // deallocating python-owned blueprint, which means grabbing the GIL, thus we need to release the
    // GIL first.
    //
    // NOTE: This cannot happen anymore with the new `ALL_RECORDINGS` thingy, but better safe than
    // sorry.
    py.allow_threads(|| {
        RecordingStream::set_thread_local(
            rerun::RecordingType::Blueprint,
            recording.map(|rec| rec.0.clone()),
        )
        .map(PyRecordingStream)
    })
}

// --- Sinks ---

#[pyfunction]
fn is_enabled(recording: Option<&PyRecordingStream>) -> bool {
    get_data_recording(recording).map_or(false, |rec| rec.is_enabled())
}

#[pyfunction]
#[pyo3(signature = (addr = None, recording = None))]
fn connect(addr: Option<String>, recording: Option<&PyRecordingStream>) -> PyResult<()> {
    let addr = if let Some(addr) = addr {
        addr.parse()?
    } else {
        depthai_viewer::default_server_addr()
    };

    if let Some(recording) = recording {
        // If the user passed in a recording, use it
        recording.connect(addr);
    } else {
        // Otherwise, connect both global defaults
        if let Some(recording) = get_data_recording(None) {
            recording.connect(addr);
        };
        if let Some(blueprint) = get_blueprint_recording(None) {
            blueprint.connect(addr);
        };
    }

    Ok(())
}

#[pyfunction]
<<<<<<< HEAD
fn version() -> PyResult<String> {
    Ok(python_session().version())
}

#[must_use = "the tokio_runtime guard must be kept alive while using tokio"]
=======
#[pyo3(signature = (path, recording = None))]
fn save(path: &str, recording: Option<&PyRecordingStream>) -> PyResult<()> {
    let Some(recording) = get_data_recording(recording) else { return Ok(()); };

    recording
        .save(path)
        .map_err(|err| PyRuntimeError::new_err(err.to_string()))
}

/// Create an in-memory rrd file
#[pyfunction]
#[pyo3(signature = (recording = None))]
fn memory_recording(recording: Option<&PyRecordingStream>) -> Option<PyMemorySinkStorage> {
    get_data_recording(recording).map(|rec| {
        let inner = rec.memory();
        PyMemorySinkStorage { rec: rec.0, inner }
    })
}

#[pyclass(frozen)]
struct PyMemorySinkStorage {
    // So we can flush when needed!
    rec: RecordingStream,
    inner: MemorySinkStorage,
}

#[pymethods]
impl PyMemorySinkStorage {
    /// This will do a blocking flush before returning!
    fn concat_as_bytes<'p>(
        &self,
        concat: Option<&PyMemorySinkStorage>,
        py: Python<'p>,
    ) -> PyResult<&'p PyBytes> {
        // Release the GIL in case any flushing behavior needs to cleanup a python object.
        py.allow_threads(|| {
            self.rec.flush_blocking();
        });

        MemorySinkStorage::concat_memory_sinks_as_bytes(
            [Some(&self.inner), concat.map(|c| &c.inner)]
                .iter()
                .filter_map(|s| *s)
                .collect_vec()
                .as_slice(),
        )
        .map(|bytes| PyBytes::new(py, bytes.as_slice()))
        .map_err(|err| PyRuntimeError::new_err(err.to_string()))
    }
}

>>>>>>> ac6eacc8
#[cfg(feature = "web_viewer")]
#[must_use = "the tokio_runtime guard must be kept alive while using tokio"]
fn enter_tokio_runtime() -> tokio::runtime::EnterGuard<'static> {
    use once_cell::sync::Lazy;
    static TOKIO_RUNTIME: Lazy<tokio::runtime::Runtime> =
        Lazy::new(|| tokio::runtime::Runtime::new().expect("Failed to create tokio runtime"));
    TOKIO_RUNTIME.enter()
}

/// Serve a web-viewer.
#[allow(clippy::unnecessary_wraps)] // False positive
#[pyfunction]
#[pyo3(signature = (open_browser, web_port, ws_port, recording = None))]
fn serve(
    open_browser: bool,
    web_port: Option<u16>,
    ws_port: Option<u16>,
    recording: Option<&PyRecordingStream>,
) -> PyResult<()> {
    #[cfg(feature = "web_viewer")]
    {
        let Some(recording) = get_data_recording(recording) else { return Ok(()); };

        let _guard = enter_tokio_runtime();

<<<<<<< HEAD
        session.set_sink(
            depthai_viewer::web_viewer::new_sink(
=======
        recording.set_sink(
            rerun::web_viewer::new_sink(
>>>>>>> ac6eacc8
                open_browser,
                "0.0.0.0",
                web_port.map(WebViewerServerPort).unwrap_or_default(),
                ws_port.map(RerunServerPort).unwrap_or_default(),
            )
            .map_err(|err| PyRuntimeError::new_err(err.to_string()))?,
        );

        Ok(())
    }

    #[cfg(not(feature = "web_viewer"))]
    {
        _ = recording;
        _ = web_port;
        _ = ws_port;
        _ = open_browser;
        Err(PyRuntimeError::new_err(
            "The Rerun SDK was not compiled with the 'web_viewer' feature",
        ))
    }
}

/// Disconnect from remote server (if any).
///
/// Subsequent log messages will be buffered and either sent on the next call to `connect`,
/// or shown with `show`.
#[pyfunction]
fn disconnect(py: Python<'_>, recording: Option<&PyRecordingStream>) {
    let Some(recording) = get_data_recording(recording) else { return; };
    // Release the GIL in case any flushing behavior needs to cleanup a python object.
    py.allow_threads(|| {
        recording.disconnect();
    });
}

/// Block until outstanding data has been flushed to the sink
#[pyfunction]
fn flush(py: Python<'_>, blocking: bool, recording: Option<&PyRecordingStream>) {
    let Some(recording) = get_data_recording(recording) else { return; };
    // Release the GIL in case any flushing behavior needs to cleanup a python object.
    py.allow_threads(|| {
        if blocking {
            recording.flush_blocking();
        } else {
            recording.flush_async();
        }
    });
}

// --- Time ---

fn time(timeless: bool, rec: &RecordingStream) -> TimePoint {
    if timeless {
        TimePoint::timeless()
    } else {
        rec.now()
    }
}

#[pyfunction]
fn set_time_sequence(timeline: &str, sequence: Option<i64>, recording: Option<&PyRecordingStream>) {
    let Some(recording) = get_data_recording(recording) else { return; };
    recording.set_time_sequence(timeline, sequence);
}

#[pyfunction]
fn set_time_seconds(timeline: &str, seconds: Option<f64>, recording: Option<&PyRecordingStream>) {
    let Some(recording) = get_data_recording(recording) else { return; };
    recording.set_time_seconds(timeline, seconds);
}

#[pyfunction]
fn set_time_nanos(timeline: &str, nanos: Option<i64>, recording: Option<&PyRecordingStream>) {
    let Some(recording) = get_data_recording(recording) else { return; };
    recording.set_time_nanos(timeline, nanos);
}

#[pyfunction]
fn reset_time(recording: Option<&PyRecordingStream>) {
    let Some(recording) = get_data_recording(recording) else { return; };
    recording.reset_time();
}

// --- Log view coordinates ---

#[pyfunction]
#[pyo3(signature = (entity_path, xyz, right_handed = None, timeless = false, recording=None))]
fn log_view_coordinates_xyz(
    entity_path: &str,
    xyz: &str,
    right_handed: Option<bool>,
    timeless: bool,
    recording: Option<&PyRecordingStream>,
) -> PyResult<()> {
    let coordinates: ViewCoordinates = xyz.parse().map_err(PyTypeError::new_err)?;

    if let Some(right_handed) = right_handed {
        let expected_handedness = Handedness::from_right_handed(right_handed);
        let actual_handedness = coordinates.handedness().unwrap(); // can't fail if we managed to parse

        if actual_handedness != expected_handedness {
            return Err(PyTypeError::new_err(format!(
                "Mismatched handedness. {} is {}",
                coordinates.describe(),
                actual_handedness.describe(),
            )));
        }
    }

    log_view_coordinates(entity_path, coordinates, timeless, recording)
}

#[pyfunction]
fn log_view_coordinates_up_handedness(
    entity_path: &str,
    up: &str,
    right_handed: bool,
    timeless: bool,
    recording: Option<&PyRecordingStream>,
) -> PyResult<()> {
    let up = up.parse::<SignedAxis3>().map_err(PyTypeError::new_err)?;
    let handedness = Handedness::from_right_handed(right_handed);
    let coordinates = ViewCoordinates::from_up_and_handedness(up, handedness);

    log_view_coordinates(entity_path, coordinates, timeless, recording)
}

fn log_view_coordinates(
    entity_path_str: &str,
    coordinates: ViewCoordinates,
    timeless: bool,
    recording: Option<&PyRecordingStream>,
) -> PyResult<()> {
    let Some(recording) = get_data_recording(recording) else { return Ok(()); };

    if coordinates.handedness() == Some(Handedness::Left) {
        re_log::warn_once!("Left-handed coordinate systems are not yet fully supported by Rerun");
    }

    // We normally disallow logging to root, but we make an exception for view_coordinates
    let entity_path = if entity_path_str == "/" {
        EntityPath::root()
    } else {
        parse_entity_path(entity_path_str)?
    };

    let time_point = time(timeless, &recording);

    // We currently log view coordinates from inside the bridge because the code
    // that does matching and validation on different string representations is
    // non-trivial. Implementing this functionality on the python side will take
    // a bit of additional work and testing to ensure we aren't introducing new
    // conversion errors.

    let row = DataRow::from_cells1(
        RowId::random(),
        entity_path,
        time_point,
        1,
        [coordinates].as_slice(),
    );

    recording.record_row(row);

    Ok(())
}

// --- Log segmentation ---

#[derive(FromPyObject)]
struct AnnotationInfoTuple(u16, Option<String>, Option<Vec<u8>>);

impl From<AnnotationInfoTuple> for AnnotationInfo {
    fn from(tuple: AnnotationInfoTuple) -> Self {
        let AnnotationInfoTuple(id, label, color) = tuple;
        Self {
            id,
            label: label.map(Label),
            color: color
                .as_ref()
                .map(|color| convert_color(color.clone()).unwrap())
                .map(|bytes| bytes.into()),
        }
    }
}

type ClassDescriptionTuple = (AnnotationInfoTuple, Vec<AnnotationInfoTuple>, Vec<u16>);

#[pyfunction]
fn log_annotation_context(
    entity_path_str: &str,
    class_descriptions: Vec<ClassDescriptionTuple>,
    timeless: bool,
    recording: Option<&PyRecordingStream>,
) -> PyResult<()> {
    let Some(recording) = get_data_recording(recording) else { return Ok(()); };

    // We normally disallow logging to root, but we make an exception for class_descriptions
    let entity_path = if entity_path_str == "/" {
        EntityPath::root()
    } else {
        parse_entity_path(entity_path_str)?
    };

    let mut annotation_context = AnnotationContext::default();

    for (info, keypoint_annotations, keypoint_skeleton_edges) in class_descriptions {
        annotation_context
            .class_map
            .entry(ClassId(info.0))
            .or_insert_with(|| ClassDescription {
                info: info.into(),
                keypoint_map: keypoint_annotations
                    .into_iter()
                    .map(|k| (KeypointId(k.0), k.into()))
                    .collect(),
                keypoint_connections: keypoint_skeleton_edges
                    .chunks_exact(2)
                    .map(|pair| (KeypointId(pair[0]), KeypointId(pair[1])))
                    .collect(),
            });
    }

    let time_point = time(timeless, &recording);

    // We currently log AnnotationContext from inside the bridge because it's a
    // fairly complex type with a need for a fair amount of data-validation. We
    // already have the serialization implemented in rust so we start with this
    // implementation.
    //
    // TODO(jleibs) replace with python-native implementation

    let row = DataRow::from_cells1(
        RowId::random(),
        entity_path,
        time_point,
        1,
        [annotation_context].as_slice(),
    );

    recording.record_row(row);

    Ok(())
}

// --- Log assets ---

#[allow(clippy::too_many_arguments)]
#[pyfunction]
fn log_meshes(
    entity_path_str: &str,
    position_buffers: Vec<numpy::PyReadonlyArray1<'_, f32>>,
    vertex_color_buffers: Vec<Option<numpy::PyReadonlyArray2<'_, u8>>>,
    index_buffers: Vec<Option<numpy::PyReadonlyArray1<'_, u32>>>,
    normal_buffers: Vec<Option<numpy::PyReadonlyArray1<'_, f32>>>,
    albedo_factors: Vec<Option<numpy::PyReadonlyArray1<'_, f32>>>,
    timeless: bool,
    recording: Option<&PyRecordingStream>,
) -> PyResult<()> {
    let Some(recording) = get_data_recording(recording) else { return Ok(()); };

    let entity_path = parse_entity_path(entity_path_str)?;

    // Make sure we have as many position buffers as index buffers, etc.
    if position_buffers.len() != vertex_color_buffers.len()
        || position_buffers.len() != index_buffers.len()
        || position_buffers.len() != normal_buffers.len()
        || position_buffers.len() != albedo_factors.len()
    {
        return Err(PyTypeError::new_err(format!(
            "Top-level position/index/normal/albedo buffer arrays must be same the length, \
                got positions={}, vertex_colors={}, indices={}, normals={}, albedo={} instead",
            position_buffers.len(),
            vertex_color_buffers.len(),
            index_buffers.len(),
            normal_buffers.len(),
            albedo_factors.len(),
        )));
    }

    let time_point = time(timeless, &recording);

    let mut meshes = Vec::with_capacity(position_buffers.len());

    for (vertex_positions, vertex_colors, indices, normals, albedo_factor) in izip!(
        position_buffers,
        vertex_color_buffers,
        index_buffers,
        normal_buffers,
        albedo_factors,
    ) {
        let albedo_factor =
            if let Some(v) = albedo_factor.map(|albedo_factor| albedo_factor.as_array().to_vec()) {
                match v.len() {
                    3 => Vec4D([v[0], v[1], v[2], 1.0]),
                    4 => Vec4D([v[0], v[1], v[2], v[3]]),
                    _ => {
                        return Err(PyTypeError::new_err(format!(
                            "Albedo factor must be vec3 or vec4, got {v:?} instead",
                        )));
                    }
                }
                .into()
            } else {
                None
            };

        let vertex_colors = if let Some(vertex_colors) = vertex_colors {
            match vertex_colors.shape() {
                [_, 3] => Some(
                    slice_from_np_array(&vertex_colors)
                        .chunks_exact(3)
                        .map(|c| ColorRGBA::from_rgb(c[0], c[1], c[2]).0)
                        .collect(),
                ),
                [_, 4] => Some(
                    slice_from_np_array(&vertex_colors)
                        .chunks_exact(4)
                        .map(|c| ColorRGBA::from_unmultiplied_rgba(c[0], c[1], c[2], c[3]).0)
                        .collect(),
                ),
                shape => {
                    return Err(PyTypeError::new_err(format!(
                        "Expected vertex colors to have a Nx3 or Nx4 shape, got {shape:?} instead",
                    )));
                }
            }
        } else {
            None
        };

        let raw = RawMesh3D {
            mesh_id: MeshId::random(),
            vertex_positions: vertex_positions.as_array().to_vec().into(),
            vertex_colors,
            indices: indices.map(|indices| indices.as_array().to_vec().into()),
            vertex_normals: normals.map(|normals| normals.as_array().to_vec().into()),
            albedo_factor,
        };
        raw.sanity_check()
            .map_err(|err| PyTypeError::new_err(err.to_string()))?;

        meshes.push(Mesh3D::Raw(raw));
    }

    // We currently log `Mesh3D` from inside the bridge.
    //
    // Pyarrow handling of nested unions was causing more grief that it was
    // worth fighting with in the short term.
    //
    // TODO(jleibs) replace with python-native implementation

    let row = DataRow::from_cells1(
        RowId::random(),
        entity_path,
        time_point,
        meshes.len() as _,
        meshes,
    );

    recording.record_row(row);

    Ok(())
}

#[pyfunction]
fn log_mesh_file(
    entity_path_str: &str,
    mesh_format: &str,
    transform: numpy::PyReadonlyArray2<'_, f32>,
    timeless: bool,
    mesh_bytes: Option<Vec<u8>>,
    mesh_path: Option<PathBuf>,
    recording: Option<&PyRecordingStream>,
) -> PyResult<()> {
    let Some(recording) = get_data_recording(recording) else { return Ok(()); };

    let entity_path = parse_entity_path(entity_path_str)?;

    let format = match mesh_format {
        "GLB" => MeshFormat::Glb,
        "GLTF" => MeshFormat::Gltf,
        "OBJ" => MeshFormat::Obj,
        _ => {
            return Err(PyTypeError::new_err(format!(
                "Unknown mesh format {mesh_format:?}. \
                Expected one of: GLB, GLTF, OBJ"
            )));
        }
    };

    let mesh_bytes = match (mesh_bytes, mesh_path) {
        (Some(mesh_bytes), None) => mesh_bytes,
        (None, Some(mesh_path)) => std::fs::read(mesh_path)?,
        (None, None) => Err(PyTypeError::new_err(
            "log_mesh_file: You must pass either mesh_bytes or mesh_path",
        ))?,
        (Some(_), Some(_)) => Err(PyTypeError::new_err(
            "log_mesh_file: You must pass either mesh_bytes or mesh_path, but not both!",
        ))?,
    };

    let transform = if transform.is_empty() {
        [
            [1.0, 0.0, 0.0], // col 0
            [0.0, 1.0, 0.0], // col 1
            [0.0, 0.0, 1.0], // col 2
            [0.0, 0.0, 0.0], // col 3 = translation
        ]
    } else {
        if transform.shape() != [3, 4] {
            return Err(PyTypeError::new_err(format!(
                "Expected a 3x4 affine transformation matrix, got shape={:?}",
                transform.shape()
            )));
        }

        let get = |row, col| *transform.get([row, col]).unwrap();

        [
            [get(0, 0), get(1, 0), get(2, 0)], // col 0
            [get(0, 1), get(1, 1), get(2, 1)], // col 1
            [get(0, 2), get(1, 2), get(2, 2)], // col 2
            [get(0, 3), get(1, 3), get(2, 3)], // col 3 = translation
        ]
    };

    let time_point = time(timeless, &recording);

    let mesh3d = Mesh3D::Encoded(EncodedMesh3D {
        mesh_id: MeshId::random(),
        format,
        bytes: mesh_bytes.into(),
        transform,
    });

    // We currently log `Mesh3D` from inside the bridge.
    //
    // Pyarrow handling of nested unions was causing more grief that it was
    // worth fighting with in the short term.
    //
    // TODO(jleibs) replace with python-native implementation

    let row = DataRow::from_cells1(
        RowId::random(),
        entity_path,
        time_point,
        1,
        [mesh3d].as_slice(),
    );

    recording.record_row(row);

    Ok(())
}

/// Log an image file given its contents or path on disk.
///
/// If no `img_format` is specified, we will try and guess it.
#[pyfunction]
#[pyo3(signature = (entity_path, img_bytes = None, img_path = None, img_format = None, timeless = false, recording=None))]
fn log_image_file(
    entity_path: &str,
    img_bytes: Option<Vec<u8>>,
    img_path: Option<PathBuf>,
    img_format: Option<&str>,
    timeless: bool,
    recording: Option<&PyRecordingStream>,
) -> PyResult<()> {
    let Some(recording) = get_data_recording(recording) else { return Ok(()); };

    let entity_path = parse_entity_path(entity_path)?;

    let img_bytes = match (img_bytes, img_path) {
        (Some(img_bytes), None) => img_bytes,
        (None, Some(img_path)) => std::fs::read(img_path)?,
        (None, None) => Err(PyTypeError::new_err(
            "log_image_file: You must pass either img_bytes or img_path",
        ))?,
        (Some(_), Some(_)) => Err(PyTypeError::new_err(
            "log_image_file: You must pass either img_bytes or img_path, but not both!",
        ))?,
    };

    let img_format = match img_format {
        Some(img_format) => image::ImageFormat::from_extension(img_format)
            .ok_or_else(|| PyTypeError::new_err(format!("Unknown image format {img_format:?}.")))?,
        None => {
            image::guess_format(&img_bytes).map_err(|err| PyTypeError::new_err(err.to_string()))?
        }
    };

    let tensor = Tensor::from_image_bytes(img_bytes, img_format)
        .map_err(|err| PyTypeError::new_err(err.to_string()))?;

    let time_point = time(timeless, &recording);

    let row = DataRow::from_cells1(
        RowId::random(),
        entity_path,
        time_point,
        1,
        [tensor].as_slice(),
    );

    recording.record_row(row);

    Ok(())
}

// TODO(jleibs): This shadows [`re_log_types::TensorDataMeaning`]
#[pyclass]
#[derive(Clone, Debug)]
enum TensorDataMeaning {
    Unknown,
    ClassId,
    Depth,
}

// --- Log special ---

#[pyfunction]
fn log_cleared(
    entity_path: &str,
    recursive: bool,
    recording: Option<&PyRecordingStream>,
) -> PyResult<()> {
    let Some(recording) = get_data_recording(recording) else { return Ok(()); };

    let entity_path = parse_entity_path(entity_path)?;
    let timepoint = time(false, &recording);

    recording.record_path_op(timepoint, PathOp::clear(recursive, entity_path));

    Ok(())
}

#[pyfunction]
fn set_panels(
    blueprint_view_expanded: Option<bool>,
    selection_view_expanded: Option<bool>,
    timeline_view_expanded: Option<bool>,
    blueprint: Option<&PyRecordingStream>,
) {
    blueprint_view_expanded
        .map(|expanded| set_panel(PanelState::BLUEPRINT_VIEW_PATH, expanded, blueprint));
    selection_view_expanded
        .map(|expanded| set_panel(PanelState::SELECTION_VIEW_PATH, expanded, blueprint));
    timeline_view_expanded
        .map(|expanded| set_panel(PanelState::TIMELINE_VIEW_PATH, expanded, blueprint));
}

fn set_panel(
    entity_path: &str,
    expanded: bool,
    blueprint: Option<&PyRecordingStream>,
) -> PyResult<()> {
    let Some(blueprint) = get_blueprint_recording(blueprint) else { return Ok(()); };

    // TODO(jleibs): Validation this is a valid blueprint path?
    let entity_path = parse_entity_path(entity_path)?;
    // TODO(jleibs) timeless? Something else?
    let timepoint = time(true, &blueprint);

    let panel_state = PanelState { expanded };

    let row = DataRow::from_cells1(
        RowId::random(),
        entity_path,
        timepoint,
        1,
        [panel_state].as_slice(),
    );

    blueprint.record_row(row);

    Ok(())
}

#[pyfunction]
fn add_space_view(
    name: &str,
    origin: &str,
    entity_paths: Vec<&str>,
    blueprint: Option<&PyRecordingStream>,
) {
    let Some(blueprint) = get_blueprint_recording(blueprint) else { return };

    let mut space_view = SpaceView::new(
        ViewCategory::Spatial,
        &origin.into(),
        &entity_paths
            .into_iter()
            .map(|s| s.into())
            .collect::<Vec<_>>(),
    );

    // Choose the space-view id deterministically from the name; this means the user
    // can run the application multiple times and get sane behavior.
    space_view.id = SpaceViewId::hashed_from_str(name);

    space_view.display_name = name.into();
    space_view.entities_determined_by_user = true;

    let entity_path = parse_entity_path(
        format!("{}/{}", SpaceViewComponent::SPACEVIEW_PREFIX, space_view.id).as_str(),
    )
    .unwrap();

    // TODO(jleibs) timeless? Something else?
    let timepoint = time(true, &blueprint);

    let space_view = SpaceViewComponent { space_view };

    let row = DataRow::from_cells1(
        RowId::random(),
        entity_path,
        timepoint,
        1,
        [space_view].as_slice(),
    );

    blueprint.record_row(row);
}

#[pyfunction]
fn set_auto_space_views(enabled: bool, blueprint: Option<&PyRecordingStream>) {
    let Some(blueprint) = get_blueprint_recording(blueprint) else { return };

    // TODO(jleibs) timeless? Something else?
    let timepoint = time(true, &blueprint);

    let enable_auto_space = AutoSpaceViews(enabled);

    let row = DataRow::from_cells1(
        RowId::random(),
        VIEWPORT_PATH,
        timepoint,
        1,
        [enable_auto_space].as_slice(),
    );

    blueprint.record_row(row);
}

#[pyfunction]
#[pyo3(signature = (
    entity_path,
    components,
    timeless,
    recording=None,
))]
fn log_arrow_msg(
    entity_path: &str,
    components: &PyDict,
    timeless: bool,
    recording: Option<&PyRecordingStream>,
) -> PyResult<()> {
    let Some(recording) = get_data_recording(recording) else { return Ok(()); };

    let entity_path = parse_entity_path(entity_path)?;
    let timepoint = time(timeless, &recording);

    // It's important that we don't hold the session lock while building our arrow component.
    // the API we call to back through pyarrow temporarily releases the GIL, which can cause
    // cause a deadlock.
    let row = crate::arrow::build_data_row_from_components(&entity_path, components, &timepoint)?;

    recording.record_row(row);

    Ok(())
}

// --- Misc ---

/// Return a verbose version string
#[pyfunction]
fn version() -> String {
    re_build_info::build_info!().to_string()
}

/// Get a url to an instance of the web-viewer
///
/// This may point to app.rerun.io or localhost depending on
/// whether `host_assets` was called.
#[pyfunction]
fn get_app_url() -> String {
    #[cfg(feature = "web_viewer")]
    if let Some(hosted_assets) = &*global_web_viewer_server() {
        return hosted_assets.server_url();
    }

    let build_info = re_build_info::build_info!();
    let short_git_hash = &build_info.git_hash[..7];
    format!("https://app.rerun.io/commit/{short_git_hash}")
}

// TODO(jleibs) expose this as a python type
/// Start a web server to host the run web-assets
#[pyfunction]
fn start_web_viewer_server(port: u16) -> PyResult<()> {
    #[allow(clippy::unnecessary_wraps)]
    #[cfg(feature = "web_viewer")]
    {
        let mut web_handle = global_web_viewer_server();

        let _guard = enter_tokio_runtime();
        *web_handle = Some(
            re_web_viewer_server::WebViewerServerHandle::new("0.0.0.0", WebViewerServerPort(port))
                .map_err(|err| {
                    PyRuntimeError::new_err(format!(
                        "Failed to start web viewer server on port {port}: {err}",
                    ))
                })?,
        );

        Ok(())
    }

    #[cfg(not(feature = "web_viewer"))]
    {
        _ = port;
        Err(PyRuntimeError::new_err(
            "The Rerun SDK was not compiled with the 'web_viewer' feature",
        ))
    }
}

// --- Helpers ---

fn python_version(py: Python<'_>) -> re_log_types::PythonVersion {
    let py_version = py.version_info();
    re_log_types::PythonVersion {
        major: py_version.major,
        minor: py_version.minor,
        patch: py_version.patch,
        suffix: py_version.suffix.map(|s| s.to_owned()).unwrap_or_default(),
    }
}

fn default_recording_id(
    py: Python<'_>,
    variant: RecordingType,
    application_id: &str,
) -> RecordingId {
    use rand::{Rng as _, SeedableRng as _};
    use std::hash::{Hash as _, Hasher as _};

    // If the user uses `multiprocessing` for parallelism,
    // we still want child processes to log to the same recording.
    // We can use authkey for this, because it is the same for parent
    // and child processes.
    //
    // TODO(emilk): are there any security concerns with leaking authkey?
    //
    // https://docs.python.org/3/library/multiprocessing.html#multiprocessing.Process.authkey
    let seed = authkey(py);
    let salt: u64 = 0xab12_cd34_ef56_0178;

    let mut hasher = std::collections::hash_map::DefaultHasher::default();
    seed.hash(&mut hasher);
    salt.hash(&mut hasher);
    // NOTE: We hash the application ID too!
    //
    // This makes sure that independent recording streams started from the same program, but
    // targeting different application IDs, won't share the same recording ID.
    //
    // Keep in mind: application IDs are merely metadata, everything is the store/viewer is driven
    // solely by recording IDs.
    application_id.hash(&mut hasher);
    let mut rng = rand::rngs::StdRng::seed_from_u64(hasher.finish());
    let uuid = uuid::Builder::from_random_bytes(rng.gen()).into_uuid();
    RecordingId::from_uuid(variant, uuid)
}

fn authkey(py: Python<'_>) -> Vec<u8> {
    let locals = PyDict::new(py);
    py.run(
        r#"
import multiprocessing
# authkey is the same for child and parent processes, so this is how we know we're the same
authkey = multiprocessing.current_process().authkey
            "#,
        None,
        Some(locals),
    )
    .unwrap();
    let authkey = locals.get_item("authkey").unwrap();
    let authkey: &PyBytes = authkey.downcast().unwrap();
    authkey.as_bytes().to_vec()
}

fn convert_color(color: Vec<u8>) -> PyResult<[u8; 4]> {
    match &color[..] {
        [r, g, b] => Ok([*r, *g, *b, 255]),
        [r, g, b, a] => Ok([*r, *g, *b, *a]),
        _ => Err(PyTypeError::new_err(format!(
            "Expected color to be of length 3 or 4, got {color:?}"
        ))),
    }
}

fn slice_from_np_array<'a, T: numpy::Element, D: numpy::ndarray::Dimension>(
    array: &'a numpy::PyReadonlyArray<'_, T, D>,
) -> Cow<'a, [T]> {
    let array = array.as_array();

    // Numpy has many different memory orderings.
    // We could/should check that we have the right one here.
    // But for now, we just check for and optimize the trivial case.
    if array.shape().len() == 1 {
        if let Some(slice) = array.to_slice() {
            return Cow::Borrowed(slice); // common-case optimization
        }
    }

    Cow::Owned(array.iter().cloned().collect())
}

fn parse_entity_path(entity_path: &str) -> PyResult<EntityPath> {
    let components = re_log_types::parse_entity_path(entity_path)
        .map_err(|err| PyTypeError::new_err(err.to_string()))?;
    if components.is_empty() {
        Err(PyTypeError::new_err(
            "You cannot log to the root {entity_path:?}",
        ))
    } else {
        Ok(EntityPath::from(components))
    }
}<|MERGE_RESOLUTION|>--- conflicted
+++ resolved
@@ -11,9 +11,6 @@
     types::{PyBytes, PyDict},
 };
 
-<<<<<<< HEAD
-use depthai_viewer::{
-=======
 use re_viewer::{
     blueprint_components::{
         panel::PanelState,
@@ -24,8 +21,7 @@
 };
 
 use re_log_types::{DataRow, RecordingType};
-use rerun::{
->>>>>>> ac6eacc8
+use depthai_viewer::{
     log::{PathOp, RowId},
     sink::MemorySinkStorage,
     time::TimePoint,
@@ -76,9 +72,9 @@
 }
 
 #[pyfunction]
-fn main(py: Python<'_>, argv: Vec<String>) -> PyResult<u8> {
+fn main(py: Python<'_>, argv: Vec<String>, sys_exe: String) -> PyResult<u8> {
     let build_info = re_build_info::build_info!();
-    let call_src = rerun::CallSource::Python(python_version(py));
+    let call_src = rerun::CallSource::Python(python_version(py), sys_exe);
     tokio::runtime::Builder::new_multi_thread()
         .enable_all()
         .build()
@@ -100,11 +96,7 @@
 
 /// The python module is called "depthai_viewer_bindings".
 #[pymodule]
-<<<<<<< HEAD
 fn depthai_viewer_bindings(py: Python<'_>, m: &PyModule) -> PyResult<()> {
-=======
-fn rerun_bindings(_py: Python<'_>, m: &PyModule) -> PyResult<()> {
->>>>>>> ac6eacc8
     // NOTE: We do this here because some the inner init methods don't respond too kindly to being
     // called more than once.
     re_log::setup_native_logging();
@@ -125,21 +117,11 @@
     if matches!(std::env::var("RERUN_APP_ONLY").as_deref(), Ok("true")) {
         return Ok(());
     }
-<<<<<<< HEAD
-    let sys_exe: String = py.import("sys")?.getattr("executable")?.extract()?;
-    python_session().set_python_version(python_version(py), sys_exe);
-
-    // NOTE: We do this here because we want child processes to share the same recording-id,
-    // whether the user has called `init` or not.
-    // See `default_recording_id` for extra information.
-    python_session().set_recording_id(default_recording_id(py));
-=======
 
     // init
     m.add_function(wrap_pyfunction!(new_recording, m)?)?;
     m.add_function(wrap_pyfunction!(new_blueprint, m)?)?;
     m.add_function(wrap_pyfunction!(shutdown, m)?)?;
->>>>>>> ac6eacc8
 
     // recordings
     m.add_function(wrap_pyfunction!(get_application_id, m)?)?;
@@ -188,30 +170,24 @@
     m.add_function(wrap_pyfunction!(get_app_url, m)?)?;
     m.add_function(wrap_pyfunction!(start_web_viewer_server, m)?)?;
 
-<<<<<<< HEAD
-    m.add_function(wrap_pyfunction!(log_mesh_file, m)?)?;
-    m.add_function(wrap_pyfunction!(log_image_file, m)?)?;
-    m.add_function(wrap_pyfunction!(log_cleared, m)?)?;
-    m.add_function(wrap_pyfunction!(log_arrow_msg, m)?)?;
-    m.add_function(wrap_pyfunction!(version, m)?)?;
-=======
     // blueprint
     m.add_function(wrap_pyfunction!(set_panels, m)?)?;
     m.add_function(wrap_pyfunction!(add_space_view, m)?)?;
     m.add_function(wrap_pyfunction!(set_auto_space_views, m)?)?;
->>>>>>> ac6eacc8
 
     Ok(())
 }
 
-// --- Init ---
-
-#[allow(clippy::too_many_arguments)]
-#[allow(clippy::struct_excessive_bools)]
-#[pyfunction]
+
+#[pyfunction]
+fn get_recording_id(recording: Option<&PyRecordingStream>) -> Option<String> {
+    get_data_recording(recording)?
+        .recording_info()
+        .map(|info| info.recording_id.to_string())
+}
+
 #[pyo3(signature = (
     application_id,
-    recording_id=None,
     make_default=true,
     make_thread_default=true,
     application_path=None,
@@ -228,7 +204,6 @@
 ) -> PyResult<PyRecordingStream> {
     // The sentinel file we use to identify the official examples directory.
     const SENTINEL_FILENAME: &str = ".rerun_examples";
-    let is_official_example = application_path.map_or(false, |mut path| {
         // more than 4 layers would be really pushing it
         for _ in 0..4 {
             path.pop(); // first iteration is always a file path in our examples
@@ -237,7 +212,6 @@
             }
         }
         false
-    });
 
     let recording_id = if let Some(recording_id) = recording_id {
         RecordingId::from_string(RecordingType::Data, recording_id)
@@ -354,22 +328,10 @@
 }
 
 #[pyfunction]
-<<<<<<< HEAD
-fn main(py: Python<'_>, argv: Vec<String>, sys_exe: String) -> PyResult<u8> {
-    let build_info = re_build_info::build_info!();
-    let call_src = depthai_viewer::CallSource::Python(python_version(py), sys_exe);
-    tokio::runtime::Builder::new_multi_thread()
-        .enable_all()
-        .build()
-        .unwrap()
-        .block_on(depthai_viewer::run(build_info, call_src, argv))
-        .map_err(|err| PyRuntimeError::new_err(re_error::format(err)))
-=======
 fn get_recording_id(recording: Option<&PyRecordingStream>) -> Option<String> {
     get_data_recording(recording)?
         .recording_info()
         .map(|info| info.recording_id.to_string())
->>>>>>> ac6eacc8
 }
 
 /// Returns the currently active data recording in the global scope, if any; fallbacks to the
@@ -547,16 +509,11 @@
 }
 
 #[pyfunction]
-<<<<<<< HEAD
-fn version() -> PyResult<String> {
-    Ok(python_session().version())
-}
+fn version() -> String {
+    re_build_info::build_info!().version.to_string()
 
 #[must_use = "the tokio_runtime guard must be kept alive while using tokio"]
-=======
-#[pyo3(signature = (path, recording = None))]
 fn save(path: &str, recording: Option<&PyRecordingStream>) -> PyResult<()> {
-    let Some(recording) = get_data_recording(recording) else { return Ok(()); };
 
     recording
         .save(path)
@@ -605,10 +562,7 @@
     }
 }
 
->>>>>>> ac6eacc8
 #[cfg(feature = "web_viewer")]
-#[must_use = "the tokio_runtime guard must be kept alive while using tokio"]
-fn enter_tokio_runtime() -> tokio::runtime::EnterGuard<'static> {
     use once_cell::sync::Lazy;
     static TOKIO_RUNTIME: Lazy<tokio::runtime::Runtime> =
         Lazy::new(|| tokio::runtime::Runtime::new().expect("Failed to create tokio runtime"));
@@ -631,13 +585,8 @@
 
         let _guard = enter_tokio_runtime();
 
-<<<<<<< HEAD
-        session.set_sink(
-            depthai_viewer::web_viewer::new_sink(
-=======
         recording.set_sink(
             rerun::web_viewer::new_sink(
->>>>>>> ac6eacc8
                 open_browser,
                 "0.0.0.0",
                 web_port.map(WebViewerServerPort).unwrap_or_default(),
