r"""
Generate an index table and rendered pages for the common APIs.

The top-level index file should look like
```
## Initialization
Function | Description
-------- | -----------
<<<<<<< HEAD
[depthai_viewer.init()](initialization/#depthai_viewer.init) | Initialize the Rerun SDK ...
[depthai_viewer.set_recording_id()](initialization/#depthai_viewer.set_recording_id) | Set the recording ID ...
[depthai_viewer.connect()](initialization/#depthai_viewer.connect) | Connect to a remote Depthai Viewer on the ...
[depthai_viewer.spawn()](initialization/#depthai_viewer.spawn) | Spawn a Depthai Viewer ...
=======
[rerun.init()](initialization/#rerun.init) | Initialize the Rerun SDK ...
[rerun.connect()](initialization/#rerun.connect) | Connect to a remote Rerun Viewer on the ...
[rerun.spawn()](initialization/#rerun.spawn) | Spawn a Rerun Viewer ...
>>>>>>> ac6eacc8
...

The Summary should look like:
```
* [index](index.md)
* [Initialization](initialization.md)
* [Logging Primitives](primitives.md)
* [Logging Images](images.md)
* [Annotations](annotation.md)
* [Extension Components](extension_components.md)
* [Plotting](plotting.md)
* [Transforms](transforms.md)
* [Helpers](helpers.md)
```
"""

import re
import sys
from dataclasses import dataclass
from pathlib import Path
from typing import Final, List, Optional

import griffe
import mkdocs_gen_files


@dataclass
class Section:
    title: str
    module_summary: Optional[str]
    func_list: List[str]


# This is the list of sections and functions that will be included in the index
# for each of them.
SECTION_TABLE: Final[List[Section]] = [
    Section(
        title="Initialization",
        module_summary=None,
        func_list=["init", "connect", "disconnect", "spawn", "serve", "memory_recording"],
    ),
    Section(
        title="Viewer Control",
        module_summary=None,
        func_list=["save"],
    ),
    Section(
        title="Time",
        module_summary=None,
        func_list=["set_time_sequence", "set_time_seconds", "set_time_nanos"],
    ),
    Section(
        title="Spatial Primitives",
        module_summary=None,
        func_list=[
            "log_point",
            "log_points",
            "log_rect",
            "log_rects",
            "log_obb",
            "log_line_strip",
            "log_line_segments",
            "log_arrow",
            "log_mesh",
            "log_meshes",
            "log_mesh_file",
        ],
    ),
    Section(
        title="Images",
        module_summary=None,
        func_list=["log_image", "log_image_file", "log_depth_image", "log_segmentation_image"],
    ),
    Section(
        title="Tensors",
        module_summary=None,
        func_list=["log_tensor"],
    ),
    Section(
        title="Annotations",
        module_summary=None,
        func_list=["log_annotation_context"],
    ),
    Section(
        title="Extension Components",
        module_summary=None,
        func_list=["log_extension_components"],
    ),
    Section(
        title="Plotting",
        module_summary=None,
        func_list=["log_scalar"],
    ),
    Section(
        title="Transforms",
        module_summary="log.transform",
        func_list=[
            "log_rigid3",
            "log_transform3d",
            "log_pinhole",
            "log_unknown_transform",
            "log_disconnected_space",
            "log_view_coordinates",
        ],
    ),
    Section(
        title="Text",
        module_summary=None,
        # TODO(#1251): Classes aren't supported yet
        # "LogLevel", "LoggingHandler"
        func_list=["log_text_entry"],
    ),
    Section(
        title="Helpers",
        module_summary="script_helpers",
        func_list=["script_add_args", "script_setup", "script_teardown"],
    ),
    Section(
        title="Experimental",
        module_summary="experimental",
        func_list=[
            "experimental.log_text_box",
            "experimental.new_blueprint",
            "experimental.add_space_view",
            "experimental.set_panels",
            "experimental.set_auto_space_views",
        ],
    ),
]

# Virtual folder where we will generate the md files
root = Path(__file__).parent.parent.joinpath("depthai_viewer").resolve()
common_dir = Path("common")

# We use griffe to access docstrings
# Lots of other potentially interesting stuff we could pull out in the future
# This is what mkdocstrings uses under the hood
search_paths = [path for path in sys.path if path]  # eliminate empty path
search_paths.insert(0, root.as_posix())
rerun_pkg = griffe.load("depthai_viewer", search_paths=search_paths)

# Create the nav for this section
nav = mkdocs_gen_files.Nav()
nav["index"] = "index.md"

# This is the top-level index which will include a table-view of each sub-section
index_path = common_dir.joinpath("index.md")


def make_slug(s: str) -> str:
    s = s.lower().strip()
    s = re.sub(r"[\s]+", "_", s)
    return s


with mkdocs_gen_files.open(index_path, "w") as index_file:
    # TODO(#1161): add links to our high-level docs!

    # Hide the TOC for the index since it's identical to the left nav-bar
    index_file.write(
        """---
hide:
    - toc
---
# Getting Started
* [Quick start](https://www.depthai_viewer.io/docs/getting-started/python)
* [Tutorial](https://www.depthai_viewer.io/docs/getting-started/logging-python)
* [Examples on GitHub](https://github.com/rerun-io/rerun/tree/latest/examples/python)
* [Troubleshooting](https://www.depthai_viewer.io/docs/getting-started/troubleshooting)

There are many different ways of sending data to the Depthai Viewer depending on what you're trying
to achieve and whether the viewer is running in the same process as your code, in another process,
or even as a separate web application.

Checkout [SDK Operating Modes](https://www.depthai_viewer.io/docs/reference/sdk-operating-modes) for an
overview of what's possible and how.

# APIs
"""
    )

    for section in SECTION_TABLE:
        # Turn the heading into a slug and add it to the nav
        md_name = make_slug(section.title)
        md_file = md_name + ".md"
        nav[section.title] = md_file

        # Write out the contents of this section
        write_path = common_dir.joinpath(md_file)
        with mkdocs_gen_files.open(write_path, "w") as fd:
            if section.module_summary is not None:
                fd.write(f"::: depthai_viewer.{section.module_summary}\n")
                fd.write("    options:\n")
                fd.write("      show_root_heading: False\n")
                fd.write("      members: []\n")
                fd.write("----\n")
            for func_name in section.func_list:
                fd.write(f"::: depthai_viewer.{func_name}\n")

        # Write out a table for the section in the index_file
        index_file.write(f"## {section.title}\n")
        index_file.write("Function | Description\n")
        index_file.write("-------- | -----------\n")
        for func_name in section.func_list:
            func = rerun_pkg[func_name]
            index_file.write(
                f"[`depthai_viewer.{func_name}()`]({md_name}#depthai_viewer.{func_name}) | {func.docstring.lines[0]}\n"
            )

        index_file.write("\n")

    index_file.write(
        """
# Troubleshooting
You can set `RUST_LOG=debug` before running your Python script
and/or `rerun` process to get some verbose logging output.

If you run into any issues don't hesitate to [open a ticket](https://github.com/rerun-io/rerun/issues/new/choose)
or [join our Discord](https://discord.gg/Gcm8BbTaAj).
"""
    )


# Generate the SUMMARY.txt file
with mkdocs_gen_files.open(common_dir.joinpath("SUMMARY.txt"), "w") as nav_file:
    nav_file.writelines(nav.build_literate_nav())<|MERGE_RESOLUTION|>--- conflicted
+++ resolved
@@ -6,16 +6,9 @@
 ## Initialization
 Function | Description
 -------- | -----------
-<<<<<<< HEAD
-[depthai_viewer.init()](initialization/#depthai_viewer.init) | Initialize the Rerun SDK ...
-[depthai_viewer.set_recording_id()](initialization/#depthai_viewer.set_recording_id) | Set the recording ID ...
-[depthai_viewer.connect()](initialization/#depthai_viewer.connect) | Connect to a remote Depthai Viewer on the ...
-[depthai_viewer.spawn()](initialization/#depthai_viewer.spawn) | Spawn a Depthai Viewer ...
-=======
 [rerun.init()](initialization/#rerun.init) | Initialize the Rerun SDK ...
 [rerun.connect()](initialization/#rerun.connect) | Connect to a remote Rerun Viewer on the ...
 [rerun.spawn()](initialization/#rerun.spawn) | Spawn a Rerun Viewer ...
->>>>>>> ac6eacc8
 ...
 
 The Summary should look like:
@@ -147,7 +140,7 @@
 ]
 
 # Virtual folder where we will generate the md files
-root = Path(__file__).parent.parent.joinpath("depthai_viewer").resolve()
+root = Path(__file__).parent.parent.joinpath("rerun_sdk").resolve()
 common_dir = Path("common")
 
 # We use griffe to access docstrings
@@ -155,7 +148,7 @@
 # This is what mkdocstrings uses under the hood
 search_paths = [path for path in sys.path if path]  # eliminate empty path
 search_paths.insert(0, root.as_posix())
-rerun_pkg = griffe.load("depthai_viewer", search_paths=search_paths)
+rerun_pkg = griffe.load("rerun", search_paths=search_paths)
 
 # Create the nav for this section
 nav = mkdocs_gen_files.Nav()
@@ -181,16 +174,16 @@
     - toc
 ---
 # Getting Started
-* [Quick start](https://www.depthai_viewer.io/docs/getting-started/python)
-* [Tutorial](https://www.depthai_viewer.io/docs/getting-started/logging-python)
+* [Quick start](https://www.rerun.io/docs/getting-started/python)
+* [Tutorial](https://www.rerun.io/docs/getting-started/logging-python)
 * [Examples on GitHub](https://github.com/rerun-io/rerun/tree/latest/examples/python)
-* [Troubleshooting](https://www.depthai_viewer.io/docs/getting-started/troubleshooting)
-
-There are many different ways of sending data to the Depthai Viewer depending on what you're trying
+* [Troubleshooting](https://www.rerun.io/docs/getting-started/troubleshooting)
+
+There are many different ways of sending data to the Rerun Viewer depending on what you're trying
 to achieve and whether the viewer is running in the same process as your code, in another process,
 or even as a separate web application.
 
-Checkout [SDK Operating Modes](https://www.depthai_viewer.io/docs/reference/sdk-operating-modes) for an
+Checkout [SDK Operating Modes](https://www.rerun.io/docs/reference/sdk-operating-modes) for an
 overview of what's possible and how.
 
 # APIs
@@ -207,13 +200,13 @@
         write_path = common_dir.joinpath(md_file)
         with mkdocs_gen_files.open(write_path, "w") as fd:
             if section.module_summary is not None:
-                fd.write(f"::: depthai_viewer.{section.module_summary}\n")
+                fd.write(f"::: rerun.{section.module_summary}\n")
                 fd.write("    options:\n")
                 fd.write("      show_root_heading: False\n")
                 fd.write("      members: []\n")
                 fd.write("----\n")
             for func_name in section.func_list:
-                fd.write(f"::: depthai_viewer.{func_name}\n")
+                fd.write(f"::: rerun.{func_name}\n")
 
         # Write out a table for the section in the index_file
         index_file.write(f"## {section.title}\n")
@@ -221,9 +214,7 @@
         index_file.write("-------- | -----------\n")
         for func_name in section.func_list:
             func = rerun_pkg[func_name]
-            index_file.write(
-                f"[`depthai_viewer.{func_name}()`]({md_name}#depthai_viewer.{func_name}) | {func.docstring.lines[0]}\n"
-            )
+            index_file.write(f"[`rerun.{func_name}()`]({md_name}#rerun.{func_name}) | {func.docstring.lines[0]}\n")
 
         index_file.write("\n")
 
