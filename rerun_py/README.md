--- conflicted
+++ resolved
@@ -20,17 +20,10 @@
 
 Setup:
 
-<<<<<<< HEAD
-- Install the Rust toolchain: <https://rustup.rs/>
-- `git clone git@github.com:rerun-io/rerun.git && cd rerun`
-- Run `./scripts/setup_dev.sh`.
-- Make sure `cargo --version` prints `1.67.1` once you are done
-=======
 * Install the Rust toolchain: <https://rustup.rs/>
 * `git clone git@github.com:rerun-io/rerun.git && cd rerun`
 * Run `./scripts/setup_dev.sh`.
 * Make sure `cargo --version` prints `1.69.0` once you are done
->>>>>>> ac6eacc8
 
 ## Building
 
@@ -103,16 +96,6 @@
 
 If you are using an Apple-silicon Mac, make sure `rustc -vV` outputs `host: aarch64-apple-darwin`. If not, this should fix it:
 
-<<<<<<< HEAD
-```sh
-rustup set default-host aarch64-apple-darwin && rustup install 1.67
-```
-
-If you want to switch back, this is how:
-
-```sh
-rustup set default-host x86_64-apple-darwin && rustup install 1.67
-=======
 ``` sh
 rustup set default-host aarch64-apple-darwin && rustup install 1.69
 ```
@@ -120,5 +103,4 @@
 If you want to switch back, this is how:
 ``` sh
 rustup set default-host x86_64-apple-darwin && rustup install 1.69
->>>>>>> ac6eacc8
 ```