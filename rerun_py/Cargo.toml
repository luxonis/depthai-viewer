[package]
name = "rerun_py"             # name of the rust crate
edition.workspace = true
license.workspace = true
publish = false
rust-version.workspace = true
version.workspace = true

[lib]
crate-type = ["cdylib"]
name = "depthai_viewer_bindings" # name of the .so library that the Python module will import


[features]
default = ["extension-module", "native_viewer"]

## The features we turn on when building the `depthai-viewer` PyPi package
## for <https://pypi.org/project/depthai-viewer/>.
pypi = ["extension-module", "native_viewer", "web_viewer"]

## We need to enable the `pyo3/extension-module` when building the SDK,
## but we cannot enable it when building tests and benchmarks, so we
## must make it an opt-in feature.
## * <https://pyo3.rs/latest/faq.html#i-cant-run-cargo-test-or-i-cant-build-in-a-cargo-workspace-im-having-linker-issues-like-symbol-not-found-or-undefined-reference-to-_pyexc_systemerror>
## * <https://pyo3.rs/latest/building_and_distribution.html#building-python-extension-modules>
extension-module = ["pyo3/extension-module"]

## Support spawning a native Rerun viewer with `spawn()`.
native_viewer = ["depthai-viewer/native_viewer"]

## Support serving a web viewer over HTTP with `serve()`.
##
## Enabling this adds quite a bit to the compile time and binary size,
## since it requires compiling and bundling the viewer as wasm.
##
## You also need to install some additional tools, which you can do by running
## [`scripts/setup_web.sh`](https://github.com/rerun-io/rerun/blob/main/scripts/setup_web.sh).
web_viewer = [
  "depthai-viewer/web_viewer",
  "dep:re_web_viewer_server",
  "dep:re_ws_comms",
]


[dependencies]
re_build_info.workspace = true
re_error.workspace = true
re_log.workspace = true
re_log_types = { workspace = true, features = ["glam", "image"] }
re_memory.workspace = true
<<<<<<< HEAD
depthai-viewer = { workspace = true, default-features = false, features = [
  "analytics",
  "server",
  "sdk",
] }
=======
rerun = { workspace = true, features = ["analytics", "server", "sdk"] }
>>>>>>> ac6eacc8
re_web_viewer_server = { workspace = true, optional = true }
re_ws_comms = { workspace = true, optional = true }

# TODO(jleibs): This should go away as part of https://github.com/rerun-io/rerun/issues/2089
re_viewer = { workspace = true }

arrow2 = { workspace = true, features = ["io_ipc", "io_print"] }
document-features = "0.2"
glam.workspace = true
image = { workspace = true, default-features = false, features = [
  "jpeg",
  "png",
] }
itertools = { workspace = true }
macaw.workspace = true
mimalloc = { workspace = true, features = ["local_dynamic_tls"] }
numpy = { version = "0.18.0", features = ["half"] }
once_cell = "1.12"
parking_lot = "0.12"
pyo3 = { version = "0.18.0", features = ["abi3-py38"] }
rand = { version = "0.8", features = ["std_rng"] }
tokio = { workspace = true, features = ["rt-multi-thread", "signal"] }
uuid = "1.1"


[build-dependencies]
re_build_build_info.workspace = true
pyo3-build-config = "0.18.0"


[package.metadata.maturin]
name = "depthai_viewer_bindings"<|MERGE_RESOLUTION|>--- conflicted
+++ resolved
@@ -48,15 +48,11 @@
 re_log.workspace = true
 re_log_types = { workspace = true, features = ["glam", "image"] }
 re_memory.workspace = true
-<<<<<<< HEAD
 depthai-viewer = { workspace = true, default-features = false, features = [
   "analytics",
   "server",
   "sdk",
 ] }
-=======
-rerun = { workspace = true, features = ["analytics", "server", "sdk"] }
->>>>>>> ac6eacc8
 re_web_viewer_server = { workspace = true, optional = true }
 re_ws_comms = { workspace = true, optional = true }
 
