from enum import Enum
from fractions import Fraction
from typing import Any, Dict, List, Optional, Tuple

import depthai as dai
from depthai_sdk import Previews as QueueNames
from pydantic import BaseModel

# class PointcloudConfiguration(BaseModel):
#     enabled: bool = True


class StereoDepthConfiguration(BaseModel):  # type: ignore[misc]
    median: Optional[dai.MedianFilter] = dai.MedianFilter.KERNEL_7x7
    lr_check: Optional[bool] = True
    lrc_threshold: int = 5  # 0..10
    extended_disparity: Optional[bool] = False
    subpixel_disparity: Optional[bool] = True
    align: dai.CameraBoardSocket = dai.CameraBoardSocket.CAM_B
    sigma: int = 0  # 0..65535
    # pointcloud: PointcloudConfiguration | None = None
    confidence: int = 230
    stereo_pair: Tuple[dai.CameraBoardSocket, dai.CameraBoardSocket]

    class Config:
        arbitrary_types_allowed = True

    def __init__(self, **v) -> None:  # type: ignore[no-untyped-def]
        if v.get("median", None) and isinstance(v["median"], str):
            v["median"] = getattr(dai.MedianFilter, v["median"])
        if v.get("align", None) and isinstance(v["align"], str):
            v["align"] = getattr(dai.CameraBoardSocket, v["align"])
        if v.get("stereo_pair", None) and all(isinstance(pair, str) for pair in v["stereo_pair"]):
            v["stereo_pair"] = (
                getattr(dai.CameraBoardSocket, v["stereo_pair"][0]),
                getattr(dai.CameraBoardSocket, v["stereo_pair"][1]),
            )
        return super().__init__(**v)  # type: ignore[no-any-return]

    def dict(self, *args, **kwargs) -> Dict[str, Any]:  # type: ignore[no-untyped-def]
        return {
            "median": self.median.name if self.median else None,
            "lr_check": self.lr_check,
            "lrc_threshold": self.lrc_threshold,
            "extended_disparity": self.extended_disparity,
            "subpixel_disparity": self.subpixel_disparity,
            "align": self.align.name,
            "sigma": self.sigma,
            "confidence": self.confidence,
            "stereo_pair": [socket.name for socket in self.stereo_pair],
        }

    def to_runtime_controls(self) -> Dict[str, Any]:
        return {
            "algorithm_control": {
                "align": "RECTIFIED_LEFT"
                if self.align == dai.CameraBoardSocket.LEFT
                else "RECTIFIED_RIGHT"
                if self.align == dai.CameraBoardSocket.RIGHT
                else "CENTER",
                "lr_check": self.lr_check,
                "lrc_check_threshold": self.lrc_threshold,
                "extended": self.extended_disparity,
                "subpixel": self.subpixel_disparity,
            },
            "postprocessing": {
                "median": {
                    dai.MedianFilter.MEDIAN_OFF: 0,
                    dai.MedianFilter.KERNEL_3x3: 3,
                    dai.MedianFilter.KERNEL_5x5: 5,
                    dai.MedianFilter.KERNEL_7x7: 7,
                }[self.median]
                if self.median
                else 0,
                "bilateral_sigma": self.sigma,
            },
            "cost_matching": {
                "confidence_threshold": self.confidence,
            },
        }

    @property
    def out_queue_name(self) -> str:
        return str(QueueNames.depthRaw.name)


class AiModelConfiguration(BaseModel):  # type: ignore[misc]
    display_name: str = "MobileNet SSD"
    path: str = "mobilenet-ssd"
    camera: dai.CameraBoardSocket

    class Config:
        arbitrary_types_allowed = True

    def __init__(self, **v) -> None:  # type: ignore[no-untyped-def]
        if v.get("camera", None) and isinstance(v["camera"], str):
            v["camera"] = getattr(dai.CameraBoardSocket, v["camera"])
        return super().__init__(**v)  # type: ignore[no-any-return]

    def dict(self, *args, **kwargs):  # type: ignore[no-untyped-def]
        return {
            "display_name": self.display_name,
            "path": self.path,
            "camera": self.camera.name,
        }


ALL_NEURAL_NETWORKS = [
    AiModelConfiguration(
        path="yolov8n_coco_640x352",
        display_name="Yolo V8",
        camera=dai.CameraBoardSocket.CAM_A,
    ),
    AiModelConfiguration(
        path="mobilenet-ssd",
        display_name="MobileNet SSD",
        camera=dai.CameraBoardSocket.CAM_A,
    ),
    AiModelConfiguration(
        path="face-detection-retail-0004",
        display_name="Face Detection",
        camera=dai.CameraBoardSocket.CAM_A,
    ),
    AiModelConfiguration(
        path="age-gender-recognition-retail-0013",
        display_name="Age gender recognition",
        camera=dai.CameraBoardSocket.CAM_A,
    ),
]


class ImuConfiguration(BaseModel):  # type: ignore[misc]
    report_rate: int = 100
    batch_report_threshold: int = 5


class CameraSensorResolution(Enum):
    THE_400_P: str = "THE_400_P"
    THE_480_P: str = "THE_480_P"
    THE_720_P: str = "THE_720_P"
    THE_800_P: str = "THE_800_P"
    THE_5_MP: str = "THE_5_MP"
    THE_1440X1080: str = "THE_1440X1080"
    THE_1080_P: str = "THE_1080_P"
    THE_1200_P: str = "THE_1200_P"
    THE_1280_P: str = "THE_1280_P"
    THE_4_K: str = "THE_4_K"
    THE_4000X3000: str = "THE_4000X3000"
    THE_12_MP: str = "THE_12_MP"
    THE_13_MP: str = "THE_13_MP"
    THE_5312X6000: str = "THE_5312X6000"

    def dict(self, *args, **kwargs) -> str:  # type: ignore[no-untyped-def]
        return self.value

    def as_sdk_resolution(self) -> str:
        return self.value.replace("_", "").replace("THE", "")


class ImuKind(Enum):
    SIX_AXIS = "SIX_AXIS"
    NINE_AXIS = "NINE_AXIS"


class CameraConfiguration(BaseModel):  # type: ignore[misc]
    fps: int = 30
    resolution: CameraSensorResolution
    kind: dai.CameraSensorType
    board_socket: dai.CameraBoardSocket
    stream_enabled: bool = True
    name: str = ""

    class Config:
        arbitrary_types_allowed = True

    def __init__(self, **v) -> None:  # type: ignore[no-untyped-def]
        if v.get("board_socket", None):
            if isinstance(v["board_socket"], str):
                v["board_socket"] = getattr(dai.CameraBoardSocket, v["board_socket"])
        if v.get("kind", None):
            if isinstance(v["kind"], str):
                v["kind"] = getattr(dai.CameraSensorType, v["kind"])
        return super().__init__(**v)  # type: ignore[no-any-return]

    def dict(self, *args, **kwargs) -> Dict[str, Any]:  # type: ignore[no-untyped-def]
        return {
            "fps": self.fps,
            "resolution": self.resolution.dict(),
            "kind": self.kind.name,
            "board_socket": self.board_socket.name,
            "name": self.name,
            "stream_enabled": self.stream_enabled,
        }

    @classmethod
    def create_left(cls, **kwargs) -> "CameraConfiguration":  # type: ignore[no-untyped-def]
        if not kwargs.get("kind", None):
            kwargs["kind"] = dai.CameraSensorType.MONO
        if not kwargs.get("resolution", None):
            kwargs["resolution"] = CameraSensorResolution.THE_400_P
        return cls(board_socket="LEFT", **kwargs)

    @classmethod
    def create_right(cls, **kwargs) -> "CameraConfiguration":  # type: ignore[no-untyped-def]
        if not kwargs.get("kind", None):
            kwargs["kind"] = dai.CameraSensorType.MONO
        if not kwargs.get("resolution", None):
            kwargs["resolution"] = CameraSensorResolution.THE_400_P
        return cls(board_socket="RIGHT", **kwargs)

    @classmethod
    def create_color(cls, **kwargs) -> "CameraConfiguration":  # type: ignore[no-untyped-def]
        if not kwargs.get("kind", None):
            kwargs["kind"] = dai.CameraSensorType.COLOR
        if not kwargs.get("resolution", None):
            kwargs["resolution"] = CameraSensorResolution.THE_720_P
        return cls(board_socket="RGB", **kwargs)


class CameraFeatures(BaseModel):  # type: ignore[misc]
    resolutions: List[CameraSensorResolution] = []
    max_fps: int = 60
    board_socket: dai.CameraBoardSocket
    supported_types: List[dai.CameraSensorType]
    stereo_pairs: List[dai.CameraBoardSocket] = []
    """Which cameras can be paired with this one"""
    name: str

    class Config:
        arbitrary_types_allowed = True
        use_enum_values = True

    def dict(self, *args, **kwargs) -> Dict[str, Any]:  # type: ignore[no-untyped-def]
        return {
            "resolutions": [r for r in self.resolutions],
            "max_fps": self.max_fps,
            "board_socket": self.board_socket.name,
            "supported_types": [sensor_type.name for sensor_type in self.supported_types],
            "stereo_pairs": [socket.name for socket in self.stereo_pairs],
            "name": self.name,
        }


class PipelineConfiguration(BaseModel):  # type: ignore[misc]
    auto: bool = False  # Should the backend automatically create a pipeline?
    cameras: List[CameraConfiguration] = []
    depth: Optional[StereoDepthConfiguration]
    ai_model: Optional[AiModelConfiguration]
    imu: ImuConfiguration = ImuConfiguration()


class XLinkConnection(Enum):
    USB = "Usb"
    POE = "PoE"


class DeviceInfo(BaseModel):  # type: ignore[misc]
    name: str = ""
    connection: XLinkConnection = XLinkConnection.USB
    mxid: str = ""


class DeviceProperties(BaseModel):  # type: ignore[misc]
    id: str
    cameras: List[CameraFeatures] = []
    imu: Optional[ImuKind]
    stereo_pairs: List[
        Tuple[dai.CameraBoardSocket, dai.CameraBoardSocket]
    ] = []  # Which cameras can be paired for stereo
    default_stereo_pair: Optional[Tuple[dai.CameraBoardSocket, dai.CameraBoardSocket]] = None
    info: DeviceInfo = DeviceInfo()

    class Config:
        arbitrary_types_allowed = True
        use_enum_values = True

    def __init__(self, *args, **kwargs) -> None:  # type: ignore[no-untyped-def]
        if kwargs.get("stereo_pairs", None) and all(isinstance(pair[0], str) for pair in kwargs["stereo_pairs"]):
            kwargs["stereo_pairs"] = [
                (getattr(dai.CameraBoardSocket, pair[0]), getattr(dai.CameraBoardSocket, pair[1]))
                for pair in kwargs["stereo_pairs"]
            ]
        return super().__init__(*args, **kwargs)  # type: ignore[no-any-return]

    def dict(self, *args, **kwargs) -> Dict[str, Any]:  # type: ignore[no-untyped-def]
        return {
            "id": self.id,
            "cameras": [cam.dict() for cam in self.cameras],
            "imu": self.imu,
            "stereo_pairs": [(left.name, right.name) for left, right in self.stereo_pairs],
            "info": {
                "name": self.info.name,
                "connection": self.info.connection.value,
                "mxid": self.info.mxid,
            },
            "default_stereo_pair": (self.default_stereo_pair[0].name, self.default_stereo_pair[1].name)
            if self.default_stereo_pair
            else None,
        }


size_to_resolution = {
    (640, 400): CameraSensorResolution.THE_400_P,
    (640, 480): CameraSensorResolution.THE_480_P,  # OV7251
    (1280, 720): CameraSensorResolution.THE_720_P,
<<<<<<< HEAD
    # (1280, 962): CameraSensorResolution.THE_1280P, # TOF
=======
    (1280, 962): CameraSensorResolution.THE_1280_P,  # TOF
>>>>>>> 32c3f49f
    (1280, 800): CameraSensorResolution.THE_800_P,  # OV9782
    (2592, 1944): CameraSensorResolution.THE_5_MP,  # OV5645
    (1440, 1080): CameraSensorResolution.THE_1440X1080,
    (1920, 1080): CameraSensorResolution.THE_1080_P,
    (1920, 1200): CameraSensorResolution.THE_1200_P,  # AR0234
    (3840, 2160): CameraSensorResolution.THE_4_K,
    (4000, 3000): CameraSensorResolution.THE_4000X3000,  # IMX582 with binning enabled
    (4056, 3040): CameraSensorResolution.THE_12_MP,  # IMX378, IMX477, IMX577
    (4208, 3120): CameraSensorResolution.THE_13_MP,  # AR214
    (5312, 6000): CameraSensorResolution.THE_5312X6000,  # IMX582 cropped
}


def get_size_from_resolution(resolution: CameraSensorResolution) -> Tuple[int, int]:
    for size, res in size_to_resolution.items():
        if res == resolution:
            return size
    raise ValueError(f"Unknown resolution {resolution}")


def compare_dai_camera_configs(cam1: dai.CameraSensorConfig, cam2: dai.CameraSensorConfig) -> bool:
    return (  # type: ignore[no-any-return]
        cam1.height == cam2.height
        and cam1.width == cam2.width
        and cam1.type == cam2.type
        and cam1.maxFps == cam2.maxFps
        and cam1.minFps == cam2.minFps
    )


def calculate_isp_scale(resolution_width: int) -> Tuple[int, int]:
    """Based on width, get ISP scale to target THE_800_P, aka 1280x800."""
    x = 1280 / resolution_width
    return Fraction.from_float(x).limit_denominator().as_integer_ratio()<|MERGE_RESOLUTION|>--- conflicted
+++ resolved
@@ -37,7 +37,8 @@
             )
         return super().__init__(**v)  # type: ignore[no-any-return]
 
-    def dict(self, *args, **kwargs) -> Dict[str, Any]:  # type: ignore[no-untyped-def]
+    # type: ignore[no-untyped-def]
+    def dict(self, *args, **kwargs) -> Dict[str, Any]:
         return {
             "median": self.median.name if self.median else None,
             "lr_check": self.lr_check,
@@ -176,13 +177,15 @@
     def __init__(self, **v) -> None:  # type: ignore[no-untyped-def]
         if v.get("board_socket", None):
             if isinstance(v["board_socket"], str):
-                v["board_socket"] = getattr(dai.CameraBoardSocket, v["board_socket"])
+                v["board_socket"] = getattr(
+                    dai.CameraBoardSocket, v["board_socket"])
         if v.get("kind", None):
             if isinstance(v["kind"], str):
                 v["kind"] = getattr(dai.CameraSensorType, v["kind"])
         return super().__init__(**v)  # type: ignore[no-any-return]
 
-    def dict(self, *args, **kwargs) -> Dict[str, Any]:  # type: ignore[no-untyped-def]
+    # type: ignore[no-untyped-def]
+    def dict(self, *args, **kwargs) -> Dict[str, Any]:
         return {
             "fps": self.fps,
             "resolution": self.resolution.dict(),
@@ -193,7 +196,8 @@
         }
 
     @classmethod
-    def create_left(cls, **kwargs) -> "CameraConfiguration":  # type: ignore[no-untyped-def]
+    # type: ignore[no-untyped-def]
+    def create_left(cls, **kwargs) -> "CameraConfiguration":
         if not kwargs.get("kind", None):
             kwargs["kind"] = dai.CameraSensorType.MONO
         if not kwargs.get("resolution", None):
@@ -201,7 +205,8 @@
         return cls(board_socket="LEFT", **kwargs)
 
     @classmethod
-    def create_right(cls, **kwargs) -> "CameraConfiguration":  # type: ignore[no-untyped-def]
+    # type: ignore[no-untyped-def]
+    def create_right(cls, **kwargs) -> "CameraConfiguration":
         if not kwargs.get("kind", None):
             kwargs["kind"] = dai.CameraSensorType.MONO
         if not kwargs.get("resolution", None):
@@ -209,7 +214,8 @@
         return cls(board_socket="RIGHT", **kwargs)
 
     @classmethod
-    def create_color(cls, **kwargs) -> "CameraConfiguration":  # type: ignore[no-untyped-def]
+    # type: ignore[no-untyped-def]
+    def create_color(cls, **kwargs) -> "CameraConfiguration":
         if not kwargs.get("kind", None):
             kwargs["kind"] = dai.CameraSensorType.COLOR
         if not kwargs.get("resolution", None):
@@ -230,7 +236,8 @@
         arbitrary_types_allowed = True
         use_enum_values = True
 
-    def dict(self, *args, **kwargs) -> Dict[str, Any]:  # type: ignore[no-untyped-def]
+    # type: ignore[no-untyped-def]
+    def dict(self, *args, **kwargs) -> Dict[str, Any]:
         return {
             "resolutions": [r for r in self.resolutions],
             "max_fps": self.max_fps,
@@ -267,22 +274,26 @@
     stereo_pairs: List[
         Tuple[dai.CameraBoardSocket, dai.CameraBoardSocket]
     ] = []  # Which cameras can be paired for stereo
-    default_stereo_pair: Optional[Tuple[dai.CameraBoardSocket, dai.CameraBoardSocket]] = None
+    default_stereo_pair: Optional[Tuple[dai.CameraBoardSocket,
+                                        dai.CameraBoardSocket]] = None
     info: DeviceInfo = DeviceInfo()
 
     class Config:
         arbitrary_types_allowed = True
         use_enum_values = True
 
-    def __init__(self, *args, **kwargs) -> None:  # type: ignore[no-untyped-def]
+    # type: ignore[no-untyped-def]
+    def __init__(self, *args, **kwargs) -> None:
         if kwargs.get("stereo_pairs", None) and all(isinstance(pair[0], str) for pair in kwargs["stereo_pairs"]):
             kwargs["stereo_pairs"] = [
-                (getattr(dai.CameraBoardSocket, pair[0]), getattr(dai.CameraBoardSocket, pair[1]))
+                (getattr(dai.CameraBoardSocket, pair[0]), getattr(
+                    dai.CameraBoardSocket, pair[1]))
                 for pair in kwargs["stereo_pairs"]
             ]
         return super().__init__(*args, **kwargs)  # type: ignore[no-any-return]
 
-    def dict(self, *args, **kwargs) -> Dict[str, Any]:  # type: ignore[no-untyped-def]
+    # type: ignore[no-untyped-def]
+    def dict(self, *args, **kwargs) -> Dict[str, Any]:
         return {
             "id": self.id,
             "cameras": [cam.dict() for cam in self.cameras],
@@ -303,18 +314,15 @@
     (640, 400): CameraSensorResolution.THE_400_P,
     (640, 480): CameraSensorResolution.THE_480_P,  # OV7251
     (1280, 720): CameraSensorResolution.THE_720_P,
-<<<<<<< HEAD
-    # (1280, 962): CameraSensorResolution.THE_1280P, # TOF
-=======
     (1280, 962): CameraSensorResolution.THE_1280_P,  # TOF
->>>>>>> 32c3f49f
     (1280, 800): CameraSensorResolution.THE_800_P,  # OV9782
     (2592, 1944): CameraSensorResolution.THE_5_MP,  # OV5645
     (1440, 1080): CameraSensorResolution.THE_1440X1080,
     (1920, 1080): CameraSensorResolution.THE_1080_P,
     (1920, 1200): CameraSensorResolution.THE_1200_P,  # AR0234
     (3840, 2160): CameraSensorResolution.THE_4_K,
-    (4000, 3000): CameraSensorResolution.THE_4000X3000,  # IMX582 with binning enabled
+    # IMX582 with binning enabled
+    (4000, 3000): CameraSensorResolution.THE_4000X3000,
     (4056, 3040): CameraSensorResolution.THE_12_MP,  # IMX378, IMX477, IMX577
     (4208, 3120): CameraSensorResolution.THE_13_MP,  # AR214
     (5312, 6000): CameraSensorResolution.THE_5312X6000,  # IMX582 cropped
