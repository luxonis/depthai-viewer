import threading
import traceback
from multiprocessing import Queue
from queue import Empty as QueueEmptyException
from typing import Optional

import sentry_sdk

import depthai_viewer as viewer
from depthai_viewer import version as depthai_viewer_version
from depthai_viewer._backend.config_api import Action, start_api
from depthai_viewer._backend.device import Device
from depthai_viewer._backend.device_configuration import DeviceProperties
from depthai_viewer._backend.messages import (
    DeviceMessage,
    ErrorMessage,
    InfoMessage,
    Message,
    PipelineMessage,
    SubscriptionsMessage,
)
from depthai_viewer._backend.store import Store

viewer.init("Depthai Viewer")
viewer.connect()

<<<<<<< HEAD
sentry_sdk.init(
=======
sentry_sdk.init(  # type: ignore[abstract]
>>>>>>> 215904ec
    dsn="https://37decdc44d584dca906e43ebd7fd1508@sentry.luxonis.com/16",
    # Set traces_sample_rate to 1.0 to capture 100%
    # of transactions for performance monitoring.
    # We recommend adjusting this value in production.
    traces_sample_rate=1.0,
    release=f"depthai-viewer@{depthai_viewer_version()}",
)


class DepthaiViewerBack:
    _device: Optional[Device] = None

    # Queues for communicating with the API process
    action_queue: Queue  # type: ignore[type-arg]
    result_queue: Queue  # type: ignore[type-arg]

    def __init__(self) -> None:
        self.action_queue = Queue()
        self.result_queue = Queue()

        self.store = Store()
        self.api_process = threading.Thread(
            target=start_api,
            args=(self.action_queue, self.result_queue, self.store._send_message_queue),  # This is a bit ugly
        )
        self.api_process.start()
        self.run()

    def set_device(self, device: Optional[Device] = None) -> None:
        self._device = device

    def on_reset(self) -> Message:
        print("Resetting...")
        if self._device:
            print("Closing device...")
            self._device.close_oak()
            self.set_device(None)
        self.store.reset()
        print("Done")
        return InfoMessage("Reset successful")

    def on_select_device(self, device_id: str) -> Message:
        print("Selecting device: ", device_id)
        if self._device:
            self.on_reset()
        if device_id == "":
            return DeviceMessage(DeviceProperties(id=""), "Device successfully unselected")
        try:
            self.set_device(Device(device_id, self.store))
        except RuntimeError as e:
            print("Failed to select device:", e)
            return ErrorMessage(f"{str(e)}, Try to connect the device to a different port.")
        try:
            if self._device is not None:
                device_properties = self._device.get_device_properties()
                return DeviceMessage(device_properties, "Device selected successfully")
            return ErrorMessage("Couldn't select device")
        except RuntimeError as e:
            print("Failed to get device properties:", e)
            self.on_reset()
            self.store.send_message_to_frontend(ErrorMessage("Device disconnected!"))
            print("Restarting backend...")
            # For now exit the backend, the frontend will restart it
            # TODO(filip): Why does "Device already closed or disconnected: Input/output error happen"
            exit(-1)

    def on_update_pipeline(self, runtime_only: bool) -> Message:
        if not self._device:
            print("No device selected, can't update pipeline!")
            return ErrorMessage("No device selected, can't update pipeline!")
        print("Updating pipeline...")
        try:
            message = self._device.update_pipeline(runtime_only)
        except RuntimeError as e:
            print("Failed to update pipeline:", e)
            return ErrorMessage(str(e))
        if isinstance(message, InfoMessage):
            return PipelineMessage(self.store.pipeline_config)
        return message

    def handle_action(self, action: Action, **kwargs) -> Message:  # type: ignore[no-untyped-def]
        if action == Action.UPDATE_PIPELINE:
            pipeline_config = kwargs.get("pipeline_config", None)
            if pipeline_config is not None:
                old_pipeline_config = self.store.pipeline_config
                self.store.set_pipeline_config(pipeline_config)  # type: ignore[arg-type]
                message = self.on_update_pipeline(kwargs.get("runtime_only"))  # type: ignore[arg-type]
                if isinstance(message, ErrorMessage):
                    self.store.set_pipeline_config(old_pipeline_config)  # type: ignore[arg-type]
                return message
            else:
                return ErrorMessage("Pipeline config not provided")
        elif action == Action.SELECT_DEVICE:
            device_id = kwargs.get("device_id", None)
            if device_id is not None:
                self.device_id = device_id
                return self.on_select_device(device_id)
            else:
                return ErrorMessage("Device id not provided")

        # TODO(filip): Fully deprecate subscriptions (Only IMU uses subscriptions)
        elif action == Action.GET_SUBSCRIPTIONS:
            return self.store.subscriptions  # type: ignore[return-value]
        elif action == Action.SET_SUBSCRIPTIONS:
            self.store.set_subscriptions(kwargs.get("subscriptions", []))
            return SubscriptionsMessage([topic.name for topic in self.store.subscriptions])
        elif action == Action.GET_PIPELINE:
            return self.store.pipeline_config  # type: ignore[return-value]
        elif action == Action.RESET:
            return self.on_reset()
        elif action == Action.SET_FLOOD_BRIGHTNESS:
            self.store.set_flood_brightness(kwargs.get("flood_brightness", 0))
            print("Set flood: ", kwargs.get("flood_brightness", 0))
<<<<<<< HEAD
            if self._device:
=======
            if self._device and self._device._oak:
>>>>>>> 215904ec
                self._device._oak.device.setIrFloodLightBrightness(self.store.flood_brightness)
                return InfoMessage("Floodlight set successfully")
            return ErrorMessage("No device selected")
        elif action == Action.SET_DOT_BRIGHTNESS:
            print("Set dot: ", kwargs.get("dot_brightness", 0))
            self.store.set_dot_brightness(kwargs.get("dot_brightness", 0))
<<<<<<< HEAD
            if self._device:
=======
            if self._device and self._device._oak:
>>>>>>> 215904ec
                self._device._oak.device.setIrLaserDotProjectorBrightness(self.store.dot_brightness)
                return InfoMessage("Dot projector set successfully")
            return ErrorMessage("No device selected")
        return ErrorMessage(f"Action: {action} not implemented")

    def run(self) -> None:
        """Handles ws messages and polls OakCam."""
        while True:
            try:
                action, kwargs = self.action_queue.get(timeout=0.0001)
                # print("Handling action: ", action)
                self.result_queue.put(self.handle_action(action, **kwargs))
            except QueueEmptyException:
                pass

            if self._device:
                try:
                    self._device.update()
                except Exception as e:
                    print("Error while updating device:", end="")
                    # Print exception with traceback
                    print("\n".join(traceback.format_exception(type(e), e, e.__traceback__)))
                    self.store.send_message_to_frontend(ErrorMessage("Depthai error: " + str(e)))
                    self.on_reset()
                    continue
                if self._device.is_closed():
                    self.on_reset()
                    self.store.send_message_to_frontend(ErrorMessage("Device disconnected"))


if __name__ == "__main__":
    DepthaiViewerBack()<|MERGE_RESOLUTION|>--- conflicted
+++ resolved
@@ -24,11 +24,7 @@
 viewer.init("Depthai Viewer")
 viewer.connect()
 
-<<<<<<< HEAD
-sentry_sdk.init(
-=======
 sentry_sdk.init(  # type: ignore[abstract]
->>>>>>> 215904ec
     dsn="https://37decdc44d584dca906e43ebd7fd1508@sentry.luxonis.com/16",
     # Set traces_sample_rate to 1.0 to capture 100%
     # of transactions for performance monitoring.
@@ -142,22 +138,14 @@
         elif action == Action.SET_FLOOD_BRIGHTNESS:
             self.store.set_flood_brightness(kwargs.get("flood_brightness", 0))
             print("Set flood: ", kwargs.get("flood_brightness", 0))
-<<<<<<< HEAD
-            if self._device:
-=======
             if self._device and self._device._oak:
->>>>>>> 215904ec
                 self._device._oak.device.setIrFloodLightBrightness(self.store.flood_brightness)
                 return InfoMessage("Floodlight set successfully")
             return ErrorMessage("No device selected")
         elif action == Action.SET_DOT_BRIGHTNESS:
             print("Set dot: ", kwargs.get("dot_brightness", 0))
             self.store.set_dot_brightness(kwargs.get("dot_brightness", 0))
-<<<<<<< HEAD
-            if self._device:
-=======
             if self._device and self._device._oak:
->>>>>>> 215904ec
                 self._device._oak.device.setIrLaserDotProjectorBrightness(self.store.dot_brightness)
                 return InfoMessage("Dot projector set successfully")
             return ErrorMessage("No device selected")
