--- conflicted
+++ resolved
@@ -94,14 +94,10 @@
                     "-m",
                     "pip",
                     "install",
-<<<<<<< HEAD
-                    # "depthai-sdk==1.11.0"
-                    "git+https://github.com/luxonis/depthai@develop#subdirectory=depthai_sdk",
-=======
-                    "depthai-sdk==1.13.1.dev0+b0340e0c4ad869711d7d5fff48e41c46fe41f475" "--extra-index-url",
+                    "depthai-sdk==1.13.1.dev0+b0340e0c4ad869711d7d5fff48e41c46fe41f475",
+                    "--extra-index-url",
                     "https://artifacts.luxonis.com/artifactory/luxonis-python-snapshot-local/",
                     # "git+https://github.com/luxonis/depthai@develop#subdirectory=depthai_sdk",
->>>>>>> 32c3f49f
                 ],
                 check=True,
             )
