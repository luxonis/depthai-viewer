#!/usr/bin/env python3

"""
The example from our Getting Started page.

`examples/python/dna/main.py`
"""

from math import tau

import depthai_viewer as viewer
import numpy as np
<<<<<<< HEAD
=======
import rerun as rr  # pip install rerun-sdk
>>>>>>> ac6eacc8
from rerun_demo.data import build_color_spiral
from rerun_demo.util import bounce_lerp, interleave

_, unknown = __import__("argparse").ArgumentParser().parse_known_args()
[__import__("logging").warning(f"unknown arg: {arg}") for arg in unknown]

viewer.init("DNA Abacus")

viewer.spawn()
viewer.set_time_seconds("stable_time", 0)

NUM_POINTS = 100

# points and colors are both np.array((NUM_POINTS, 3))
points1, colors1 = build_color_spiral(NUM_POINTS)
points2, colors2 = build_color_spiral(NUM_POINTS, angular_offset=tau * 0.5)
viewer.log_points("dna/structure/left", points1, colors=colors1, radii=0.08)
viewer.log_points("dna/structure/right", points2, colors=colors2, radii=0.08)

points = interleave(points1, points2)
viewer.log_line_segments("dna/structure/scaffolding", points, color=[128, 128, 128])

time_offsets = np.random.rand(NUM_POINTS)
for i in range(400):
    time = i * 0.01
    viewer.set_time_seconds("stable_time", time)

    times = np.repeat(time, NUM_POINTS) + time_offsets
    beads = [bounce_lerp(points1[n], points2[n], times[n]) for n in range(NUM_POINTS)]
    colors = [[int(bounce_lerp(80, 230, times[n] * 2))] for n in range(NUM_POINTS)]
    viewer.log_points("dna/structure/scaffolding/beads", beads, radii=0.06, colors=np.repeat(colors, 3, axis=-1))

<<<<<<< HEAD
    viewer.log_rigid3(
=======
    rr.log_transform3d(
>>>>>>> ac6eacc8
        "dna/structure",
        rr.RotationAxisAngle(axis=[0, 0, 1], radians=time / 4.0 * tau),
    )<|MERGE_RESOLUTION|>--- conflicted
+++ resolved
@@ -8,49 +8,41 @@
 
 from math import tau
 
-import depthai_viewer as viewer
 import numpy as np
-<<<<<<< HEAD
-=======
 import rerun as rr  # pip install rerun-sdk
->>>>>>> ac6eacc8
 from rerun_demo.data import build_color_spiral
 from rerun_demo.util import bounce_lerp, interleave
 
 _, unknown = __import__("argparse").ArgumentParser().parse_known_args()
 [__import__("logging").warning(f"unknown arg: {arg}") for arg in unknown]
 
-viewer.init("DNA Abacus")
+rr.init("DNA Abacus")
 
-viewer.spawn()
-viewer.set_time_seconds("stable_time", 0)
+rr.spawn()
+rr.set_time_seconds("stable_time", 0)
 
 NUM_POINTS = 100
 
 # points and colors are both np.array((NUM_POINTS, 3))
 points1, colors1 = build_color_spiral(NUM_POINTS)
 points2, colors2 = build_color_spiral(NUM_POINTS, angular_offset=tau * 0.5)
-viewer.log_points("dna/structure/left", points1, colors=colors1, radii=0.08)
-viewer.log_points("dna/structure/right", points2, colors=colors2, radii=0.08)
+rr.log_points("dna/structure/left", points1, colors=colors1, radii=0.08)
+rr.log_points("dna/structure/right", points2, colors=colors2, radii=0.08)
 
 points = interleave(points1, points2)
-viewer.log_line_segments("dna/structure/scaffolding", points, color=[128, 128, 128])
+rr.log_line_segments("dna/structure/scaffolding", points, color=[128, 128, 128])
 
 time_offsets = np.random.rand(NUM_POINTS)
 for i in range(400):
     time = i * 0.01
-    viewer.set_time_seconds("stable_time", time)
+    rr.set_time_seconds("stable_time", time)
 
     times = np.repeat(time, NUM_POINTS) + time_offsets
     beads = [bounce_lerp(points1[n], points2[n], times[n]) for n in range(NUM_POINTS)]
     colors = [[int(bounce_lerp(80, 230, times[n] * 2))] for n in range(NUM_POINTS)]
-    viewer.log_points("dna/structure/scaffolding/beads", beads, radii=0.06, colors=np.repeat(colors, 3, axis=-1))
+    rr.log_points("dna/structure/scaffolding/beads", beads, radii=0.06, colors=np.repeat(colors, 3, axis=-1))
 
-<<<<<<< HEAD
-    viewer.log_rigid3(
-=======
     rr.log_transform3d(
->>>>>>> ac6eacc8
         "dna/structure",
         rr.RotationAxisAngle(axis=[0, 0, 1], radians=time / 4.0 * tau),
     )