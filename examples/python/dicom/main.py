--- conflicted
+++ resolved
@@ -15,16 +15,12 @@
 from pathlib import Path
 from typing import Final, Iterable, Tuple
 
-import depthai_viewer as viewer
 import dicom_numpy
 import numpy as np
 import numpy.typing as npt
 import pydicom as dicom
 import requests
-<<<<<<< HEAD
-=======
 import rerun as rr  # pip install rerun-sdk
->>>>>>> ac6eacc8
 
 DATASET_DIR: Final = Path(os.path.dirname(__file__)) / "dataset"
 DATASET_URL: Final = "https://storage.googleapis.com/rerun-example-datasets/dicom.zip"
@@ -55,7 +51,7 @@
     # the data is i16, but in range [0, 536].
     voxels_volume_u16: npt.NDArray[np.uint16] = np.require(voxels_volume, np.uint16)
 
-    viewer.log_tensor(
+    rr.log_tensor(
         "tensor",
         voxels_volume_u16,
         names=["right", "back", "up"],
@@ -77,17 +73,10 @@
 
 if __name__ == "__main__":
     parser = argparse.ArgumentParser(description="Logs rich data using the Rerun SDK.")
-<<<<<<< HEAD
-    viewer.script_add_args(parser)
-    args, unknown = parser.parse_known_args()
-    [__import__("logging").warning(f"unknown arg: {arg}") for arg in unknown]
-    viewer.script_setup(args, "dicom")
-=======
     rr.script_add_args(parser)
     args, unknown = parser.parse_known_args()
     [__import__("logging").warning(f"unknown arg: {arg}") for arg in unknown]
     rr.script_setup(args, "dicom")
->>>>>>> ac6eacc8
     dicom_files = ensure_dataset_downloaded()
     read_and_log_dicom_dataset(dicom_files)
-    viewer.script_teardown(args)+    rr.script_teardown(args)