--- conflicted
+++ resolved
@@ -9,14 +9,10 @@
 from typing import Any, Dict, Final, List, Sequence
 
 import cv2 as cv
-import depthai_viewer as viewer
 import numpy as np
 import numpy.typing as npt
 import requests
-<<<<<<< HEAD
-=======
 import rerun as rr  # pip install rerun-sdk
->>>>>>> ac6eacc8
 from PIL import Image
 
 EXAMPLE_DIR: Final = Path(os.path.dirname(__file__))
@@ -87,13 +83,8 @@
         _, _, scaled_height, scaled_width = inputs["pixel_values"].shape
         scaled_size = (scaled_width, scaled_height)
         rgb_scaled = cv.resize(rgb, scaled_size)
-<<<<<<< HEAD
-        viewer.log_image("image/scaled/rgb", rgb_scaled)
-        viewer.log_unknown_transform("image/scaled")  # Note: Haven't implemented 2D transforms yet.
-=======
         rr.log_image("image/scaled/rgb", rgb_scaled)
         rr.log_disconnected_space("image/scaled")  # Note: Haven't implemented 2D transforms yet.
->>>>>>> ac6eacc8
 
         logging.debug("Pass image to detection network")
         outputs = self.model(**inputs)
@@ -106,7 +97,7 @@
         )[0]
 
         mask = segmentation_mask.detach().cpu().numpy().astype(np.uint8)
-        viewer.log_segmentation_image("image/scaled/segmentation", mask)
+        rr.log_segmentation_image("image/scaled/segmentation", mask)
 
         boxes = detections["boxes"].detach().cpu().numpy()
         class_ids = detections["labels"].detach().cpu().numpy()
@@ -136,19 +127,19 @@
 
         thing_boxes = boxes[things_np, :]
         thing_class_ids = class_ids_np[things_np]
-        viewer.log_rects(
+        rr.log_rects(
             "image/scaled/detections/things",
             thing_boxes,
-            rect_format=viewer.log.rects.RectFormat.XYXY,
+            rect_format=rr.log.rects.RectFormat.XYXY,
             class_ids=thing_class_ids,
         )
 
         background_boxes = boxes[~things_np, :]
         background_class_ids = class_ids[~things_np]
-        viewer.log_rects(
+        rr.log_rects(
             "image/scaled/detections/background",
             background_boxes,
-            rect_format=viewer.log.rects.RectFormat.XYXY,
+            rect_format=rr.log.rects.RectFormat.XYXY,
             class_ids=background_class_ids,
         )
 
@@ -196,14 +187,14 @@
 
     def log_tracked(self) -> None:
         if self.is_tracking:
-            viewer.log_rect(
+            rr.log_rect(
                 f"image/tracked/{self.tracking_id}",
                 self.tracked.bbox_xywh,
-                rect_format=viewer.log.rects.RectFormat.XYWH,
+                rect_format=rr.log.rects.RectFormat.XYWH,
                 class_id=self.tracked.class_id,
             )
         else:
-            viewer.log_rect(f"image/tracked/{self.tracking_id}", None)
+            rr.log_rect(f"image/tracked/{self.tracking_id}", None)
 
     def update_with_detection(self, detection: Detection, bgr: npt.NDArray[np.uint8]) -> None:
         self.num_recent_undetected_frames = 0
@@ -320,10 +311,9 @@
     with open(COCO_CATEGORIES_PATH) as f:
         coco_categories = json.load(f)
     class_descriptions = [
-        viewer.log.annotation.AnnotationInfo(id=cat["id"], color=cat["color"], label=cat["name"])
-        for cat in coco_categories
+        rr.log.annotation.AnnotationInfo(id=cat["id"], color=cat["color"], label=cat["name"]) for cat in coco_categories
     ]
-    viewer.log_annotation_context("/", class_descriptions, timeless=True)
+    rr.log_annotation_context("/", class_descriptions, timeless=True)
 
     detector = Detector(coco_categories=coco_categories)
 
@@ -335,14 +325,14 @@
     trackers = []  # type: List[Tracker]
     while cap.isOpened():
         ret, bgr = cap.read()
-        viewer.set_time_sequence("frame", frame_idx)
+        rr.set_time_sequence("frame", frame_idx)
 
         if not ret:
             logging.info("End of video")
             break
 
         rgb = cv.cvtColor(bgr, cv.COLOR_BGR2RGB)
-        viewer.log_image("image/rgb", rgb)
+        rr.log_image("image/rgb", rgb)
 
         if not trackers or frame_idx % 40 == 0:
             detections = detector.detect_objects_to_track(rgb=rgb, frame_idx=frame_idx)
@@ -378,7 +368,7 @@
 
 def setup_looging() -> None:
     logger = logging.getLogger()
-    rerun_handler = viewer.log.text.LoggingHandler("logs")
+    rerun_handler = rr.log.text.LoggingHandler("logs")
     rerun_handler.setLevel(-1)
     logger.addHandler(rerun_handler)
     stream_handler = logging.StreamHandler()
@@ -402,15 +392,11 @@
     )
     parser.add_argument("--dataset_dir", type=Path, default=DATASET_DIR, help="Directory to save example videos to.")
     parser.add_argument("--video_path", type=str, default="", help="Full path to video to run on. Overrides `--video`.")
-<<<<<<< HEAD
-    viewer.script_add_args(parser)
-=======
     rr.script_add_args(parser)
->>>>>>> ac6eacc8
     args, unknown = parser.parse_known_args()
     [__import__("logging").warning(f"unknown arg: {arg}") for arg in unknown]
 
-    viewer.script_setup(args, "tracking_hf_opencv")
+    rr.script_setup(args, "tracking_hf_opencv")
 
     setup_looging()
 
@@ -420,7 +406,7 @@
 
     track_objects(video_path)
 
-    viewer.script_teardown(args)
+    rr.script_teardown(args)
 
 
 if __name__ == "__main__":
