#!/usr/bin/env python3

"""Demonstrates the most barebone usage of the Rerun SDK."""


import depthai_viewer as viewer
import numpy as np
<<<<<<< HEAD

_, unknown = __import__("argparse").ArgumentParser().parse_known_args()
[__import__("logging").warning(f"unknown arg: {arg}") for arg in unknown]

viewer.spawn()

positions = np.vstack([xyz.ravel() for xyz in np.mgrid[3 * [slice(-5, 5, 10j)]]]).T
colors = np.vstack([rgb.ravel() for rgb in np.mgrid[3 * [slice(0, 255, 10j)]]]).astype(np.uint8).T

viewer.log_points("my_points", positions=positions, colors=colors)
=======
import rerun as rr  # pip install rerun-sdk

_, unknown = __import__("argparse").ArgumentParser().parse_known_args()
[__import__("logging").warning(f"unknown arg: {arg}") for arg in unknown]

rr.init("minimal", spawn=True)

positions = np.vstack([xyz.ravel() for xyz in np.mgrid[3 * [slice(-10, 10, 10j)]]]).T
colors = np.vstack([rgb.ravel() for rgb in np.mgrid[3 * [slice(0, 255, 10j)]]]).astype(np.uint8).T

rr.log_points("my_points", positions=positions, colors=colors, radii=0.5)
>>>>>>> ac6eacc8
<|MERGE_RESOLUTION|>--- conflicted
+++ resolved
@@ -3,20 +3,7 @@
 """Demonstrates the most barebone usage of the Rerun SDK."""
 
 
-import depthai_viewer as viewer
 import numpy as np
-<<<<<<< HEAD
-
-_, unknown = __import__("argparse").ArgumentParser().parse_known_args()
-[__import__("logging").warning(f"unknown arg: {arg}") for arg in unknown]
-
-viewer.spawn()
-
-positions = np.vstack([xyz.ravel() for xyz in np.mgrid[3 * [slice(-5, 5, 10j)]]]).T
-colors = np.vstack([rgb.ravel() for rgb in np.mgrid[3 * [slice(0, 255, 10j)]]]).astype(np.uint8).T
-
-viewer.log_points("my_points", positions=positions, colors=colors)
-=======
 import rerun as rr  # pip install rerun-sdk
 
 _, unknown = __import__("argparse").ArgumentParser().parse_known_args()
@@ -27,5 +14,4 @@
 positions = np.vstack([xyz.ravel() for xyz in np.mgrid[3 * [slice(-10, 10, 10j)]]]).T
 colors = np.vstack([rgb.ravel() for rgb in np.mgrid[3 * [slice(0, 255, 10j)]]]).astype(np.uint8).T
 
-rr.log_points("my_points", positions=positions, colors=colors, radii=0.5)
->>>>>>> ac6eacc8
+rr.log_points("my_points", positions=positions, colors=colors, radii=0.5)