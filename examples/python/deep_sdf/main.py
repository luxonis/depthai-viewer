--- conflicted
+++ resolved
@@ -34,14 +34,10 @@
 from timeit import default_timer as timer
 from typing import Tuple, cast
 
-import depthai_viewer as viewer
 import mesh_to_sdf
 import numpy as np
 import numpy.typing as npt
-<<<<<<< HEAD
-=======
 import rerun as rr  # pip install rerun-sdk
->>>>>>> ac6eacc8
 import trimesh
 from download_dataset import AVAILABLE_MESHES, ensure_mesh_downloaded
 from trimesh import Trimesh
@@ -57,7 +53,7 @@
             now = timer()
             result = func(*args, **kwargs)
             elapsed_ms = (timer() - now) * 1_000.0
-            viewer.log_text_entry(objpath, f"execution took {elapsed_ms:.1f}ms", level=level)
+            rr.log_text_entry(objpath, f"execution took {elapsed_ms:.1f}ms", level=level)
             return result
 
         return wrapper
@@ -66,19 +62,13 @@
 
 
 # TODO(cmc): This really should be the job of the SDK.
-def get_mesh_format(mesh: Trimesh) -> viewer.MeshFormat:
+def get_mesh_format(mesh: Trimesh) -> rr.MeshFormat:
     ext = Path(mesh.metadata["file_name"]).suffix.lower()
     try:
         return {
-<<<<<<< HEAD
-            ".glb": viewer.MeshFormat.GLB,
-            # ".gltf": MeshFormat.GLTF,
-            ".obj": viewer.MeshFormat.OBJ,
-=======
             ".glb": rr.MeshFormat.GLB,
             # ".gltf": rr.MeshFormat.GLTF,
             ".obj": rr.MeshFormat.OBJ,
->>>>>>> ac6eacc8
         }[ext]
     except Exception:
         raise ValueError(f"unknown file extension: {ext}")
@@ -90,21 +80,21 @@
     return cast(Trimesh, mesh)
 
 
-@log_timing_decorator("global/voxel_sdf", viewer.LogLevel.DEBUG)  # type: ignore[misc]
+@log_timing_decorator("global/voxel_sdf", rr.LogLevel.DEBUG)  # type: ignore[misc]
 def compute_voxel_sdf(mesh: Trimesh, resolution: int) -> npt.NDArray[np.float32]:
     print("computing voxel-based SDF")
     voxvol = np.array(mesh_to_sdf.mesh_to_voxels(mesh, voxel_resolution=resolution), dtype=np.float32)
     return voxvol
 
 
-@log_timing_decorator("global/sample_sdf", viewer.LogLevel.DEBUG)  # type: ignore[misc]
+@log_timing_decorator("global/sample_sdf", rr.LogLevel.DEBUG)  # type: ignore[misc]
 def compute_sample_sdf(mesh: Trimesh, num_points: int) -> Tuple[npt.NDArray[np.float32], npt.NDArray[np.float32]]:
     print("computing sample-based SDF")
     points, sdf, _ = mesh_to_sdf.sample_sdf_near_surface(mesh, number_of_points=num_points, return_gradients=True)
     return (points, sdf)
 
 
-@log_timing_decorator("global/log_mesh", viewer.LogLevel.DEBUG)  # type: ignore[misc]
+@log_timing_decorator("global/log_mesh", rr.LogLevel.DEBUG)  # type: ignore[misc]
 def log_mesh(path: Path, mesh: Trimesh) -> None:
     # Internally, `mesh_to_sdf` will normalize everything to a unit sphere centered around the
     # center of mass.
@@ -114,17 +104,6 @@
     bs2 = mesh_to_sdf.scale_to_unit_sphere(mesh).bounding_sphere
     mesh_format = get_mesh_format(mesh)
 
-<<<<<<< HEAD
-    with open(path, mode="rb") as file:
-        scale = bs2.scale / bs1.scale
-        center = bs2.center - bs1.center * scale
-        viewer.log_mesh_file(
-            "world/mesh",
-            mesh_format,
-            file.read(),
-            transform=np.array([[scale, 0, 0, center[0]], [0, scale, 0, center[1]], [0, 0, scale, center[2]]]),
-        )
-=======
     scale = bs2.scale / bs1.scale
     center = bs2.center - bs1.center * scale
     rr.log_mesh_file(
@@ -133,33 +112,30 @@
         mesh_path=path,
         transform=np.array([[scale, 0, 0, center[0]], [0, scale, 0, center[1]], [0, 0, scale, center[2]]]),
     )
->>>>>>> ac6eacc8
 
 
 def log_sampled_sdf(points: npt.NDArray[np.float32], sdf: npt.NDArray[np.float32]) -> None:
-    # viewer.log_view_coordinates("world", up="+Y", timeless=True # TODO(cmc): depends on the mesh really
-    viewer.log_annotation_context(
-        "world/sdf", [(0, "inside", (255, 0, 0)), (1, "outside", (0, 255, 0))], timeless=False
-    )
-    viewer.log_points("world/sdf/points", points, class_ids=np.array(sdf > 0, dtype=np.uint8))
+    # rr.log_view_coordinates("world", up="+Y", timeless=True # TODO(cmc): depends on the mesh really
+    rr.log_annotation_context("world/sdf", [(0, "inside", (255, 0, 0)), (1, "outside", (0, 255, 0))], timeless=False)
+    rr.log_points("world/sdf/points", points, class_ids=np.array(sdf > 0, dtype=np.uint8))
 
     outside = points[sdf > 0]
-    viewer.log_text_entry(
+    rr.log_text_entry(
         "world/sdf/inside/logs",
         f"{len(points) - len(outside)} points inside ({len(points)} total)",
-        level=viewer.LogLevel.TRACE,
-    )
-    viewer.log_text_entry(
-        "world/sdf/outside/logs", f"{len(outside)} points outside ({len(points)} total)", level=viewer.LogLevel.TRACE
+        level=rr.LogLevel.TRACE,
+    )
+    rr.log_text_entry(
+        "world/sdf/outside/logs", f"{len(outside)} points outside ({len(points)} total)", level=rr.LogLevel.TRACE
     )
 
 
 def log_volumetric_sdf(voxvol: npt.NDArray[np.float32]) -> None:
     names = ["width", "height", "depth"]
-    viewer.log_tensor("tensor", voxvol, names=names)
-
-
-@log_timing_decorator("global/log_mesh", viewer.LogLevel.DEBUG)  # type: ignore[misc]
+    rr.log_tensor("tensor", voxvol, names=names)
+
+
+@log_timing_decorator("global/log_mesh", rr.LogLevel.DEBUG)  # type: ignore[misc]
 def compute_and_log_volumetric_sdf(mesh_path: Path, mesh: Trimesh, resolution: int) -> None:
     os.makedirs(CACHE_DIR, exist_ok=True)
     basename = os.path.basename(mesh_path)
@@ -167,7 +143,7 @@
     try:
         with open(voxvol_path, "rb") as f:
             voxvol = np.load(voxvol_path)
-            viewer.log_text_entry("global", "loading volumetric SDF from cache")
+            rr.log_text_entry("global", "loading volumetric SDF from cache")
     except Exception:
         voxvol = compute_voxel_sdf(mesh, resolution)
 
@@ -175,10 +151,10 @@
 
     with open(voxvol_path, "wb+") as f:
         np.save(f, voxvol)
-        viewer.log_text_entry("global", "writing volumetric SDF to cache", level=viewer.LogLevel.DEBUG)
-
-
-@log_timing_decorator("global/log_mesh", viewer.LogLevel.DEBUG)  # type: ignore[misc]
+        rr.log_text_entry("global", "writing volumetric SDF to cache", level=rr.LogLevel.DEBUG)
+
+
+@log_timing_decorator("global/log_mesh", rr.LogLevel.DEBUG)  # type: ignore[misc]
 def compute_and_log_sample_sdf(mesh_path: Path, mesh: Trimesh, num_points: int) -> None:
     basename = os.path.basename(mesh_path)
     points_path = f"{CACHE_DIR}/{basename}.points.{num_points}.npy"
@@ -188,10 +164,10 @@
     try:
         with open(sdf_path, "rb") as f:
             sdf = np.load(sdf_path)
-            viewer.log_text_entry("global", "loading sampled SDF from cache")
+            rr.log_text_entry("global", "loading sampled SDF from cache")
         with open(points_path, "rb") as f:
             points = np.load(points_path)
-            viewer.log_text_entry("global", "loading point cloud from cache")
+            rr.log_text_entry("global", "loading point cloud from cache")
     except Exception:
         (points, sdf) = compute_sample_sdf(mesh, num_points)
 
@@ -200,10 +176,10 @@
 
     with open(points_path, "wb+") as f:
         np.save(f, points)
-        viewer.log_text_entry("global", "writing sampled SDF to cache", level=viewer.LogLevel.DEBUG)
+        rr.log_text_entry("global", "writing sampled SDF to cache", level=rr.LogLevel.DEBUG)
     with open(sdf_path, "wb+") as f:
         np.save(f, sdf)
-        viewer.log_text_entry("global", "writing point cloud to cache", level=viewer.LogLevel.DEBUG)
+        rr.log_text_entry("global", "writing point cloud to cache", level=rr.LogLevel.DEBUG)
 
 
 def main() -> None:
@@ -226,15 +202,11 @@
         type=Path,
         help="Path to a mesh to analyze. If set, overrides the `--mesh` argument.",
     )
-<<<<<<< HEAD
-    viewer.script_add_args(parser)
-=======
     rr.script_add_args(parser)
->>>>>>> ac6eacc8
     args, unknown = parser.parse_known_args()
     [__import__("logging").warning(f"unknown arg: {arg}") for arg in unknown]
 
-    viewer.script_setup(args, "deep_sdf")
+    rr.script_setup(args, "deep_sdf")
 
     mesh_path = args.mesh_path
     if mesh_path is None:
@@ -245,7 +217,7 @@
 
     compute_and_log_volumetric_sdf(mesh_path, mesh, args.resolution)
 
-    viewer.script_teardown(args)
+    rr.script_teardown(args)
 
 
 if __name__ == "__main__":
