--- conflicted
+++ resolved
@@ -25,11 +25,7 @@
 from typing import Optional
 
 import cv2
-<<<<<<< HEAD
-import depthai_viewer as viewer
-=======
 import rerun as rr  # pip install rerun-sdk
->>>>>>> ac6eacc8
 
 
 def run_canny(num_frames: Optional[int]) -> None:
@@ -51,22 +47,22 @@
         # Get the current frame time. On some platforms it always returns zero.
         frame_time_ms = cap.get(cv2.CAP_PROP_POS_MSEC)
         if frame_time_ms != 0:
-            viewer.set_time_nanos("frame_time", int(frame_time_ms * 1_000_000))
+            rr.set_time_nanos("frame_time", int(frame_time_ms * 1_000_000))
 
-        viewer.set_time_sequence("frame_nr", frame_nr)
+        rr.set_time_sequence("frame_nr", frame_nr)
         frame_nr += 1
 
         # Log the original image
         rgb = cv2.cvtColor(img, cv2.COLOR_BGR2RGB)
-        viewer.log_image("image/rgb", rgb)
+        rr.log_image("image/rgb", rgb)
 
         # Convert to grayscale
         gray = cv2.cvtColor(img, cv2.COLOR_BGR2GRAY)
-        viewer.log_image("image/gray", gray)
+        rr.log_image("image/gray", gray)
 
         # Run the canny edge detector
         canny = cv2.Canny(gray, 50, 200)
-        viewer.log_image("image/canny", canny)
+        rr.log_image("image/canny", canny)
 
 
 def main() -> None:
@@ -76,15 +72,11 @@
     )
     parser.add_argument("--num-frames", type=int, default=None, help="The number of frames to log")
 
-<<<<<<< HEAD
-    viewer.script_add_args(parser)
-=======
     rr.script_add_args(parser)
->>>>>>> ac6eacc8
     args, unknown = parser.parse_known_args()
     [__import__("logging").warning(f"unknown arg: {arg}") for arg in unknown]
 
-    viewer.script_setup(args, "opencv_canny")
+    rr.script_setup(args, "opencv_canny")
 
     print(args.connect)
 
@@ -109,7 +101,7 @@
 
     run_canny(args.num_frames)
 
-    viewer.script_teardown(args)
+    rr.script_teardown(args)
 
 
 if __name__ == "__main__":
