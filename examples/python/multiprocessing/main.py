--- conflicted
+++ resolved
@@ -7,29 +7,21 @@
 import os
 import threading
 
-<<<<<<< HEAD
-import depthai_viewer as viewer
-=======
 import rerun as rr  # pip install rerun-sdk
->>>>>>> ac6eacc8
 
 
 def task(title: str) -> None:
     # All processes spawned with `multiprocessing` will automatically
     # be assigned the same default recording_id.
     # We just need to connect each process to the the rerun viewer:
-<<<<<<< HEAD
-    viewer.connect()
-=======
     rr.init("multiprocessing")
     rr.connect()
->>>>>>> ac6eacc8
 
-    viewer.log_text_entry(
+    rr.log_text_entry(
         "log",
-        text=f"Logging from pid={os.getpid()}, thread={threading.get_ident()} using the rerun recording id {viewer.get_recording_id()}",  # noqa: E501 line too long
+        text=f"Logging from pid={os.getpid()}, thread={threading.get_ident()} using the rerun recording id {rr.get_recording_id()}",  # noqa: E501 line too long
     )
-    viewer.log_rect(title, [10, 20, 30, 40], label=title)
+    rr.log_rect(title, [10, 20, 30, 40], label=title)
 
 
 def main() -> None:
@@ -37,8 +29,8 @@
     args, unknown = parser.parse_known_args()
     [__import__("logging").warning(f"unknown arg: {arg}") for arg in unknown]
 
-    viewer.init("multiprocessing")
-    viewer.spawn(connect=False)  # this is the viewer that each process will connect to
+    rr.init("multiprocessing")
+    rr.spawn(connect=False)  # this is the viewer that each process will connect to
 
     task("main_task")
 
