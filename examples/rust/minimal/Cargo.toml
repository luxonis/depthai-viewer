[package]
name = "minimal"
version = "0.7.0-alpha.0"
edition = "2021"
rust-version = "1.69"
license = "MIT OR Apache-2.0"
publish = false

[dependencies]
<<<<<<< HEAD
depthai-viewer.workspace = true
=======
rerun = { path = "../../../crates/rerun", features = ["native_viewer"] }
>>>>>>> ac6eacc8
<|MERGE_RESOLUTION|>--- conflicted
+++ resolved
@@ -7,8 +7,4 @@
 publish = false
 
 [dependencies]
-<<<<<<< HEAD
-depthai-viewer.workspace = true
-=======
-rerun = { path = "../../../crates/rerun", features = ["native_viewer"] }
->>>>>>> ac6eacc8
+depthai-viewer.workspace = true