[package]
name = "raw_mesh"
version = "0.7.0-alpha.0"
edition = "2021"
rust-version = "1.69"
license = "MIT OR Apache-2.0"
publish = false

[dependencies]
<<<<<<< HEAD
depthai-viewer = { workspace = true, features = ["web_viewer"] }
=======
rerun = { path = "../../../crates/rerun", features = [
  "native_viewer",
  "web_viewer",
] }
>>>>>>> ac6eacc8

anyhow = "1.0"
bytes = "1.3"
clap = { version = "4.0", features = ["derive"] }
gltf = "1.1"
mimalloc = "0.1"<|MERGE_RESOLUTION|>--- conflicted
+++ resolved
@@ -7,14 +7,10 @@
 publish = false
 
 [dependencies]
-<<<<<<< HEAD
-depthai-viewer = { workspace = true, features = ["web_viewer"] }
-=======
-rerun = { path = "../../../crates/rerun", features = [
+depthai-viewer = { workspace = true, features = [
   "native_viewer",
-  "web_viewer",
-] }
->>>>>>> ac6eacc8
+  "web_viewer"] }
+
 
 anyhow = "1.0"
 bytes = "1.3"
