//! This example demonstrates how to use the Rerun Rust SDK to log raw 3D meshes (so-called
//! "triangle soups") and their transform hierarchy.
//!
//! Usage:
//! ```
//! cargo run -p raw_mesh <path_to_gltf_scene>
//! ```

#![allow(clippy::doc_markdown)]

use std::path::PathBuf;

use anyhow::anyhow;
use bytes::Bytes;
<<<<<<< HEAD
use depthai_viewer::components::{
    ColorRGBA, Mesh3D, MeshId, RawMesh3D, Transform, Vec4D, ViewCoordinates,
};
use depthai_viewer::time::{TimeType, Timeline};
use depthai_viewer::{
=======
use rerun::components::{
    ColorRGBA, Mesh3D, MeshId, RawMesh3D, Transform3D, Vec4D, ViewCoordinates,
};
use rerun::time::{TimeType, Timeline};
use rerun::transform::TranslationRotationScale3D;
use rerun::{
>>>>>>> ac6eacc8
    external::{re_log, re_memory::AccountingAllocator},
    EntityPath, MsgSender, RecordingStream,
};

// TODO(cmc): This example needs to support animations to showcase Rerun's time capabilities.

// --- Rerun logging ---

// Declare how to turn a glTF primitive into a Rerun component (`Mesh3D`).
#[allow(clippy::fallible_impl_from)]
impl From<GltfPrimitive> for Mesh3D {
    fn from(primitive: GltfPrimitive) -> Self {
        let GltfPrimitive {
            albedo_factor,
            indices,
            vertex_positions,
            vertex_colors,
            vertex_normals,
            vertex_texcoords: _, // TODO(cmc) support mesh texturing
        } = primitive;

        let raw = RawMesh3D {
            mesh_id: MeshId::random(),
            albedo_factor: albedo_factor.map(Vec4D),
            indices: indices.map(|i| i.into()),
            vertex_positions: vertex_positions.into_iter().flatten().collect(),
            vertex_normals: vertex_normals.map(|normals| normals.into_iter().flatten().collect()),
            vertex_colors: vertex_colors.map(|colors| colors.into_iter().map(|c| c.0).collect()),
        };

        raw.sanity_check().unwrap();

        Mesh3D::Raw(raw)
    }
}

// Declare how to turn a glTF transform into a Rerun component (`Transform`).
impl From<GltfTransform> for Transform3D {
    fn from(transform: GltfTransform) -> Self {
<<<<<<< HEAD
        Transform::Rigid3(depthai_viewer::components::Rigid3 {
            rotation: depthai_viewer::components::Quaternion {
                x: transform.r[0],
                y: transform.r[1],
                z: transform.r[2],
                w: transform.r[3],
            },
            translation: depthai_viewer::components::Vec3D(transform.t),
        })
=======
        Transform3D::new(TranslationRotationScale3D::affine(
            transform.t,
            rerun::components::Quaternion::from_xyzw(transform.r),
            transform.s,
        ))
>>>>>>> ac6eacc8
    }
}

/// Log a glTF node with Rerun.
fn log_node(rec_stream: &RecordingStream, node: GltfNode) -> anyhow::Result<()> {
    let ent_path = EntityPath::from(node.name.as_str());

    // Convert glTF objects into Rerun components.
    let transform = node.transform.map(Transform3D::from);
    let primitives = node
        .primitives
        .into_iter()
        .map(Mesh3D::from)
        .collect::<Vec<_>>();

    let timeline_keyframe = Timeline::new("keyframe", TimeType::Sequence);
    MsgSender::new(ent_path)
        .with_time(timeline_keyframe, 0)
        .with_component(&primitives)?
        .with_component(transform.as_ref())?
        .send(rec_stream)?;

    // Recurse through all of the node's children!
    for mut child in node.children {
        child.name = [node.name.as_str(), child.name.as_str()].join("/");
        log_node(rec_stream, child)?;
    }

    Ok(())
}

fn log_coordinate_space(
    rec_stream: &RecordingStream,
    ent_path: impl Into<EntityPath>,
    axes: &str,
) -> anyhow::Result<()> {
    let view_coords: ViewCoordinates = axes
        .parse()
        .map_err(|err| anyhow!("couldn't parse {axes:?} as ViewCoordinates: {err}"))?;

    MsgSender::new(ent_path)
        .with_timeless(true)
        .with_component(&[view_coords])?
        .send(rec_stream)
        .map_err(Into::into)
}

// --- Init ---

// Use MiMalloc as global allocator (because it is fast), wrapped in Rerun's allocation tracker
// so that the rerun viewer can show how much memory it is using when calling `show`.
#[global_allocator]
static GLOBAL: AccountingAllocator<mimalloc::MiMalloc> =
    AccountingAllocator::new(mimalloc::MiMalloc);

#[derive(Debug, Clone, Copy, clap::ValueEnum)]
enum Scene {
    Buggy,
    #[value(name("brain_stem"))]
    BrainStem,
    Lantern,
    Avocado,
}

#[derive(Debug, clap::Parser)]
#[clap(author, version, about)]
struct Args {
    #[command(flatten)]
    rerun: depthai_viewer::clap::RerunArgs,

    /// Specifies the glTF scene to load.
    #[clap(long, value_enum, default_value = "buggy")]
    scene: Scene,

    /// Specifies the path of an arbitrary glTF scene to load.
    #[clap(long)]
    scene_path: Option<PathBuf>,
}

// TODO(cmc): move all rerun args handling to helpers
impl Args {
    fn scene_path(&self) -> anyhow::Result<PathBuf> {
        if let Some(scene_path) = self.scene_path.clone() {
            return Ok(scene_path);
        }

        const DATASET_DIR: &str =
            concat!(env!("CARGO_MANIFEST_DIR"), "/../../python/raw_mesh/dataset");

        use clap::ValueEnum as _;
        let scene = self.scene.to_possible_value().unwrap();
        let scene_name = scene.get_name();

        let scene_path = PathBuf::from(DATASET_DIR)
            .join(scene_name)
            .join(format!("{scene_name}.glb"));
        if !scene_path.exists() {
            anyhow::bail!(
                "Could not load the scene, have you downloaded the dataset? \
                Try running the python version first to download it automatically \
                (`examples/python/raw_mesh/main.py --scene {scene_name}`).",
            )
        }

        Ok(scene_path)
    }
}

fn run(rec_stream: &RecordingStream, args: &Args) -> anyhow::Result<()> {
    // Read glTF scene
    let (doc, buffers, _) = gltf::import_slice(Bytes::from(std::fs::read(args.scene_path()?)?))?;
    let nodes = load_gltf(&doc, &buffers);

    // Log raw glTF nodes and their transforms with Rerun
    for root in nodes {
        re_log::info!(scene = root.name, "logging glTF scene");
        log_coordinate_space(rec_stream, root.name.as_str(), "RUB")?;
        log_node(rec_stream, root)?;
    }

    Ok(())
}

fn main() -> anyhow::Result<()> {
    re_log::setup_native_logging();

    use clap::Parser as _;
    let args = Args::parse();

    let default_enabled = true;
    args.rerun
        .clone()
        .run("raw_mesh_rs", default_enabled, move |rec_stream| {
            run(&rec_stream, &args).unwrap();
        })
}

// --- glTF parsing ---

struct GltfNode {
    name: String,
    transform: Option<GltfTransform>,
    primitives: Vec<GltfPrimitive>,
    children: Vec<GltfNode>,
}

struct GltfPrimitive {
    albedo_factor: Option<[f32; 4]>,
    indices: Option<Vec<u32>>,
    vertex_positions: Vec<[f32; 3]>,
    vertex_colors: Option<Vec<ColorRGBA>>,
    vertex_normals: Option<Vec<[f32; 3]>>,
    #[allow(dead_code)]
    vertex_texcoords: Option<Vec<[f32; 2]>>,
}

struct GltfTransform {
    t: [f32; 3],
    r: [f32; 4],
    #[allow(dead_code)]
    s: [f32; 3],
}

impl GltfNode {
    fn from_gltf(buffers: &[gltf::buffer::Data], node: &gltf::Node<'_>) -> Self {
        let name = node_name(node);

        let transform = {
            let (t, r, s) = node.transform().decomposed();
            GltfTransform { t, r, s }
        };
        let primitives = node_primitives(buffers, node).collect();

        let children = node
            .children()
            .map(|child| GltfNode::from_gltf(buffers, &child))
            .collect();

        Self {
            name,
            transform: Some(transform),
            primitives,
            children,
        }
    }
}

fn node_name(node: &gltf::Node<'_>) -> String {
    node.name()
        .map_or_else(|| format!("node_#{}", node.index()), ToOwned::to_owned)
}

fn node_primitives<'data>(
    buffers: &'data [gltf::buffer::Data],
    node: &'data gltf::Node<'_>,
) -> impl Iterator<Item = GltfPrimitive> + 'data {
    node.mesh().into_iter().flat_map(|mesh| {
        mesh.primitives().map(|primitive| {
            assert!(primitive.mode() == gltf::mesh::Mode::Triangles);

            let albedo_factor = primitive
                .material()
                .pbr_metallic_roughness()
                .base_color_factor()
                .into();

            let reader = primitive.reader(|buffer| Some(&buffers[buffer.index()]));

            let indices = reader.read_indices();
            let indices = indices.map(|indices| indices.into_u32().collect());

            let vertex_positions = reader.read_positions().unwrap();
            let vertex_positions = vertex_positions.collect();

            let vertex_normals = reader.read_normals();
            let vertex_normals = vertex_normals.map(|normals| normals.collect());

            let vertex_colors = reader.read_colors(0); // TODO(cmc): pick correct set
            let vertex_colors = vertex_colors.map(|colors| {
                colors
                    .into_rgba_u8()
                    .map(|[r, g, b, a]| ColorRGBA::from_unmultiplied_rgba(r, g, b, a))
                    .collect()
            });

            let vertex_texcoords = reader.read_tex_coords(0); // TODO(cmc): pick correct set
            let vertex_texcoords = vertex_texcoords.map(|texcoords| texcoords.into_f32().collect());

            GltfPrimitive {
                albedo_factor,
                vertex_positions,
                indices,
                vertex_normals,
                vertex_colors,
                vertex_texcoords,
            }
        })
    })
}

fn load_gltf<'data>(
    doc: &'data gltf::Document,
    buffers: &'data [gltf::buffer::Data],
) -> impl Iterator<Item = GltfNode> + 'data {
    doc.scenes().map(move |scene| {
        let name = scene
            .name()
            .map_or_else(|| format!("scene_#{}", scene.index()), ToOwned::to_owned);

        re_log::info!(scene = name, "parsing glTF scene");

        GltfNode {
            name,
            transform: None,
            primitives: Default::default(),
            children: scene
                .nodes()
                .map(|node| GltfNode::from_gltf(buffers, &node))
                .collect(),
        }
    })
}<|MERGE_RESOLUTION|>--- conflicted
+++ resolved
@@ -12,20 +12,12 @@
 
 use anyhow::anyhow;
 use bytes::Bytes;
-<<<<<<< HEAD
-use depthai_viewer::components::{
-    ColorRGBA, Mesh3D, MeshId, RawMesh3D, Transform, Vec4D, ViewCoordinates,
-};
-use depthai_viewer::time::{TimeType, Timeline};
-use depthai_viewer::{
-=======
 use rerun::components::{
     ColorRGBA, Mesh3D, MeshId, RawMesh3D, Transform3D, Vec4D, ViewCoordinates,
 };
 use rerun::time::{TimeType, Timeline};
 use rerun::transform::TranslationRotationScale3D;
 use rerun::{
->>>>>>> ac6eacc8
     external::{re_log, re_memory::AccountingAllocator},
     EntityPath, MsgSender, RecordingStream,
 };
@@ -65,23 +57,11 @@
 // Declare how to turn a glTF transform into a Rerun component (`Transform`).
 impl From<GltfTransform> for Transform3D {
     fn from(transform: GltfTransform) -> Self {
-<<<<<<< HEAD
-        Transform::Rigid3(depthai_viewer::components::Rigid3 {
-            rotation: depthai_viewer::components::Quaternion {
-                x: transform.r[0],
-                y: transform.r[1],
-                z: transform.r[2],
-                w: transform.r[3],
-            },
-            translation: depthai_viewer::components::Vec3D(transform.t),
-        })
-=======
         Transform3D::new(TranslationRotationScale3D::affine(
             transform.t,
             rerun::components::Quaternion::from_xyzw(transform.r),
             transform.s,
         ))
->>>>>>> ac6eacc8
     }
 }
 
@@ -150,7 +130,7 @@
 #[clap(author, version, about)]
 struct Args {
     #[command(flatten)]
-    rerun: depthai_viewer::clap::RerunArgs,
+    rerun: rerun::clap::RerunArgs,
 
     /// Specifies the glTF scene to load.
     #[clap(long, value_enum, default_value = "buggy")]
