[package]
name = "minimal_options"
version = "0.7.0-alpha.0"
edition = "2021"
rust-version = "1.69"
license = "MIT OR Apache-2.0"
publish = false

[dependencies]
<<<<<<< HEAD
depthai-viewer = { workspace = true, features = ["web_viewer"] }
=======
rerun = { path = "../../../crates/rerun", features = [
  "native_viewer",
  "web_viewer",
] }
>>>>>>> ac6eacc8

anyhow = "1.0"
clap = { version = "4.0", features = ["derive"] }
glam = "0.22"<|MERGE_RESOLUTION|>--- conflicted
+++ resolved
@@ -7,14 +7,9 @@
 publish = false
 
 [dependencies]
-<<<<<<< HEAD
-depthai-viewer = { workspace = true, features = ["web_viewer"] }
-=======
-rerun = { path = "../../../crates/rerun", features = [
+depthai-viewer = { workspace = true, features = ["web_viewer",
   "native_viewer",
-  "web_viewer",
 ] }
->>>>>>> ac6eacc8
 
 anyhow = "1.0"
 clap = { version = "4.0", features = ["derive"] }
