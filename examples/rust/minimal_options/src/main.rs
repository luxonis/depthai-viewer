--- conflicted
+++ resolved
@@ -5,23 +5,17 @@
 //!  cargo run -p minimal_options -- --help
 //! ```
 
-<<<<<<< HEAD
-use depthai_viewer::components::{ColorRGBA, Point3D};
-use depthai_viewer::time::{TimeType, Timeline};
-use depthai_viewer::{external::re_log, MsgSender, Session};
-=======
 use rerun::components::{ColorRGBA, Point3D, Radius};
 use rerun::time::{TimeType, Timeline};
 use rerun::{external::re_log, MsgSender, RecordingStream};
->>>>>>> ac6eacc8
 
-use depthai_viewer::demo_util::grid;
+use rerun::demo_util::grid;
 
 #[derive(Debug, clap::Parser)]
 #[clap(author, version, about)]
 struct Args {
     #[command(flatten)]
-    rerun: depthai_viewer::clap::RerunArgs,
+    rerun: rerun::clap::RerunArgs,
 
     #[clap(long, default_value = "10")]
     num_points_per_axis: usize,
