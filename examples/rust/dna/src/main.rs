//! The example from our Getting Started page.

use std::f32::consts::TAU;

use itertools::Itertools as _;

<<<<<<< HEAD
use depthai_viewer::{
    components::{ColorRGBA, LineStrip3D, Point3D, Quaternion, Radius, Rigid3, Transform, Vec3D},
=======
use rerun::{
    components::{ColorRGBA, LineStrip3D, Point3D, Radius, Transform3D, Vec3D},
>>>>>>> ac6eacc8
    demo_util::{bounce_lerp, color_spiral},
    external::glam,
    time::{Time, TimeType, Timeline},
    MsgSender, MsgSenderError, RecordingStream,
};

const NUM_POINTS: usize = 100;

fn main() -> Result<(), Box<dyn std::error::Error>> {
<<<<<<< HEAD
    let recording_info = depthai_viewer::new_recording_info("DNA Abacus");
    depthai_viewer::native_viewer::spawn(recording_info, |session| {
        run(&session).unwrap();
=======
    let recording_info = rerun::new_recording_info("DNA Abacus");
    rerun::native_viewer::spawn(recording_info, Default::default(), |rec_stream| {
        run(&rec_stream).unwrap();
>>>>>>> ac6eacc8
    })?;
    Ok(())
}

fn run(rec_stream: &RecordingStream) -> Result<(), MsgSenderError> {
    let stable_time = Timeline::new("stable_time", TimeType::Time);

    let (points1, colors1) = color_spiral(NUM_POINTS, 2.0, 0.02, 0.0, 0.1);
    let (points2, colors2) = color_spiral(NUM_POINTS, 2.0, 0.02, TAU * 0.5, 0.1);

    MsgSender::new("dna/structure/left")
        .with_time(stable_time, 0)
        .with_component(&points1.iter().copied().map(Point3D::from).collect_vec())?
        .with_component(&colors1.iter().copied().map(ColorRGBA::from).collect_vec())?
        .with_splat(Radius(0.08))?
        .send(rec_stream)?;

    MsgSender::new("dna/structure/right")
        .with_time(stable_time, 0)
        .with_component(&points2.iter().copied().map(Point3D::from).collect_vec())?
        .with_component(&colors2.iter().copied().map(ColorRGBA::from).collect_vec())?
        .with_splat(Radius(0.08))?
        .send(rec_stream)?;

    let scaffolding = points1
        .iter()
        .interleave(points2.iter())
        .copied()
        .map(Vec3D::from)
        .chunks(2)
        .into_iter()
        .map(|positions| LineStrip3D(positions.collect_vec()))
        .collect_vec();
    MsgSender::new("dna/structure/scaffolding")
        .with_time(stable_time, 0)
        .with_component(&scaffolding)?
        .with_splat(ColorRGBA::from([128, 128, 128, 255]))?
        .send(rec_stream)?;

    use rand::Rng as _;
    let mut rng = rand::thread_rng();
    let offsets = (0..NUM_POINTS).map(|_| rng.gen::<f32>()).collect_vec();

    for i in 0..400 {
        let time = i as f32 * 0.01;

        let times = offsets.iter().map(|offset| time + offset).collect_vec();
        let (beads, colors): (Vec<_>, Vec<_>) = points1
            .iter()
            .interleave(points2.iter())
            .copied()
            .chunks(2)
            .into_iter()
            .enumerate()
            .map(|(n, mut points)| {
                let (p1, p2) = (points.next().unwrap(), points.next().unwrap());
                let c = bounce_lerp(80.0, 230.0, times[n] * 2.0) as u8;
                (
                    Point3D::from(bounce_lerp(p1, p2, times[n])),
                    ColorRGBA::from_rgb(c, c, c),
                )
            })
            .unzip();
        MsgSender::new("dna/structure/scaffolding/beads")
            .with_time(stable_time, Time::from_seconds_since_epoch(time as _))
            .with_component(&beads)?
            .with_component(&colors)?
            .with_splat(Radius(0.06))?
            .send(rec_stream)?;

        MsgSender::new("dna/structure")
            .with_time(stable_time, Time::from_seconds_since_epoch(time as _))
            .with_component(&[Transform3D::new(rerun::transform::RotationAxisAngle::new(
                glam::Vec3::Z,
                rerun::transform::Angle::Radians(time / 4.0 * TAU),
            ))])?
            .send(rec_stream)?;
    }

    Ok(())
}<|MERGE_RESOLUTION|>--- conflicted
+++ resolved
@@ -4,13 +4,8 @@
 
 use itertools::Itertools as _;
 
-<<<<<<< HEAD
 use depthai_viewer::{
-    components::{ColorRGBA, LineStrip3D, Point3D, Quaternion, Radius, Rigid3, Transform, Vec3D},
-=======
-use rerun::{
     components::{ColorRGBA, LineStrip3D, Point3D, Radius, Transform3D, Vec3D},
->>>>>>> ac6eacc8
     demo_util::{bounce_lerp, color_spiral},
     external::glam,
     time::{Time, TimeType, Timeline},
@@ -20,15 +15,9 @@
 const NUM_POINTS: usize = 100;
 
 fn main() -> Result<(), Box<dyn std::error::Error>> {
-<<<<<<< HEAD
-    let recording_info = depthai_viewer::new_recording_info("DNA Abacus");
-    depthai_viewer::native_viewer::spawn(recording_info, |session| {
-        run(&session).unwrap();
-=======
     let recording_info = rerun::new_recording_info("DNA Abacus");
     rerun::native_viewer::spawn(recording_info, Default::default(), |rec_stream| {
         run(&rec_stream).unwrap();
->>>>>>> ac6eacc8
     })?;
     Ok(())
 }
