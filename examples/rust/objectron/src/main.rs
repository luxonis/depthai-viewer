//! Example of using the Rerun SDK to log [the Objectron dataset](https://github.com/google-research-datasets/Objectron).
//!
//! Usage:
//! ```sh
//! cargo run -p objectron
//! ```
//! or:
//! ```sh
//! cargo run -p objectron -- --recording chair
//! ```

use std::{
    collections::HashMap,
    io::Read,
    path::{Path, PathBuf},
    time::Duration,
};

use anyhow::{anyhow, Context as _};

use depthai_viewer::{
    external::re_log,
    time::{Time, TimePoint, TimeType, Timeline},
    MsgSender, RecordingStream,
};

// --- Rerun logging ---

struct ArFrame {
    dir: PathBuf,
    data: objectron::ArFrame,
    index: usize,
    timepoint: TimePoint,
}

impl ArFrame {
    fn from_raw(
        dir: PathBuf,
        index: usize,
        timepoint: TimePoint,
        ar_frame: objectron::ArFrame,
    ) -> Self {
        Self {
            dir,
            data: ar_frame,
            index,
            timepoint,
        }
    }
}

fn timepoint(index: usize, time: f64) -> TimePoint {
    let timeline_time = Timeline::new("time", TimeType::Time);
    let timeline_frame = Timeline::new("frame", TimeType::Sequence);
    let time = Time::from_seconds_since_epoch(time);
    [
        (timeline_time, time.into()),
        (timeline_frame, (index as i64).into()),
    ]
    .into()
}

struct AnnotationsPerFrame<'a>(HashMap<usize, &'a objectron::FrameAnnotation>);

impl<'a> From<&'a [objectron::FrameAnnotation]> for AnnotationsPerFrame<'a> {
    fn from(anns: &'a [objectron::FrameAnnotation]) -> Self {
        Self(
            anns.iter()
                .map(|ann| (ann.frame_id as usize, ann))
                .collect(),
        )
    }
}

fn log_coordinate_space(
<<<<<<< HEAD
    session: &Session,
    ent_path: impl Into<depthai_viewer::EntityPath>,
=======
    rec_stream: &RecordingStream,
    ent_path: impl Into<rerun::EntityPath>,
>>>>>>> ac6eacc8
    axes: &str,
) -> anyhow::Result<()> {
    let view_coords: depthai_viewer::components::ViewCoordinates = axes
        .parse()
        .map_err(|err| anyhow!("couldn't parse {axes:?} as ViewCoordinates: {err}"))?;
    MsgSender::new(ent_path)
        .with_timeless(true)
        .with_component(&[view_coords])?
        .send(rec_stream)
        .map_err(Into::into)
}

fn log_ar_frame(
    rec_stream: &RecordingStream,
    annotations: &AnnotationsPerFrame<'_>,
    ar_frame: &ArFrame,
) -> anyhow::Result<()> {
    log_video_frame(rec_stream, ar_frame)?;

    if let Some(ar_camera) = ar_frame.data.camera.as_ref() {
        log_ar_camera(rec_stream, ar_frame.timepoint.clone(), ar_camera)?;
    }

    if let Some(points) = ar_frame.data.raw_feature_points.as_ref() {
        log_feature_points(rec_stream, ar_frame.timepoint.clone(), points)?;
    }

    if let Some(&annotations) = annotations.0.get(&ar_frame.index) {
        log_frame_annotations(rec_stream, &ar_frame.timepoint, annotations)?;
    }

    Ok(())
}

<<<<<<< HEAD
fn log_baseline_objects(session: &Session, objects: &[objectron::Object]) -> anyhow::Result<()> {
    use depthai_viewer::components::{Box3D, ColorRGBA, Label, Rigid3, Transform};
=======
fn log_baseline_objects(
    rec_stream: &RecordingStream,
    objects: &[objectron::Object],
) -> anyhow::Result<()> {
    use rerun::components::{Box3D, ColorRGBA, Label, Transform3D};
    use rerun::transform::TranslationAndMat3;
>>>>>>> ac6eacc8

    let boxes = objects.iter().filter_map(|object| {
        Some({
            if object.r#type != objectron::object::Type::BoundingBox as i32 {
                re_log::warn!(object.r#type, "unsupported type");
                return None;
            }

            let box3: Box3D = glam::Vec3::from_slice(&object.scale).into();
            let transform = {
                let translation = glam::Vec3::from_slice(&object.translation);
                // NOTE: the dataset is all row-major, transpose those matrices!
                let rotation = glam::Mat3::from_cols_slice(&object.rotation).transpose();
                Transform3D::new(TranslationAndMat3::new(translation, rotation))
            };
            let label = Label(object.category.clone());

            (object.id, box3, transform, label)
        })
    });

    for (id, bbox, transform, label) in boxes {
        MsgSender::new(format!("world/annotations/box-{id}"))
            .with_timeless(true)
            .with_component(&[bbox])?
            .with_component(&[transform])?
            .with_component(&[label])?
            .with_splat(ColorRGBA::from_rgb(160, 230, 130))?
            .send(rec_stream)?;
    }

    Ok(())
}

fn log_video_frame(rec_stream: &RecordingStream, ar_frame: &ArFrame) -> anyhow::Result<()> {
    let image_path = ar_frame.dir.join(format!("video/{}.jpg", ar_frame.index));
<<<<<<< HEAD
    let tensor = depthai_viewer::components::Tensor::tensor_from_jpeg_file(image_path)?;
=======
    let tensor = rerun::components::Tensor::from_jpeg_file(&image_path)?;
>>>>>>> ac6eacc8

    MsgSender::new("world/camera/video")
        .with_timepoint(ar_frame.timepoint.clone())
        .with_component(&[tensor])?
        .send(rec_stream)?;

    Ok(())
}

fn log_ar_camera(
    rec_stream: &RecordingStream,
    timepoint: TimePoint,
    ar_camera: &objectron::ArCamera,
) -> anyhow::Result<()> {
    // NOTE: the dataset is all row-major, transpose those matrices!
    let world_from_cam = glam::Mat4::from_cols_slice(&ar_camera.transform).transpose();
    let (scale, rot, translation) = world_from_cam.to_scale_rotation_translation();
    assert!((scale - glam::Vec3::ONE).length() < 1e-3);
    let mut intrinsics = glam::Mat3::from_cols_slice(&ar_camera.intrinsics).transpose();
    let w = ar_camera.image_resolution_width.unwrap() as f32;
    let h = ar_camera.image_resolution_height.unwrap() as f32;

    // The actual data is in portrait (1440x1920), but the transforms assume landscape
    // input (1920x1440); we need to convert between the two.
    // See:
    // - https://github.com/google-research-datasets/Objectron/issues/39
    // - https://github.com/google-research-datasets/Objectron/blob/master/notebooks/objectron-3dprojection-hub-tutorial.ipynb
    // swap px/py
    use glam::Vec3Swizzles as _;
    intrinsics.z_axis = intrinsics.z_axis.yxz();
    // swap w/h
    let resolution = glam::Vec2::new(h, w);
    // rotate 90 degrees CCW around 2D plane normal (landscape -> portrait)
    let rot = rot * glam::Quat::from_axis_angle(glam::Vec3::Z, std::f32::consts::TAU / 4.0);
    // TODO(cmc): I can't figure out why I need to do this
    let rot = rot * glam::Quat::from_axis_angle(glam::Vec3::X, std::f32::consts::TAU / 2.0);

<<<<<<< HEAD
    use depthai_viewer::components::{Pinhole, Rigid3, Transform};
=======
    use rerun::components::{Pinhole, Transform3D};
    use rerun::transform::TranslationRotationScale3D;
>>>>>>> ac6eacc8
    MsgSender::new("world/camera")
        .with_timepoint(timepoint.clone())
        .with_component(&[Transform3D::new(TranslationRotationScale3D::rigid(
            translation,
            rot,
        ))])?
        .send(rec_stream)?;
    MsgSender::new("world/camera/video")
        .with_timepoint(timepoint)
        .with_component(&[Pinhole {
            image_from_cam: intrinsics.into(),
            resolution: Some(resolution.into()),
        }])?
        .send(rec_stream)?;

    Ok(())
}

fn log_feature_points(
    rec_stream: &RecordingStream,
    timepoint: TimePoint,
    points: &objectron::ArPointCloud,
) -> anyhow::Result<()> {
    use depthai_viewer::components::{ColorRGBA, InstanceKey, Point3D};

    let ids = points.identifier.iter();
    let points = points.point.iter();
    let (ids, points): (Vec<_>, Vec<_>) = ids
        .zip(points)
        .map(|(id, p)| {
            (
                InstanceKey(*id as _),
                Point3D::new(
                    p.x.unwrap_or_default(),
                    p.y.unwrap_or_default(),
                    p.z.unwrap_or_default(),
                ),
            )
        })
        .unzip();

    MsgSender::new("world/points")
        .with_timepoint(timepoint)
        .with_component(&points)?
        .with_component(&ids)?
        .with_splat(ColorRGBA::from_rgb(255, 255, 255))?
        .send(rec_stream)?;

    Ok(())
}

fn log_frame_annotations(
    rec_stream: &RecordingStream,
    timepoint: &TimePoint,
    annotations: &objectron::FrameAnnotation,
) -> anyhow::Result<()> {
    use depthai_viewer::components::{ColorRGBA, InstanceKey, LineStrip2D, Point2D};

    for ann in &annotations.annotations {
        // TODO(cmc): we shouldn't be using those preprojected 2D points to begin with, Rerun is
        // capable of projecting the actual 3D points in real time now.
        let (ids, points): (Vec<_>, Vec<_>) = ann
            .keypoints
            .iter()
            .filter_map(|kp| {
                kp.point_2d
                    .as_ref()
                    .map(|p| (InstanceKey(kp.id as _), [p.x * 1440.0, p.y * 1920.0]))
            })
            .unzip();

        let mut msg = MsgSender::new(format!(
            "world/camera/video/estimates/box-{}",
            ann.object_id
        ))
        .with_timepoint(timepoint.clone())
        .with_splat(ColorRGBA::from_rgb(130, 160, 250))?;

        if points.len() == 9 {
            // Build the preprojected bounding box out of 2D line segments.
            #[rustfmt::skip]
            fn linestrips(points: &[[f32; 2]]) -> Vec<LineStrip2D> {
                vec![
                    vec![
                         points[2], points[1],
                         points[3], points[4],
                         points[4], points[2],
                         points[4], points[3],
                    ].into(),
                    vec![
                         points[5], points[6],
                         points[5], points[7],
                         points[8], points[6],
                         points[8], points[7],
                    ].into(),
                    vec![
                         points[1], points[5],
                         points[1], points[3],
                         points[3], points[7],
                         points[5], points[7],
                    ].into(),
                    vec![
                         points[2], points[6],
                         points[2], points[4],
                         points[4], points[8],
                         points[6], points[8],
                    ].into(),
                ]
            }
            msg = msg.with_component(&linestrips(&points))?;
        } else {
            msg = msg
                .with_component(&ids)?
                .with_component(&points.into_iter().map(Point2D::from).collect::<Vec<_>>())?;
        }

        msg.send(rec_stream)?;
    }

    Ok(())
}

// --- Init ---

#[derive(Debug, Clone, Copy, clap::ValueEnum)]
enum Recording {
    Bike,
    Book,
    Bottle,
    Camera,
    #[value(name("cereal_box"))]
    CerealBox,
    Chair,
    Cup,
    Laptop,
    Shoe,
}

#[derive(Debug, clap::Parser)]
#[clap(author, version, about)]
struct Args {
    #[command(flatten)]
    rerun: depthai_viewer::clap::RerunArgs,

    /// Specifies the recording to replay.
    #[clap(long, value_enum, default_value = "book")]
    recording: Recording,

    /// Limits the number of frames logged.
    #[clap(long)]
    frames: Option<usize>,

    /// If set, this indefinitely log and relog the same scene in a loop.
    ///
    /// Useful to test the viewer with a _lot_ of data.
    ///
    /// Needs to be coupled with `--frames` and/or `--connect` for now.
    #[clap(long, default_value = "false")]
    run_forever: bool,

    /// Throttle logging by sleeping between each frame (e.g. `0.25`).
    #[clap(long, value_parser = parse_duration)]
    per_frame_sleep: Option<Duration>,
}

fn parse_duration(arg: &str) -> Result<std::time::Duration, std::num::ParseFloatError> {
    let seconds = arg.parse()?;
    Ok(std::time::Duration::from_secs_f64(seconds))
}

fn run(rec_stream: &RecordingStream, args: &Args) -> anyhow::Result<()> {
    // Parse protobuf dataset
    let rec_info = args.recording.info().with_context(|| {
        use clap::ValueEnum as _;
        format!(
            "Could not read the recording, have you downloaded the dataset? \
            Try running the python version first to download it automatically \
            (`examples/python/objectron/main.py --recording {}`).",
            args.recording.to_possible_value().unwrap().get_name(),
        )
    })?;
    let annotations = read_annotations(&rec_info.path_annotations)?;

    // See https://github.com/google-research-datasets/Objectron/issues/39
    log_coordinate_space(rec_stream, "world", "RUB")?;
    log_coordinate_space(rec_stream, "world/camera", "RDF")?;

    log_baseline_objects(rec_stream, &annotations.objects)?;

    let mut global_frame_offset = 0;
    let mut global_time_offset = 0.0;

    'outer: loop {
        let mut frame_offset = 0;
        let mut time_offset = 0.0;

        // Iterate through the parsed dataset and log Rerun primitives
        let ar_frames = read_ar_frames(&rec_info.path_ar_frames);
        for (idx, ar_frame) in ar_frames.enumerate() {
            if idx + global_frame_offset >= args.frames.unwrap_or(usize::MAX) {
                break 'outer;
            }

            let ar_frame = ar_frame?;
            let ar_frame = ArFrame::from_raw(
                rec_info.path_ar_frames.parent().unwrap().into(),
                idx,
                timepoint(
                    idx + global_frame_offset,
                    ar_frame.timestamp() + global_time_offset,
                ),
                ar_frame,
            );
            let annotations = annotations.frame_annotations.as_slice().into();
            log_ar_frame(rec_stream, &annotations, &ar_frame)?;

            if let Some(d) = args.per_frame_sleep {
                std::thread::sleep(d);
            }

            time_offset = f64::max(time_offset, ar_frame.data.timestamp());
            frame_offset += 1;
        }

        if !args.run_forever {
            break;
        }

        global_time_offset += time_offset;
        global_frame_offset += frame_offset;
    }

    Ok(())
}

fn main() -> anyhow::Result<()> {
    re_log::setup_native_logging();

    use clap::Parser as _;
    let args = Args::parse();

    let default_enabled = true;
    args.rerun
        .clone()
        .run("objectron_rs", default_enabled, move |rec_stream| {
            run(&rec_stream, &args).unwrap();
        })
}

// --- Protobuf parsing ---

#[derive(Debug, Clone)]
struct RecordingInfo {
    path_ar_frames: PathBuf,
    path_annotations: PathBuf,
}

impl Recording {
    fn info(&self) -> anyhow::Result<RecordingInfo> {
        const DATASET_DIR: &str = concat!(
            env!("CARGO_MANIFEST_DIR"),
            "/../../python/objectron/dataset"
        );

        use clap::ValueEnum as _;
        let rec = self.to_possible_value().unwrap();

        // objectron/dataset/book
        let path = PathBuf::from(DATASET_DIR).join(rec.get_name());
        // objectron/dataset/book/batch-20
        let path = std::fs::read_dir(&path)
            .with_context(|| format!("Path: {path:?}"))?
            .next()
            .context("empty directory")??
            .path();
        // objectron/dataset/book/batch-20/35
        let path = std::fs::read_dir(&path)
            .with_context(|| format!("Path: {path:?}"))?
            .next()
            .context("empty directory")??
            .path();

        Ok(RecordingInfo {
            // objectron/dataset/book/batch-20/35/geometry.pbdata
            path_ar_frames: path.join("geometry.pbdata"),
            // objectron/dataset/book/batch-20/35/annotation.pbdata
            path_annotations: path.join("annotation.pbdata"),
        })
    }
}

fn read_ar_frames(path: &Path) -> impl Iterator<Item = anyhow::Result<objectron::ArFrame>> + '_ {
    use prost::Message as _;

    re_log::info!(?path, "reading AR frame data");

    let file = std::fs::File::open(path).unwrap();
    let mut reader = std::io::BufReader::with_capacity(1024, file);

    std::iter::from_fn(move || {
        let mut msg_size = [0_u8; 4];
        reader.read_exact(&mut msg_size).ok().map(|_| {
            let msg_size = u32::from_le_bytes(msg_size);
            let mut msg_bytes = vec![0u8; msg_size as _];
            reader.read_exact(&mut msg_bytes)?;

            let ar_frame = objectron::ArFrame::decode(msg_bytes.as_slice())?;
            Ok(ar_frame)
        })
    })
}

fn read_annotations(path: &Path) -> anyhow::Result<objectron::Sequence> {
    use prost::Message as _;
    re_log::info!(?path, "reading annotation data");
    let annotations = objectron::Sequence::decode(std::fs::read(path)?.as_slice())?;
    Ok(annotations)
}

#[rustfmt::skip]
mod objectron;<|MERGE_RESOLUTION|>--- conflicted
+++ resolved
@@ -18,7 +18,7 @@
 
 use anyhow::{anyhow, Context as _};
 
-use depthai_viewer::{
+use rerun::{
     external::re_log,
     time::{Time, TimePoint, TimeType, Timeline},
     MsgSender, RecordingStream,
@@ -73,16 +73,11 @@
 }
 
 fn log_coordinate_space(
-<<<<<<< HEAD
-    session: &Session,
-    ent_path: impl Into<depthai_viewer::EntityPath>,
-=======
     rec_stream: &RecordingStream,
     ent_path: impl Into<rerun::EntityPath>,
->>>>>>> ac6eacc8
     axes: &str,
 ) -> anyhow::Result<()> {
-    let view_coords: depthai_viewer::components::ViewCoordinates = axes
+    let view_coords: rerun::components::ViewCoordinates = axes
         .parse()
         .map_err(|err| anyhow!("couldn't parse {axes:?} as ViewCoordinates: {err}"))?;
     MsgSender::new(ent_path)
@@ -114,17 +109,12 @@
     Ok(())
 }
 
-<<<<<<< HEAD
-fn log_baseline_objects(session: &Session, objects: &[objectron::Object]) -> anyhow::Result<()> {
-    use depthai_viewer::components::{Box3D, ColorRGBA, Label, Rigid3, Transform};
-=======
 fn log_baseline_objects(
     rec_stream: &RecordingStream,
     objects: &[objectron::Object],
 ) -> anyhow::Result<()> {
     use rerun::components::{Box3D, ColorRGBA, Label, Transform3D};
     use rerun::transform::TranslationAndMat3;
->>>>>>> ac6eacc8
 
     let boxes = objects.iter().filter_map(|object| {
         Some({
@@ -161,11 +151,7 @@
 
 fn log_video_frame(rec_stream: &RecordingStream, ar_frame: &ArFrame) -> anyhow::Result<()> {
     let image_path = ar_frame.dir.join(format!("video/{}.jpg", ar_frame.index));
-<<<<<<< HEAD
-    let tensor = depthai_viewer::components::Tensor::tensor_from_jpeg_file(image_path)?;
-=======
     let tensor = rerun::components::Tensor::from_jpeg_file(&image_path)?;
->>>>>>> ac6eacc8
 
     MsgSender::new("world/camera/video")
         .with_timepoint(ar_frame.timepoint.clone())
@@ -203,12 +189,8 @@
     // TODO(cmc): I can't figure out why I need to do this
     let rot = rot * glam::Quat::from_axis_angle(glam::Vec3::X, std::f32::consts::TAU / 2.0);
 
-<<<<<<< HEAD
-    use depthai_viewer::components::{Pinhole, Rigid3, Transform};
-=======
     use rerun::components::{Pinhole, Transform3D};
     use rerun::transform::TranslationRotationScale3D;
->>>>>>> ac6eacc8
     MsgSender::new("world/camera")
         .with_timepoint(timepoint.clone())
         .with_component(&[Transform3D::new(TranslationRotationScale3D::rigid(
@@ -232,7 +214,7 @@
     timepoint: TimePoint,
     points: &objectron::ArPointCloud,
 ) -> anyhow::Result<()> {
-    use depthai_viewer::components::{ColorRGBA, InstanceKey, Point3D};
+    use rerun::components::{ColorRGBA, InstanceKey, Point3D};
 
     let ids = points.identifier.iter();
     let points = points.point.iter();
@@ -265,7 +247,7 @@
     timepoint: &TimePoint,
     annotations: &objectron::FrameAnnotation,
 ) -> anyhow::Result<()> {
-    use depthai_viewer::components::{ColorRGBA, InstanceKey, LineStrip2D, Point2D};
+    use rerun::components::{ColorRGBA, InstanceKey, LineStrip2D, Point2D};
 
     for ann in &annotations.annotations {
         // TODO(cmc): we shouldn't be using those preprojected 2D points to begin with, Rerun is
@@ -351,7 +333,7 @@
 #[clap(author, version, about)]
 struct Args {
     #[command(flatten)]
-    rerun: depthai_viewer::clap::RerunArgs,
+    rerun: rerun::clap::RerunArgs,
 
     /// Specifies the recording to replay.
     #[clap(long, value_enum, default_value = "book")]
