--- conflicted
+++ resolved
@@ -14,12 +14,8 @@
 
 use std::{collections::HashSet, f32::consts::TAU};
 
-<<<<<<< HEAD
+use itertools::Itertools;
 use depthai_viewer::{
-=======
-use itertools::Itertools;
-use rerun::{
->>>>>>> ac6eacc8
     components::{
         AnnotationContext, AnnotationInfo, Box3D, ClassDescription, ClassId, ColorRGBA, DrawOrder,
         Label, LineStrip2D, LineStrip3D, Point2D, Point3D, Radius, Rect2D, Tensor,
