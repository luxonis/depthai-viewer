[package]
name = "api_demo"
version = "0.7.0-alpha.0"
edition = "2021"
rust-version = "1.69"
license = "MIT OR Apache-2.0"
publish = false

[dependencies]
<<<<<<< HEAD
depthai-viewer = { workspace = true, features = ["web_viewer"] }
=======
rerun = { path = "../../../crates/rerun", features = [
  "native_viewer",
  "web_viewer",
] }
>>>>>>> ac6eacc8

anyhow = "1.0"
clap = { version = "4.0", features = ["derive"] }
glam = "0.22"
itertools = "0.10"
ndarray = "0.15"
ndarray-rand = "0.14"
rand = "0.8"<|MERGE_RESOLUTION|>--- conflicted
+++ resolved
@@ -1,20 +1,13 @@
 [package]
 name = "api_demo"
-version = "0.7.0-alpha.0"
+version = "0.0.3"
 edition = "2021"
 rust-version = "1.69"
 license = "MIT OR Apache-2.0"
 publish = false
 
 [dependencies]
-<<<<<<< HEAD
 depthai-viewer = { workspace = true, features = ["web_viewer"] }
-=======
-rerun = { path = "../../../crates/rerun", features = [
-  "native_viewer",
-  "web_viewer",
-] }
->>>>>>> ac6eacc8
 
 anyhow = "1.0"
 clap = { version = "4.0", features = ["derive"] }
