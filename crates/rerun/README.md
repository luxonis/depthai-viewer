<h1 align="center">
  <a href="https://www.rerun.io/">
    <img alt="banner" src="https://user-images.githubusercontent.com/1148717/218142418-1d320929-6b7a-486e-8277-fbeef2432529.png">
  </a>
</h1>

<h1 align="center">
  <a href="https://crates.io/crates/rerun">                               <img alt="Latest version" src="https://img.shields.io/crates/v/rerun.svg">                               </a>
  <a href="https://docs.rs/rerun">                                        <img alt="Documentation"  src="https://docs.rs/rerun/badge.svg">                                         </a>
  <a href="https://github.com/rerun-io/rerun/blob/master/LICENSE-MIT">    <img alt="MIT"            src="https://img.shields.io/badge/license-MIT-blue.svg">                        </a>
  <a href="https://github.com/rerun-io/rerun/blob/master/LICENSE-APACHE"> <img alt="Apache"         src="https://img.shields.io/badge/license-Apache-blue.svg">                     </a>
  <a href="https://discord.gg/Gcm8BbTaAj">                                <img alt="Rerun Discord"  src="https://img.shields.io/discord/1062300748202921994?label=Rerun%20Discord"> </a>
</h1>

# Rerun Rust logging SDK

Rerun is an SDK for logging computer vision and robotics data paired with a visualizer for exploring that data over time. It lets you debug and understand the internal state and data of your systems with minimal code.

```shell
cargo add rerun
```

```rust
depthai_viewer::MsgSender::new("points")
    .with_component(&points)?
    .with_component(&colors)?
    .send(&mut depthai_viewer::global_session())?;

depthai_viewer::MsgSender::new("image")
    .with_component(&[depthai_viewer::components::Tensor::from_image(image)?])?
    .send(&mut depthai_viewer::global_session())?;
```

<p align="center">
  <img width="800" alt="Rerun Viewer" src="https://user-images.githubusercontent.com/1148717/218763490-f6261ecd-e19e-4520-9b25-446ce1ee6328.png">
</p>

## Getting started

- [Examples](https://github.com/rerun-io/rerun/tree/latest/examples/rust)
- [High-level docs](http://rerun.io/docs)
- [Rust API docs](https://docs.rs/rerun/)
- [Troubleshooting](https://www.rerun.io/docs/getting-started/troubleshooting)

## Library

You can add the `rerun` crate to your project with `cargo add rerun`.

To get started, see [the examples](https://github.com/rerun-io/rerun/tree/latest/examples/rust).

## Binary
<<<<<<< HEAD

You can install the binary with `cargo install rerun`
=======
You can install the binary with `cargo install rerun-cli`
>>>>>>> ac6eacc8

This can act either as a server, a viewer, or both, depending on which options you use when you start it.

Running `rerun` with no arguments will start the viewer, waiting for an SDK to connect to it over TCP.

Run `rerun --help` for more.

### Running a web viewer

The web viewer is an experimental feature, but you can try it out with:

```sh
rerun --web-viewer ../nyud.rrd
```<|MERGE_RESOLUTION|>--- conflicted
+++ resolved
@@ -49,12 +49,7 @@
 To get started, see [the examples](https://github.com/rerun-io/rerun/tree/latest/examples/rust).
 
 ## Binary
-<<<<<<< HEAD
-
-You can install the binary with `cargo install rerun`
-=======
 You can install the binary with `cargo install rerun-cli`
->>>>>>> ac6eacc8
 
 This can act either as a server, a viewer, or both, depending on which options you use when you start it.
 
