//! # Rerun - log point clouds, images, etc and visualize them effortlessly
//!
//! Add the `rerun` library to your crate with `cargo add rerun`.
//!
//! There is also a `rerun` binary.
//! The binary is required in order to stream log data
//! over the networks, and to open our `.rrd` data files.
//! If you need it, install the `rerun` binary with `cargo install rerun-cli`.
//!
//! ## Feature flags
#![doc = document_features::document_features!()]
//!
//! ## Links
//! - [Examples](https://github.com/rerun-io/rerun/tree/latest/examples/rust)
//! - [High-level docs](http://rerun.io/docs)
//! - [Rust API docs](https://docs.rs/rerun/)
//! - [Troubleshooting](https://www.rerun.io/docs/getting-started/troubleshooting)
//!
//! There are many different ways of sending data to the Depthai Viewer depending on what you're
//! trying to achieve and whether the viewer is running in the same process as your code, in
//! another process, or even as a separate web application.
//!
//! Checkout [SDK Operating Modes](https://www.rerun.io/docs/reference/sdk-operating-modes) for an
//! overview of what's possible and how.
//!
//! If you get stuck on anything, open an issue at <https://github.com/rerun-io/rerun/issues>.
//! You can also ask questions on the [Rerun Discord](https://discord.gg/Gcm8BbTaAj).
//!
//! ## Using the `rerun` library
//! #### Logging
//!
//! ```
//! # use depthai_viewer::external::image;
//! # fn capture_image() -> image::DynamicImage { Default::default() }
<<<<<<< HEAD
//! # fn positions() -> Vec<depthai_viewer::components::Point3D> { Default::default() }
//! # fn colors() -> Vec<depthai_viewer::components::ColorRGBA> { Default::default() }
//! let mut rr_session = depthai_viewer::SessionBuilder::new("my_app").buffered();
=======
//! # fn positions() -> Vec<rerun::components::Point3D> { Default::default() }
//! # fn colors() -> Vec<rerun::components::ColorRGBA> { Default::default() }
//! let rec_stream = rerun::RecordingStreamBuilder::new("my_app").buffered()?;
>>>>>>> ac6eacc8
//!
//! let points: Vec<depthai_viewer::components::Point3D> = positions();
//! let colors: Vec<depthai_viewer::components::ColorRGBA> = colors();
//! let image: image::DynamicImage = capture_image();
//!
//! depthai_viewer::MsgSender::new("points")
//!     .with_component(&points)?
//!     .with_component(&colors)?
//!     .send(&rec_stream)?;
//!
<<<<<<< HEAD
//! depthai_viewer::MsgSender::new("image")
//!     .with_component(&[depthai_viewer::components::Tensor::from_image(image)?])?
//!     .send(&mut rr_session)?;
=======
//! rerun::MsgSender::new("image")
//!     .with_component(&[rerun::components::Tensor::from_image(image)?])?
//!     .send(&rec_stream)?;
>>>>>>> ac6eacc8
//!
//! # Ok::<(), Box<dyn std::error::Error>>(())
//! ```
//!
//! See [`RecordingStream`] and [`MsgSender`] for details.
//!
//! #### Streaming
//! To stream log data to an awaiting `rerun` process, you can do this:
//! Start `rerun` in a terminal by just running `rerun`.
//!
//! Then do this:
//!
<<<<<<< HEAD
//! ``` no_run
//! let mut rr_session = depthai_viewer::SessionBuilder::new("my_app").connect(depthai_viewer::default_server_addr());
=======
//! ```no_run
//! let rec_stream = rerun::RecordingStreamBuilder::new("my_app").connect(rerun::default_server_addr());
>>>>>>> ac6eacc8
//! ```
//!
//! #### Buffering
//!
<<<<<<< HEAD
//! ``` no_run
//! # fn log_using(rr_session: &depthai_viewer::Session) {}
//!
//! let mut rr_session = depthai_viewer::SessionBuilder::new("my_app").buffered();
//! log_using(&mut rr_session);
//! depthai_viewer::native_viewer::show(&mut rr_session);
=======
//! ```no_run
//! # fn log_using(rec_stream: &rerun::RecordingStream) {}
//!
//! let (rec_stream, storage) = rerun::RecordingStreamBuilder::new("my_app").memory()?;
//! log_using(&rec_stream);
//! rerun::native_viewer::show(storage.take());
//!
//! # Ok::<(), Box<dyn std::error::Error>>(())
>>>>>>> ac6eacc8
//! ```
//!
//! ## Binary
//! The `rerun` binary is required in order to stream log data
//! over the networks, and to open our `.rrd` data files.
//!
//! The binary can act either as a server, a viewer, or both,
//! depending on which options you use when you start it.
//!
//! ```ignore
//! cargo install rerun
//! rerun --help
//! ```

#![warn(missing_docs)] // Let's keep the this crate well-documented!

mod crash_handler;
mod run;

/// Module for integrating with the [`clap`](https://crates.io/crates/clap) command line argument parser.
#[cfg(all(feature = "sdk", not(target_arch = "wasm32")))]
pub mod clap;

/// Methods for spawning the native viewer and streaming the SDK log stream to it.
#[cfg(all(feature = "sdk", feature = "native_viewer"))]
pub mod native_viewer;

/// Methods for spawning the web viewer and streaming the SDK log stream to it.
#[cfg(all(feature = "sdk", feature = "web_viewer"))]
pub mod web_viewer;

pub use run::{run, CallSource};

// NOTE: Have a look at `re_sdk/src/lib.rs` for an accurate listing of all these symbols.
#[cfg(feature = "sdk")]
pub use re_sdk::*;

/// Re-exports of other crates.
pub mod external {
    #[cfg(feature = "native_viewer")]
    pub use re_viewer;

    #[cfg(feature = "sdk")]
    pub use re_sdk::external::*;
}<|MERGE_RESOLUTION|>--- conflicted
+++ resolved
@@ -32,15 +32,9 @@
 //! ```
 //! # use depthai_viewer::external::image;
 //! # fn capture_image() -> image::DynamicImage { Default::default() }
-<<<<<<< HEAD
 //! # fn positions() -> Vec<depthai_viewer::components::Point3D> { Default::default() }
 //! # fn colors() -> Vec<depthai_viewer::components::ColorRGBA> { Default::default() }
 //! let mut rr_session = depthai_viewer::SessionBuilder::new("my_app").buffered();
-=======
-//! # fn positions() -> Vec<rerun::components::Point3D> { Default::default() }
-//! # fn colors() -> Vec<rerun::components::ColorRGBA> { Default::default() }
-//! let rec_stream = rerun::RecordingStreamBuilder::new("my_app").buffered()?;
->>>>>>> ac6eacc8
 //!
 //! let points: Vec<depthai_viewer::components::Point3D> = positions();
 //! let colors: Vec<depthai_viewer::components::ColorRGBA> = colors();
@@ -51,15 +45,9 @@
 //!     .with_component(&colors)?
 //!     .send(&rec_stream)?;
 //!
-<<<<<<< HEAD
 //! depthai_viewer::MsgSender::new("image")
 //!     .with_component(&[depthai_viewer::components::Tensor::from_image(image)?])?
 //!     .send(&mut rr_session)?;
-=======
-//! rerun::MsgSender::new("image")
-//!     .with_component(&[rerun::components::Tensor::from_image(image)?])?
-//!     .send(&rec_stream)?;
->>>>>>> ac6eacc8
 //!
 //! # Ok::<(), Box<dyn std::error::Error>>(())
 //! ```
@@ -72,34 +60,18 @@
 //!
 //! Then do this:
 //!
-<<<<<<< HEAD
 //! ``` no_run
 //! let mut rr_session = depthai_viewer::SessionBuilder::new("my_app").connect(depthai_viewer::default_server_addr());
-=======
-//! ```no_run
-//! let rec_stream = rerun::RecordingStreamBuilder::new("my_app").connect(rerun::default_server_addr());
->>>>>>> ac6eacc8
 //! ```
 //!
 //! #### Buffering
 //!
-<<<<<<< HEAD
 //! ``` no_run
 //! # fn log_using(rr_session: &depthai_viewer::Session) {}
 //!
 //! let mut rr_session = depthai_viewer::SessionBuilder::new("my_app").buffered();
 //! log_using(&mut rr_session);
 //! depthai_viewer::native_viewer::show(&mut rr_session);
-=======
-//! ```no_run
-//! # fn log_using(rec_stream: &rerun::RecordingStream) {}
-//!
-//! let (rec_stream, storage) = rerun::RecordingStreamBuilder::new("my_app").memory()?;
-//! log_using(&rec_stream);
-//! rerun::native_viewer::show(storage.take());
-//!
-//! # Ok::<(), Box<dyn std::error::Error>>(())
->>>>>>> ac6eacc8
 //! ```
 //!
 //! ## Binary
