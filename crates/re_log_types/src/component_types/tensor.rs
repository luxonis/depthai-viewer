--- conflicted
+++ resolved
@@ -609,11 +609,7 @@
 
 /// Errors when loading [`Tensor`] from the [`image`] crate.
 #[cfg(feature = "image")]
-<<<<<<< HEAD
-#[derive(thiserror::Error, Debug)]
-=======
 #[derive(thiserror::Error, Clone, Debug)]
->>>>>>> 0de0edf9
 pub enum TensorImageLoadError {
     #[error(transparent)]
     Image(std::sync::Arc<image::ImageError>),
@@ -739,24 +735,13 @@
     /// Construct a tensor from something that can be turned into a [`image::DynamicImage`].
     ///
     /// Requires the `image` feature.
-<<<<<<< HEAD
-    pub fn from_image(image: impl Into<image::DynamicImage>) -> Result<Self, TensorImageLoadError> {
-=======
     ///
-    /// This is a convenience function that calls [`DecodedTensor::from_image`].
-    pub fn from_image(
-        image: impl Into<image::DynamicImage>,
     ) -> Result<Tensor, TensorImageLoadError> {
->>>>>>> 0de0edf9
         Self::from_dynamic_image(image.into())
     }
 
-    /// Construct a tensor from [`image::DynamicImage`].
     ///
     /// Requires the `image` feature.
-<<<<<<< HEAD
-    pub fn from_dynamic_image(image: image::DynamicImage) -> Result<Self, TensorImageLoadError> {
-=======
     ///
     /// This is a convenience function that calls [`DecodedTensor::from_dynamic_image`].
     pub fn from_dynamic_image(image: image::DynamicImage) -> Result<Tensor, TensorImageLoadError> {
@@ -935,7 +920,6 @@
     pub fn from_dynamic_image(
         image: image::DynamicImage,
     ) -> Result<DecodedTensor, TensorImageLoadError> {
->>>>>>> 0de0edf9
         let (w, h) = (image.width(), image.height());
 
         let (depth, data) = match image {
