//! Potentially user-facing component types.
//!
//! The SDK is responsible for submitting component columns that conforms to these schemas. The
//! schemas are additionally documented in doctests.

use arrow2::{
    array::{FixedSizeListArray, MutableFixedSizeListArray, PrimitiveArray},
    datatypes::{DataType, Field},
};
use arrow2_convert::{
    deserialize::{ArrowArray, ArrowDeserialize},
    field::{ArrowEnableVecForType, ArrowField},
    serialize::ArrowSerialize,
};
use lazy_static::lazy_static;

use crate::Component;

mod arrow;
mod arrow_convert_shims;
mod bbox;
mod class_id;
mod color;
pub mod context;
pub mod coordinates;
mod imu;
mod instance_key;
mod keypoint_id;
mod label;
mod linestrip;
mod mat;
mod mesh3d;
<<<<<<< HEAD
mod node_graph;
=======
>>>>>>> 0de0edf9
mod point;
mod quaternion;
mod radius;
mod rect;
mod scalar;
mod size;
mod tensor;
mod text_entry;
mod transform;
mod vec;

pub use arrow::Arrow3D;
pub use bbox::Box3D;
pub use class_id::ClassId;
pub use color::ColorRGBA;
pub use context::{AnnotationContext, AnnotationInfo, ClassDescription};
pub use coordinates::ViewCoordinates;
pub use imu::ImuData;
pub use instance_key::InstanceKey;
pub use keypoint_id::KeypointId;
pub use label::Label;
pub use linestrip::{LineStrip2D, LineStrip3D};
pub use mat::Mat3x3;
pub use mesh3d::{EncodedMesh3D, Mesh3D, MeshFormat, MeshId, RawMesh3D};
<<<<<<< HEAD
pub use node_graph::NodeGraph;
=======
>>>>>>> 0de0edf9
pub use point::{Point2D, Point3D};
pub use quaternion::Quaternion;
pub use radius::Radius;
pub use rect::Rect2D;
pub use scalar::{Scalar, ScalarPlotProps};
pub use size::Size3D;
pub use tensor::{
<<<<<<< HEAD
    Tensor, TensorCastError, TensorData, TensorDataMeaning, TensorDimension, TensorId,
=======
    DecodedTensor, Tensor, TensorCastError, TensorData, TensorDataMeaning, TensorDimension,
    TensorId,
>>>>>>> 0de0edf9
};
#[cfg(feature = "image")]
pub use tensor::{TensorImageLoadError, TensorImageSaveError};
pub use text_entry::TextEntry;
pub use transform::{Pinhole, Rigid3, Transform};
pub use vec::{Vec2D, Vec3D, Vec4D};

lazy_static! {
    //TODO(john): use a run-time type registry
<<<<<<< HEAD
    static ref FIELDS: [Field; 27] = [
=======
    static ref FIELDS: [Field; 25] = [
>>>>>>> 0de0edf9
        <AnnotationContext as Component>::field(),
        <Arrow3D as Component>::field(),
        <Box3D as Component>::field(),
        <ClassId as Component>::field(),
        <ColorRGBA as Component>::field(),
        <InstanceKey as Component>::field(),
        <KeypointId as Component>::field(),
        <Label as Component>::field(),
        <LineStrip2D as Component>::field(),
        <LineStrip3D as Component>::field(),
        <Mesh3D as Component>::field(),
        <Point2D as Component>::field(),
        <Point3D as Component>::field(),
        <Quaternion as Component>::field(),
        <Radius as Component>::field(),
        <Rect2D as Component>::field(),
        <Scalar as Component>::field(),
        <ScalarPlotProps as Component>::field(),
        <Size3D as Component>::field(),
        <Tensor as Component>::field(),
        <TextEntry as Component>::field(),
        <Transform as Component>::field(),
        <Vec2D as Component>::field(),
        <Vec3D as Component>::field(),
        <ViewCoordinates as Component>::field(),
        <NodeGraph as Component>::field(),
        <ImuData as Component>::field(),
    ];
}

/// Iterate over the registered field types
pub fn iter_registered_field_types() -> impl Iterator<Item = &'static Field> {
    FIELDS.iter()
}

#[derive(thiserror::Error, Debug)]
pub enum FieldError {
    #[error("Encountered bad value")]
    BadValue,

    #[error("Slice over bad indices")]
    BadSlice(#[from] std::array::TryFromSliceError),
}

pub type Result<T> = std::result::Result<T, FieldError>;

/// `arrow2_convert` helper for fields of type `[T; SIZE]`
///
/// This allows us to use fields of type `[T; SIZE]` in `arrow2_convert`. Since this is a helper,
/// it must be specified as the type of the field using the `#[arrow_field(type = "FixedSizeArrayField<T,SIZE>")]` attribute.
///
/// ## Example:
/// ```
/// use arrow2_convert::{ArrowField, ArrowSerialize, ArrowDeserialize};
/// use re_log_types::component_types::FixedSizeArrayField;
///
/// #[derive(ArrowField, ArrowSerialize, ArrowDeserialize)]
/// pub struct ConvertibleType {
///     #[arrow_field(type = "FixedSizeArrayField<u32,2>")]
///     data: [u32; 2],
/// }
/// ```
pub struct FixedSizeArrayField<T, const SIZE: usize>(std::marker::PhantomData<T>);

impl<T, const SIZE: usize> ArrowField for FixedSizeArrayField<T, SIZE>
where
    T: ArrowField + ArrowEnableVecForType,
{
    type Type = [T; SIZE];

    #[inline]
    fn data_type() -> DataType {
        arrow2::datatypes::DataType::FixedSizeList(Box::new(<T as ArrowField>::field("item")), SIZE)
    }
}

impl<T, const SIZE: usize> ArrowSerialize for FixedSizeArrayField<T, SIZE>
where
    T: ArrowSerialize + ArrowEnableVecForType + ArrowField<Type = T> + 'static,
    <T as ArrowSerialize>::MutableArrayType: Default,
{
    type MutableArrayType = MutableFixedSizeListArray<<T as ArrowSerialize>::MutableArrayType>;
    #[inline]
    fn new_array() -> Self::MutableArrayType {
        Self::MutableArrayType::new_with_field(
            <T as ArrowSerialize>::new_array(),
            "item",
            <T as ArrowField>::is_nullable(),
            SIZE,
        )
    }

    fn arrow_serialize(
        v: &<Self as ArrowField>::Type,
        array: &mut Self::MutableArrayType,
    ) -> arrow2::error::Result<()> {
        let values = array.mut_values();
        for i in v.iter() {
            <T as ArrowSerialize>::arrow_serialize(i, values)?;
        }
        array.try_push_valid()
    }
}

pub struct FastFixedSizeArrayIter<'a, T, const SIZE: usize>
where
    T: arrow2::types::NativeType,
{
    offset: usize,
    end: usize,
    array: &'a FixedSizeListArray,
    values: &'a PrimitiveArray<T>,
}

impl<'a, T, const SIZE: usize> Iterator for FastFixedSizeArrayIter<'a, T, SIZE>
where
    T: arrow2::types::NativeType,
{
    type Item = Option<[T; SIZE]>;

    fn next(&mut self) -> Option<Self::Item> {
        if self.offset < self.end {
            if let Some(validity) = self.array.validity() {
                if !validity.get_bit(self.offset) {
                    self.offset += 1;
                    return Some(None);
                }
            }

            let out: [T; SIZE] =
                array_init::array_init(|i: usize| self.values.value(self.offset * SIZE + i));
            self.offset += 1;
            Some(Some(out))
        } else {
            None
        }
    }
}

pub struct FastFixedSizeListArray<T, const SIZE: usize>(std::marker::PhantomData<T>);

extern "C" {
    fn do_not_call_into_iter(); // we never define this function, so the linker will fail
}

impl<'a, T, const SIZE: usize> IntoIterator for &'a FastFixedSizeListArray<T, SIZE>
where
    T: arrow2::types::NativeType,
{
    type Item = Option<[T; SIZE]>;

    type IntoIter = FastFixedSizeArrayIter<'a, T, SIZE>;

    #[cfg(not(target_os = "windows"))]
    fn into_iter(self) -> Self::IntoIter {
        #[allow(unsafe_code)]
        // SAFETY:
        // This exists so we get a link-error if some code tries to call into_iter
        // Iteration should only happen via iter_from_array_ref.
        // This is a quirk of the way the traits work in arrow2_convert.
        unsafe {
            do_not_call_into_iter();
        }
        unreachable!();
    }

    // On windows the above linker trick doesn't work.
    // We'll still catch the issue on build in Linux, but on windows just fall back to panic.
    #[cfg(target_os = "windows")]
    fn into_iter(self) -> Self::IntoIter {
        panic!("Use iter_from_array_ref. This is a quirk of the way the traits work in arrow2_convert.");
    }
}

impl<T, const SIZE: usize> ArrowArray for FastFixedSizeListArray<T, SIZE>
where
    T: arrow2::types::NativeType,
{
    type BaseArrayType = FixedSizeListArray;

    fn iter_from_array_ref(b: &dyn arrow2::array::Array) -> <&Self as IntoIterator>::IntoIter {
        let array = b.as_any().downcast_ref::<Self::BaseArrayType>().unwrap();
        let values = array
            .values()
            .as_any()
            .downcast_ref::<PrimitiveArray<T>>()
            .unwrap();
        FastFixedSizeArrayIter::<T, SIZE> {
            offset: 0,
            end: array.len(),
            array,
            values,
        }
    }
}

impl<T, const SIZE: usize> ArrowDeserialize for FixedSizeArrayField<T, SIZE>
where
    T: arrow2::types::NativeType
        + ArrowDeserialize
        + ArrowEnableVecForType
        + ArrowField<Type = T>
        + 'static,
    <T as ArrowDeserialize>::ArrayType: 'static,
    for<'b> &'b <T as ArrowDeserialize>::ArrayType: IntoIterator,
{
    type ArrayType = FastFixedSizeListArray<T, SIZE>;

    #[inline]
    fn arrow_deserialize(
        v: <&Self::ArrayType as IntoIterator>::Item,
    ) -> Option<<Self as ArrowField>::Type> {
        v
    }
}<|MERGE_RESOLUTION|>--- conflicted
+++ resolved
@@ -30,10 +30,7 @@
 mod linestrip;
 mod mat;
 mod mesh3d;
-<<<<<<< HEAD
 mod node_graph;
-=======
->>>>>>> 0de0edf9
 mod point;
 mod quaternion;
 mod radius;
@@ -58,10 +55,7 @@
 pub use linestrip::{LineStrip2D, LineStrip3D};
 pub use mat::Mat3x3;
 pub use mesh3d::{EncodedMesh3D, Mesh3D, MeshFormat, MeshId, RawMesh3D};
-<<<<<<< HEAD
 pub use node_graph::NodeGraph;
-=======
->>>>>>> 0de0edf9
 pub use point::{Point2D, Point3D};
 pub use quaternion::Quaternion;
 pub use radius::Radius;
@@ -69,12 +63,8 @@
 pub use scalar::{Scalar, ScalarPlotProps};
 pub use size::Size3D;
 pub use tensor::{
-<<<<<<< HEAD
-    Tensor, TensorCastError, TensorData, TensorDataMeaning, TensorDimension, TensorId,
-=======
     DecodedTensor, Tensor, TensorCastError, TensorData, TensorDataMeaning, TensorDimension,
     TensorId,
->>>>>>> 0de0edf9
 };
 #[cfg(feature = "image")]
 pub use tensor::{TensorImageLoadError, TensorImageSaveError};
@@ -84,11 +74,7 @@
 
 lazy_static! {
     //TODO(john): use a run-time type registry
-<<<<<<< HEAD
     static ref FIELDS: [Field; 27] = [
-=======
-    static ref FIELDS: [Field; 25] = [
->>>>>>> 0de0edf9
         <AnnotationContext as Component>::field(),
         <Arrow3D as Component>::field(),
         <Box3D as Component>::field(),
