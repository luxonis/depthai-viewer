#![allow(clippy::unwrap_used)]

fn rerun_if_changed(path: &str) {
    // Make sure the file exists, otherwise we'll be rebuilding all the time.
    assert!(std::path::Path::new(path).exists(), "Failed to find {path}");
    println!("cargo:rerun-if-changed={path}");
}

fn get_and_track_env_var(env_var_name: &str) -> Result<String, std::env::VarError> {
    println!("cargo:rerun-if-env-changed={env_var_name}");
    std::env::var(env_var_name)
}

fn is_tracked_env_var_set(env_var_name: &str) -> bool {
    let var = get_and_track_env_var(env_var_name).map(|v| v.to_lowercase());
    var == Ok("1".to_owned()) || var == Ok("yes".to_owned()) || var == Ok("true".to_owned())
}

fn get_and_track_env_var(env_var_name: &str) -> Result<String, std::env::VarError> {
    println!("cargo:rerun-if-env-changed={env_var_name}");
    std::env::var(env_var_name)
}

fn is_tracked_env_var_set(env_var_name: &str) -> bool {
    let var = get_and_track_env_var(env_var_name).map(|v| v.to_lowercase());
    var == Ok("1".to_owned()) || var == Ok("yes".to_owned()) || var == Ok("true".to_owned())
}

fn main() {
    if !is_tracked_env_var_set("IS_IN_RERUN_WORKSPACE") {
        // Only run if we are in the rerun workspace, not on users machines.
        return;
    }
    if is_tracked_env_var_set("RERUN_IS_PUBLISHING") {
        // We don't need to rebuild - we should have done so beforehand!
        // See `RELEASES.md`
        return;
    }

    // Rebuild the web-viewer Wasm,
    // because the web_server library bundles it with `include_bytes!`.
<<<<<<< HEAD

    let metadata = MetadataCommand::new()
        .features(CargoOpt::AllFeatures)
        .exec()
        .unwrap();
=======
>>>>>>> ac6eacc8

    rerun_if_changed("../../web_viewer/favicon.svg");
    rerun_if_changed("../../web_viewer/index.html");
    rerun_if_changed("../../web_viewer/sw.js");

    // We implicitly depend on re_viewer, which means we also implicitly depend on
    // all of its direct and indirect dependencies (which are potentially in-workspace
    // or patched!).
    re_build_build_info::rebuild_if_crate_changed("re_viewer");

    if get_and_track_env_var("CARGO_FEATURE___CI").is_ok() {
        // If the `__ci` feature is set we skip building the web viewer wasm, saving a lot of time.
        // This feature is set on CI (hence the name), but also with `--all-features`, which is set by rust analyzer, bacon, etc.
        eprintln!("__ci feature detected: Skipping building of web viewer wasm.");
    } else {
        let release = std::env::var("PROFILE").unwrap() == "release";
        re_build_web_viewer::build(release, is_tracked_env_var_set("RERUN_BUILD_WEBGPU"));
    }
}<|MERGE_RESOLUTION|>--- conflicted
+++ resolved
@@ -4,16 +4,6 @@
     // Make sure the file exists, otherwise we'll be rebuilding all the time.
     assert!(std::path::Path::new(path).exists(), "Failed to find {path}");
     println!("cargo:rerun-if-changed={path}");
-}
-
-fn get_and_track_env_var(env_var_name: &str) -> Result<String, std::env::VarError> {
-    println!("cargo:rerun-if-env-changed={env_var_name}");
-    std::env::var(env_var_name)
-}
-
-fn is_tracked_env_var_set(env_var_name: &str) -> bool {
-    let var = get_and_track_env_var(env_var_name).map(|v| v.to_lowercase());
-    var == Ok("1".to_owned()) || var == Ok("yes".to_owned()) || var == Ok("true".to_owned())
 }
 
 fn get_and_track_env_var(env_var_name: &str) -> Result<String, std::env::VarError> {
@@ -39,14 +29,6 @@
 
     // Rebuild the web-viewer Wasm,
     // because the web_server library bundles it with `include_bytes!`.
-<<<<<<< HEAD
-
-    let metadata = MetadataCommand::new()
-        .features(CargoOpt::AllFeatures)
-        .exec()
-        .unwrap();
-=======
->>>>>>> ac6eacc8
 
     rerun_if_changed("../../web_viewer/favicon.svg");
     rerun_if_changed("../../web_viewer/index.html");
