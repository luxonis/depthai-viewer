use re_log_types::LogMsg;
<<<<<<< HEAD
use crate::APPLICATION_NAME;

type AppCreator = Box<
    dyn FnOnce(&eframe::CreationContext<'_>, re_ui::ReUi) -> Box<dyn eframe::App>
>;
=======

type AppCreator =
    Box<dyn FnOnce(&eframe::CreationContext<'_>, re_ui::ReUi) -> Box<dyn eframe::App>>;
>>>>>>> ac6eacc8

// NOTE: the name of this function is hard-coded in `crates/rerun/src/crash_handler.rs`!
pub fn run_native_app(app_creator: AppCreator) -> eframe::Result<()> {
    let native_options = eframe::NativeOptions {
        // Controls where on disk the app state is persisted.
        app_id: Some("rerun".to_owned()),

        initial_window_size: Some([1600.0, 1200.0].into()),
        min_window_size: Some([320.0, 450.0].into()), // Should be high enough to fit the rerun menu

        icon_data: icon_data(),

        #[cfg(target_os = "macos")]
        fullsize_content: re_ui::FULLSIZE_CONTENT,

        // Maybe hide the OS-specific "chrome" around the window:
        decorated: !re_ui::CUSTOM_WINDOW_DECORATIONS,
        // To have rounded corners we need transparency:
        transparent: re_ui::CUSTOM_WINDOW_DECORATIONS,

        follow_system_theme: false,
        default_theme: eframe::Theme::Light,

        renderer: eframe::Renderer::Wgpu,
        wgpu_options: crate::wgpu_options(),
        depth_buffer: 0,
        multisampling: 0, // the 3D views do their own MSAA

        ..Default::default()
    };

    let window_title = "Rerun Viewer";
    eframe::run_native(
        window_title,
        native_options,
        Box::new(move |cc| {
            let re_ui = crate::customize_eframe(cc);
            app_creator(cc, re_ui)
        })
    )
}

#[allow(clippy::unnecessary_wraps)]
fn icon_data() -> Option<eframe::IconData> {
    cfg_if::cfg_if! {
        if #[cfg(target_os = "macos")] {
            let app_icon_png_bytes = include_bytes!("../data/app_icon_mac.png");
        } else if #[cfg(target_os = "windows")] {
            let app_icon_png_bytes = include_bytes!("../data/app_icon_windows.png");
        } else {
            // Use the same icon for X11 as for Windows, at least for now.
            let app_icon_png_bytes = include_bytes!("../data/app_icon_windows.png");
        }
    };

    // We include the .png with `include_bytes`. If that fails, things are extremely broken.
    match eframe::IconData::try_from_png_bytes(app_icon_png_bytes) {
        Ok(icon_data) => Some(icon_data),
        Err(err) => {
            #[cfg(debug_assertions)]
            panic!("Failed to load app icon: {err}");

            #[cfg(not(debug_assertions))]
            {
                re_log::warn!("Failed to load app icon: {err}");
                None
            }
        }
    }
}

pub fn run_native_viewer_with_messages(
    build_info: re_build_info::BuildInfo,
    app_env: crate::AppEnvironment,
    startup_options: crate::StartupOptions,
    log_messages: Vec<LogMsg>
) -> eframe::Result<()> {
    let (tx, rx) = re_smart_channel::smart_channel(
        re_smart_channel::SmartMessageSource::Sdk,
        re_smart_channel::SmartChannelSource::Sdk,
    );
    for log_msg in log_messages {
        tx.send(log_msg).ok();
    }
<<<<<<< HEAD
    run_native_app(
        Box::new(move |cc, re_ui| {
            Box::new(
                crate::App::from_receiver(
                    build_info,
                    &app_env,
                    startup_options,
                    re_ui,
                    cc.storage,
                    rx,
                    std::sync::Arc::new(std::sync::atomic::AtomicBool::new(false))
                )
            )
        })
    )
=======
    run_native_app(Box::new(move |cc, re_ui| {
        Box::new(crate::App::from_receiver(
            build_info,
            &app_env,
            startup_options,
            re_ui,
            cc.storage,
            rx,
        ))
    }))
>>>>>>> ac6eacc8
}<|MERGE_RESOLUTION|>--- conflicted
+++ resolved
@@ -1,15 +1,9 @@
 use re_log_types::LogMsg;
-<<<<<<< HEAD
 use crate::APPLICATION_NAME;
 
 type AppCreator = Box<
     dyn FnOnce(&eframe::CreationContext<'_>, re_ui::ReUi) -> Box<dyn eframe::App>
 >;
-=======
-
-type AppCreator =
-    Box<dyn FnOnce(&eframe::CreationContext<'_>, re_ui::ReUi) -> Box<dyn eframe::App>>;
->>>>>>> ac6eacc8
 
 // NOTE: the name of this function is hard-coded in `crates/rerun/src/crash_handler.rs`!
 pub fn run_native_app(app_creator: AppCreator) -> eframe::Result<()> {
@@ -94,7 +88,6 @@
     for log_msg in log_messages {
         tx.send(log_msg).ok();
     }
-<<<<<<< HEAD
     run_native_app(
         Box::new(move |cc, re_ui| {
             Box::new(
@@ -110,16 +103,4 @@
             )
         })
     )
-=======
-    run_native_app(Box::new(move |cc, re_ui| {
-        Box::new(crate::App::from_receiver(
-            build_info,
-            &app_env,
-            startup_options,
-            re_ui,
-            cc.storage,
-            rx,
-        ))
-    }))
->>>>>>> ac6eacc8
 }