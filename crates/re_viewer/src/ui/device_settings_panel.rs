use crate::{
    depthai::depthai::{self, CameraBoardSocket},
    misc::ViewerContext,
};

use strum::IntoEnumIterator; // Needed for enum::iter()

/// The "Selection View" side-bar.
#[derive(serde::Deserialize, serde::Serialize, Default)]
#[serde(default)]
pub(crate) struct DeviceSettingsPanel {}

const CONFIG_UI_WIDTH: f32 = 224.0;

impl DeviceSettingsPanel {
    #[allow(clippy::unused_self)]
    pub fn show_panel(&mut self, ctx: &mut ViewerContext<'_>, ui: &mut egui::Ui) {
        let mut available_devices = ctx.depthai_state.get_devices();
        let currently_selected_device = ctx.depthai_state.selected_device.clone();
        let mut combo_device: depthai::DeviceId = currently_selected_device.clone().id;
        if !combo_device.is_empty() && available_devices.is_empty() {
            available_devices.push(combo_device.clone());
        }

        let mut show_device_config = true;
        egui::CentralPanel::default()
            .frame(egui::Frame {
                inner_margin: egui::Margin::same(0.0),
                fill: egui::Color32::WHITE,
                ..Default::default()
            })
            .show_inside(ui, |ui| {
                egui::Frame {
                    inner_margin: egui::Margin::same(re_ui::ReUi::view_padding()),
                    ..Default::default()
                }
                .show(ui, |ui| {
                    ui.horizontal(|ui| {
                        // Use up all the horizontal space (color)
                        ui.add_sized(
                            [ui.available_width(), re_ui::ReUi::box_height() + 20.0],
                            |ui: &mut egui::Ui| {
                                ui.horizontal(|ui| {
                                    ctx.re_ui.labeled_combo_box(
                                        ui,
                                        "Device",
                                        if !combo_device.is_empty() {
                                            combo_device.clone()
                                        } else {
                                            "No device selected".to_owned()
                                        },
                                        true,
                                        |ui: &mut egui::Ui| {
                                            if ui
                                                .selectable_value(
                                                    &mut combo_device,
                                                    String::new(),
                                                    "No device",
                                                )
                                                .changed()
                                            {
                                                ctx.depthai_state.set_device(combo_device.clone());
                                            }
                                            for device in available_devices {
                                                if ui
                                                    .selectable_value(
                                                        &mut combo_device,
                                                        device.clone(),
                                                        device,
                                                    )
                                                    .changed()
                                                {
                                                    ctx.depthai_state
                                                        .set_device(combo_device.clone());
                                                }
                                            }
                                        },
                                    );
                                    if !currently_selected_device.id.is_empty()
                                        && !ctx.depthai_state.is_update_in_progress()
                                    {
                                        ui.add_sized(
                                            [
                                                re_ui::ReUi::box_width() / 2.0,
                                                re_ui::ReUi::box_height() + 1.0,
                                            ],
                                            |ui: &mut egui::Ui| {
                                                ui.scope(|ui| {
                                                    let mut style = ui.style_mut().clone();
                                                    // TODO(filip): Create a re_ui bound button with this style
                                                    let color =
                                                        ctx.re_ui.design_tokens.error_bg_color;
                                                    let hover_color = ctx
                                                        .re_ui
                                                        .design_tokens
                                                        .error_hover_bg_color;
                                                    style.visuals.widgets.hovered.bg_fill =
                                                        hover_color;
                                                    style.visuals.widgets.hovered.weak_bg_fill =
                                                        hover_color;
                                                    style.visuals.widgets.inactive.bg_fill = color;
                                                    style.visuals.widgets.inactive.weak_bg_fill =
                                                        color;
                                                    style
                                                        .visuals
                                                        .widgets
                                                        .inactive
                                                        .fg_stroke
                                                        .color = egui::Color32::WHITE;
                                                    style.visuals.widgets.hovered.fg_stroke.color =
                                                        egui::Color32::WHITE;

                                                    ui.set_style(style);
                                                    if ui.button("Disconnect").clicked() {
                                                        ctx.depthai_state.set_device(String::new());
                                                    }
                                                })
                                                .response
                                            },
                                        );
                                    }
                                })
                                .response
                            },
                        );
                    });

                    let device_selected = !ctx.depthai_state.selected_device.id.is_empty();
                    let pipeline_update_in_progress = ctx.depthai_state.is_update_in_progress();
                    if pipeline_update_in_progress {
                        ui.add_sized([CONFIG_UI_WIDTH, 10.0], |ui: &mut egui::Ui| {
                            ui.with_layout(egui::Layout::left_to_right(egui::Align::Center), |ui| {
                                ui.label(if device_selected {
                                    "Updating Pipeline"
                                } else {
                                    "Selecting Device"
                                });
                                ui.add(egui::Spinner::new())
                            })
                            .response
                        });
                        show_device_config = false;
                    }
                    if !device_selected && !pipeline_update_in_progress {
                        ui.label("Select a device to continue...");
                        show_device_config = false;
                    }
                });

                if show_device_config {
                    Self::device_configuration_ui(ctx, ui);
                }
            });
    }

    fn camera_config_ui(
        ctx: &mut ViewerContext<'_>,
        ui: &mut egui::Ui,
        camera_features: &depthai::CameraFeatures,
        camera_config: &mut depthai::CameraConfig,
    ) {
        let primary_700 = ctx.re_ui.design_tokens.primary_700;
        egui::CollapsingHeader::new(
            egui::RichText::new(format!("{:?}", camera_features.board_socket)).color(primary_700),
        )
        .default_open(true)
        .show(ui, |ui| {
            ui.vertical(|ui| {
                ui.set_width(CONFIG_UI_WIDTH);
                ctx.re_ui.labeled_combo_box(
                    ui,
                    "Resolution",
                    format!("{}", camera_config.resolution),
                    false,
                    |ui| {
                        for res in camera_features.resolutions.clone() {
                            let disabled = res == depthai::CameraSensorResolution::THE_4_K
                                || res == depthai::CameraSensorResolution::THE_12_MP;
                            ui.add_enabled_ui(!disabled, |ui| {
                                ui.selectable_value(
                                    &mut camera_config.resolution,
                                    res,
                                    format!("{res}"),
                                )
                                .on_disabled_hover_ui(|ui| {
                                    ui.label(format!(
                                        "{res} will be available in a future release!"
                                    ));
                                });
                            });
                        }
                    },
                );
                ctx.re_ui.labeled_dragvalue(
                    ui,
                    "FPS",
                    &mut camera_config.fps,
                    0..=camera_features.max_fps,
                );
                ctx.re_ui
                    .labeled_checkbox(ui, "Stream", &mut camera_config.stream_enabled);
            });
        });
    }

    fn device_configuration_ui(ctx: &mut ViewerContext<'_>, ui: &mut egui::Ui) {
        let mut device_config = ctx.depthai_state.modified_device_config.clone();
        let primary_700 = ctx.re_ui.design_tokens.primary_700;

<<<<<<< HEAD
        ctx.re_ui
            .styled_scrollbar(ui, re_ui::ScrollAreaDirection::Vertical, [false; 2], |ui| {
=======
        ctx.re_ui.styled_scrollbar(
            ui, re_ui::ScrollAreaDirection::Vertical,
            [false; 2],
            |ui| {
>>>>>>> 7172e263
                egui::Frame {
                fill: ctx.re_ui.design_tokens.gray_50,
                inner_margin: egui::Margin::symmetric(30.0, 21.0),
                ..Default::default()
                }
                .show(ui, |ui| {
                    ui.horizontal(|ui| {
                        ui.vertical(|ui| {
<<<<<<< HEAD
                            // for cam in ctx.depthai_state
                            for cam in ctx.depthai_state.selected_device.cameras.clone() {
                                let Some(config) = device_config.cameras.iter_mut().find(|conf| conf.board_socket == cam.board_socket) else {
                                    continue;
                                };
                                Self::camera_config_ui(ctx,ui, &cam, config);
                            }
=======
                            ui.collapsing(
                                egui::RichText::new("Color Camera").color(primary_700),
                                |ui| {
                                    ui.vertical(|ui| {
                                        ui.set_width(CONFIG_UI_WIDTH);
                                        ctx.re_ui.labeled_combo_box(
                                            ui,
                                            "Resolution",
                                            format!("{}", device_config.color_camera.resolution),
                                            false,
                                            |ui| {
                                                for res in &ctx
                                                    .depthai_state
                                                    .selected_device
                                                    .supported_color_resolutions
                                                {
                                                    let disabled = res == &depthai::ColorCameraResolution::THE_4_K || res == &depthai::ColorCameraResolution::THE_12_MP;
                                                    ui.add_enabled_ui(!disabled, |ui| {
                                                        ui.selectable_value(
                                                            &mut device_config.color_camera.resolution,
                                                            *res,
                                                            format!("{res}"),
                                                        ).on_disabled_hover_ui(|ui| {
                                                            ui.label(format!("{res} will be available in a future release!"));
                                                        });
                                                    });
                                                }
                                            },
                                        );
                                        ctx.re_ui.labeled_dragvalue(
                                            ui,
                                            "FPS",
                                            &mut device_config.color_camera.fps,
                                            0..=120,
                                        );
                                        ctx.re_ui.labeled_checkbox(
                                            ui,
                                            "Stream",
                                            &mut device_config.color_camera.stream_enabled,
                                        );
                                    });
                                },
                            );
                            let mut left_mono_config = device_config.left_camera.unwrap_or_else(|| depthai::MonoCameraConfig {
                                board_socket: depthai::CameraBoardSocket::LEFT,
                                ..Default::default()
                            });
                            let mut right_mono_config = device_config.right_camera.unwrap_or_else(|| depthai::MonoCameraConfig {
                                board_socket: depthai::CameraBoardSocket::RIGHT,
                                ..Default::default()
                            });
                            let has_left_mono = !ctx.depthai_state.selected_device.supported_left_mono_resolutions.is_empty();
                            ui.add_enabled_ui(has_left_mono, |ui| {
                                egui::CollapsingHeader::new(egui::RichText::new("Left Mono Camera").color(primary_700)).default_open(true).open(if !has_left_mono {
                                    Some(false)
                                } else {None}).show(
                                ui, |ui| {
                                    ui.vertical(|ui| {
                                        ui.set_width(CONFIG_UI_WIDTH);
                                        ctx.re_ui.labeled_combo_box(
                                            ui,
                                            "Resolution",
                                            format!("{}", left_mono_config.resolution),
                                            false,
                                            |ui| {
                                                let highest_res = ctx.depthai_state.selected_device.supported_left_mono_resolutions.iter().max().unwrap();
                                                for res in depthai::MonoCameraResolution::iter() {
                                                    if &res > highest_res {
                                                        continue;
                                                    }
                                                    if ui
                                                        .selectable_value(
                                                            &mut left_mono_config
                                                                .resolution,
                                                            res,
                                                            format!("{res}"),
                                                        )
                                                        .changed()
                                                    {
                                                        right_mono_config.resolution =
                                                            res;
                                                    }
                                                }
                                            },
                                        );
                                        if ctx
                                            .re_ui
                                            .labeled_dragvalue(
                                                ui,
                                                "FPS",
                                                &mut left_mono_config.fps,
                                                0..=120,
                                            )
                                            .changed()
                                        {
                                                right_mono_config.fps =
                                                left_mono_config.fps;
                                        }
                                        ctx.re_ui.labeled_checkbox(
                                            ui,
                                            "Stream",
                                            &mut left_mono_config.stream_enabled,
                                        );
                                    })
                                },
                            ).header_response.on_disabled_hover_ui(|ui| {
                                ui.label("Selected device doesn't have a left mono camera.");
                            });
                        });
                            let has_right_mono = !ctx.depthai_state.selected_device.supported_right_mono_resolutions.is_empty();
                            ui.add_enabled_ui(has_right_mono, |ui| {
                                egui::CollapsingHeader::new(egui::RichText::new("Right Mono Camera").color(primary_700)).default_open(true).open(if !has_right_mono {
                                    Some(false)
                                } else {None}).show(
                                ui, |ui| {
                                    ui.vertical(|ui| {
                                        ui.set_width(CONFIG_UI_WIDTH);
                                        ctx.re_ui.labeled_combo_box(
                                            ui,
                                            "Resolution",
                                            format!("{}", right_mono_config.resolution),
                                            false,
                                            |ui| {
                                                let highest_res = ctx.depthai_state.selected_device.supported_right_mono_resolutions.iter().max().unwrap();
                                                for res in depthai::MonoCameraResolution::iter() {
                                                    if &res > highest_res {
                                                        continue;
                                                    }
                                                    if ui
                                                        .selectable_value(
                                                            &mut right_mono_config
                                                                .resolution,
                                                            res,
                                                            format!("{res}"),
                                                        )
                                                        .changed()
                                                    {
                                                        left_mono_config.resolution =
                                                            res;
                                                    }
                                                }
                                            },
                                        );
                                        if ctx
                                            .re_ui
                                            .labeled_dragvalue(
                                                ui,
                                                "FPS",
                                                &mut right_mono_config.fps,
                                                0..=120,
                                            )
                                            .changed()
                                        {
                                            left_mono_config.fps =
                                                right_mono_config.fps;
                                        }
                                        ctx.re_ui.labeled_checkbox(
                                            ui,
                                            "Stream",
                                            &mut right_mono_config.stream_enabled,
                                        );
                                    })
                                }).header_response.on_disabled_hover_ui(|ui| {
                                ui.label("Selected device doesn't have a right mono camera.");
                            });
                    });
>>>>>>> 7172e263

                            ui.collapsing(
                                egui::RichText::new("AI settings").color(primary_700),
                                |ui| {
                                    ui.vertical(|ui| {
                                        ui.set_width(CONFIG_UI_WIDTH);
                                        ctx.re_ui.labeled_combo_box(
                                            ui,
                                            "AI Model",
                                            device_config.ai_model.display_name.clone(),
                                            false,
                                            |ui| {
                                                for nn in &ctx.depthai_state.neural_networks {
                                                    ui.selectable_value(
                                                        &mut device_config.ai_model,
                                                        nn.clone(),
                                                        &nn.display_name,
                                                    );
                                                }
                                            },
                                        );
                                        ctx.re_ui.labeled_combo_box(ui, "Run on", format!("{:?}", device_config.ai_model.camera), true, |ui| {
                                            for cam in &ctx.depthai_state.selected_device.cameras {
                                                ui.selectable_value(&mut device_config.ai_model.camera, cam.board_socket, format!("{:?}", cam.board_socket));
                                            }
                                        });
                                    });
                                },
                            );

                            let mut depth = device_config.depth.unwrap_or_default();
                            if depth.align == depthai::CameraBoardSocket::CENTER && !depth.lr_check
                            {
                                depth.align = depthai::CameraBoardSocket::AUTO;
                            }

<<<<<<< HEAD
                            let has_left_cam = ctx.depthai_state.selected_device.has_left_camera();
                            let has_right_cam = ctx.depthai_state.selected_device.has_left_camera();
                            ui.add_enabled_ui(has_right_cam && has_left_cam, |ui| {
                                egui::CollapsingHeader::new(
                                    egui::RichText::new("Depth Settings").color(primary_700),
                                )
                                .open(if !(has_right_cam && has_left_cam) {
                                    Some(false)
                                } else {
                                    None
                                })
                                .show(ui, |ui| {
=======

                            ui.add_enabled_ui(has_right_mono && has_left_mono, |ui| {
                                        egui::CollapsingHeader::new(egui::RichText::new("Depth Settings").color(primary_700)).open(if !(has_right_mono && has_left_mono) {
                                            Some(false)
                                        } else {None}).show(
                                        ui, |ui| {
>>>>>>> 7172e263
                                    ui.vertical(|ui| {
                                        ui.set_width(CONFIG_UI_WIDTH);

                                        ctx.re_ui.labeled_combo_box(ui, "Camera Pair", format!("{:?}", depth.stereo_pair), true, |ui| {
                                            for pair in &ctx.depthai_state.selected_device.stereo_pairs {
                                                ui.selectable_value(&mut depth.stereo_pair, *pair, format!("{pair:?}"));
                                            }
                                        });
                                        ctx.re_ui.labeled_checkbox(
                                            ui,
                                            "LR Check",
                                            &mut depth.lr_check,
                                        );
                                        ctx.re_ui.labeled_combo_box(
                                            ui,
                                            "Align to",
                                            format!("{:?}", depth.align),
                                            false,
                                            |ui| {
                                                for align in
                                                    depthai::CameraBoardSocket::depth_align_options(
                                                    )
                                                {
                                                    if align == depthai::CameraBoardSocket::CENTER
                                                        && !depth.lr_check
                                                    {
                                                        continue;
                                                    }
                                                    ui.selectable_value(
                                                        &mut depth.align,
                                                        align,
                                                        format!("{align:?}"),
                                                    );
                                                }
                                            },
                                        );
                                        ctx.re_ui.labeled_combo_box(
                                            ui,
                                            "Median Filter",
                                            format!("{:?}", depth.median),
                                            false,
                                            |ui| {
                                                for filter in depthai::DepthMedianFilter::iter() {
                                                    ui.selectable_value(
                                                        &mut depth.median,
                                                        filter,
                                                        format!("{filter:?}"),
                                                    );
                                                }
                                            },
                                        );
                                        ctx.re_ui.labeled_dragvalue(
                                            ui,
                                            "LR Threshold",
                                            &mut depth.lrc_threshold,
                                            0..=10,
                                        );
                                        ctx.re_ui.labeled_checkbox(
                                            ui,
                                            "Extended Disparity",
                                            &mut depth.extended_disparity,
                                        );
                                        ctx.re_ui.labeled_checkbox(
                                            ui,
                                            "Subpixel Disparity",
                                            &mut depth.subpixel_disparity,
                                        );
                                        ctx.re_ui.labeled_dragvalue(
                                            ui,
                                            "Sigma",
                                            &mut depth.sigma,
                                            0..=65535,
                                        );
                                        ctx.re_ui.labeled_dragvalue(
                                            ui,
                                            "Confidence",
                                            &mut depth.confidence,
                                            0..=255,
                                        );
                                        ctx.re_ui.labeled_toggle_switch(
                                            ui,
                                            "Depth enabled",
                                            &mut device_config.depth_enabled,
                                        );
                                    });
<<<<<<< HEAD
                                })
                                .header_response
                                .on_disabled_hover_ui(|ui| {
                                    ui.label("Selected device doesn't support depth!");
                                });
                            });
=======
                                },
                            ).header_response.on_disabled_hover_ui(|ui| {
                                ui.label("Selected device doesn't support depth!");
                            });
                        });
>>>>>>> 7172e263

                        device_config.left_camera = Some(left_mono_config);
                        device_config.right_camera = Some(right_mono_config);
                            device_config.depth = Some(depth);
                            ctx.depthai_state.modified_device_config = device_config.clone();
                            ui.vertical(|ui| {
                                ui.horizontal(|ui| {
                                    let apply_enabled = {
<<<<<<< HEAD
                                        if let Some(applied_config) =
                                            &ctx.depthai_state.applied_device_config.config
                                        {
                                            let only_runtime_configs_changed =
                                                depthai::State::only_runtime_configs_changed(
                                                    applied_config,
                                                    &device_config,
                                                );
                                            let apply_enabled = !only_runtime_configs_changed
                                                && ctx
                                                    .depthai_state
                                                    .applied_device_config
                                                    .config
                                                    .is_some()
                                                && device_config != applied_config.clone()
                                                && !ctx.depthai_state.selected_device.id.is_empty()
                                                && !ctx.depthai_state.is_update_in_progress();
=======
                                        if let Some(applied_config) = &ctx.depthai_state.applied_device_config.config {
                                            let only_runtime_configs_changed =
                                            depthai::State::only_runtime_configs_changed(
                                                applied_config,
                                                &device_config,
                                            );
                                            let apply_enabled = !only_runtime_configs_changed
                                            && ctx.depthai_state.applied_device_config.config.is_some()
                                            && device_config
                                                != applied_config.clone()
                                            && !ctx.depthai_state.selected_device.id.is_empty() && !ctx.depthai_state.is_update_in_progress();
>>>>>>> 7172e263

                                            if !apply_enabled && only_runtime_configs_changed {
                                                ctx.depthai_state
                                                    .set_device_config(&mut device_config, true);
                                            }
                                            apply_enabled
                                        } else {
<<<<<<< HEAD
                                            !ctx.depthai_state
                                                .applied_device_config
                                                .update_in_progress
                                        }
=======
                                            !ctx.depthai_state.applied_device_config.update_in_progress
                                        }

>>>>>>> 7172e263
                                    };

                                    ui.add_enabled_ui(apply_enabled, |ui| {
                                        ui.scope(|ui| {
                                            let mut style = ui.style_mut().clone();
                                            if apply_enabled {
                                                let color =
                                                    ctx.re_ui.design_tokens.primary_bg_color;
                                                let hover_color =
                                                    ctx.re_ui.design_tokens.primary_hover_bg_color;
                                                style.visuals.widgets.hovered.bg_fill = hover_color;
                                                style.visuals.widgets.hovered.weak_bg_fill =
                                                    hover_color;
                                                style.visuals.widgets.inactive.bg_fill = color;
                                                style.visuals.widgets.inactive.weak_bg_fill = color;
                                                style.visuals.widgets.inactive.fg_stroke.color =
                                                    egui::Color32::WHITE;
                                                style.visuals.widgets.hovered.fg_stroke.color =
                                                    egui::Color32::WHITE;
                                            }
                                            style.spacing.button_padding =
                                                egui::Vec2::new(24.0, 4.0);
                                            ui.set_style(style);
                                            if ui
                                                .add_sized(
                                                    [CONFIG_UI_WIDTH, re_ui::ReUi::box_height()],
                                                    egui::Button::new("Apply"),
                                                )
                                                .clicked()
                                            {
                                                ctx.depthai_state
                                                    .set_device_config(&mut device_config, false);
                                            }
                                        });
                                    });
                                });
                            });
                        });
                        ui.allocate_space(ui.available_size());
                    });
                });
<<<<<<< HEAD
            });
=======
            }
        );
>>>>>>> 7172e263
        // Set a more visible scroll bar color
    }
}<|MERGE_RESOLUTION|>--- conflicted
+++ resolved
@@ -207,24 +207,16 @@
         let mut device_config = ctx.depthai_state.modified_device_config.clone();
         let primary_700 = ctx.re_ui.design_tokens.primary_700;
 
-<<<<<<< HEAD
         ctx.re_ui
             .styled_scrollbar(ui, re_ui::ScrollAreaDirection::Vertical, [false; 2], |ui| {
-=======
-        ctx.re_ui.styled_scrollbar(
-            ui, re_ui::ScrollAreaDirection::Vertical,
-            [false; 2],
-            |ui| {
->>>>>>> 7172e263
                 egui::Frame {
-                fill: ctx.re_ui.design_tokens.gray_50,
-                inner_margin: egui::Margin::symmetric(30.0, 21.0),
-                ..Default::default()
+                    fill: ctx.re_ui.design_tokens.gray_50,
+                    inner_margin: egui::Margin::symmetric(30.0, 21.0),
+                    ..Default::default()
                 }
                 .show(ui, |ui| {
                     ui.horizontal(|ui| {
                         ui.vertical(|ui| {
-<<<<<<< HEAD
                             // for cam in ctx.depthai_state
                             for cam in ctx.depthai_state.selected_device.cameras.clone() {
                                 let Some(config) = device_config.cameras.iter_mut().find(|conf| conf.board_socket == cam.board_socket) else {
@@ -232,174 +224,6 @@
                                 };
                                 Self::camera_config_ui(ctx,ui, &cam, config);
                             }
-=======
-                            ui.collapsing(
-                                egui::RichText::new("Color Camera").color(primary_700),
-                                |ui| {
-                                    ui.vertical(|ui| {
-                                        ui.set_width(CONFIG_UI_WIDTH);
-                                        ctx.re_ui.labeled_combo_box(
-                                            ui,
-                                            "Resolution",
-                                            format!("{}", device_config.color_camera.resolution),
-                                            false,
-                                            |ui| {
-                                                for res in &ctx
-                                                    .depthai_state
-                                                    .selected_device
-                                                    .supported_color_resolutions
-                                                {
-                                                    let disabled = res == &depthai::ColorCameraResolution::THE_4_K || res == &depthai::ColorCameraResolution::THE_12_MP;
-                                                    ui.add_enabled_ui(!disabled, |ui| {
-                                                        ui.selectable_value(
-                                                            &mut device_config.color_camera.resolution,
-                                                            *res,
-                                                            format!("{res}"),
-                                                        ).on_disabled_hover_ui(|ui| {
-                                                            ui.label(format!("{res} will be available in a future release!"));
-                                                        });
-                                                    });
-                                                }
-                                            },
-                                        );
-                                        ctx.re_ui.labeled_dragvalue(
-                                            ui,
-                                            "FPS",
-                                            &mut device_config.color_camera.fps,
-                                            0..=120,
-                                        );
-                                        ctx.re_ui.labeled_checkbox(
-                                            ui,
-                                            "Stream",
-                                            &mut device_config.color_camera.stream_enabled,
-                                        );
-                                    });
-                                },
-                            );
-                            let mut left_mono_config = device_config.left_camera.unwrap_or_else(|| depthai::MonoCameraConfig {
-                                board_socket: depthai::CameraBoardSocket::LEFT,
-                                ..Default::default()
-                            });
-                            let mut right_mono_config = device_config.right_camera.unwrap_or_else(|| depthai::MonoCameraConfig {
-                                board_socket: depthai::CameraBoardSocket::RIGHT,
-                                ..Default::default()
-                            });
-                            let has_left_mono = !ctx.depthai_state.selected_device.supported_left_mono_resolutions.is_empty();
-                            ui.add_enabled_ui(has_left_mono, |ui| {
-                                egui::CollapsingHeader::new(egui::RichText::new("Left Mono Camera").color(primary_700)).default_open(true).open(if !has_left_mono {
-                                    Some(false)
-                                } else {None}).show(
-                                ui, |ui| {
-                                    ui.vertical(|ui| {
-                                        ui.set_width(CONFIG_UI_WIDTH);
-                                        ctx.re_ui.labeled_combo_box(
-                                            ui,
-                                            "Resolution",
-                                            format!("{}", left_mono_config.resolution),
-                                            false,
-                                            |ui| {
-                                                let highest_res = ctx.depthai_state.selected_device.supported_left_mono_resolutions.iter().max().unwrap();
-                                                for res in depthai::MonoCameraResolution::iter() {
-                                                    if &res > highest_res {
-                                                        continue;
-                                                    }
-                                                    if ui
-                                                        .selectable_value(
-                                                            &mut left_mono_config
-                                                                .resolution,
-                                                            res,
-                                                            format!("{res}"),
-                                                        )
-                                                        .changed()
-                                                    {
-                                                        right_mono_config.resolution =
-                                                            res;
-                                                    }
-                                                }
-                                            },
-                                        );
-                                        if ctx
-                                            .re_ui
-                                            .labeled_dragvalue(
-                                                ui,
-                                                "FPS",
-                                                &mut left_mono_config.fps,
-                                                0..=120,
-                                            )
-                                            .changed()
-                                        {
-                                                right_mono_config.fps =
-                                                left_mono_config.fps;
-                                        }
-                                        ctx.re_ui.labeled_checkbox(
-                                            ui,
-                                            "Stream",
-                                            &mut left_mono_config.stream_enabled,
-                                        );
-                                    })
-                                },
-                            ).header_response.on_disabled_hover_ui(|ui| {
-                                ui.label("Selected device doesn't have a left mono camera.");
-                            });
-                        });
-                            let has_right_mono = !ctx.depthai_state.selected_device.supported_right_mono_resolutions.is_empty();
-                            ui.add_enabled_ui(has_right_mono, |ui| {
-                                egui::CollapsingHeader::new(egui::RichText::new("Right Mono Camera").color(primary_700)).default_open(true).open(if !has_right_mono {
-                                    Some(false)
-                                } else {None}).show(
-                                ui, |ui| {
-                                    ui.vertical(|ui| {
-                                        ui.set_width(CONFIG_UI_WIDTH);
-                                        ctx.re_ui.labeled_combo_box(
-                                            ui,
-                                            "Resolution",
-                                            format!("{}", right_mono_config.resolution),
-                                            false,
-                                            |ui| {
-                                                let highest_res = ctx.depthai_state.selected_device.supported_right_mono_resolutions.iter().max().unwrap();
-                                                for res in depthai::MonoCameraResolution::iter() {
-                                                    if &res > highest_res {
-                                                        continue;
-                                                    }
-                                                    if ui
-                                                        .selectable_value(
-                                                            &mut right_mono_config
-                                                                .resolution,
-                                                            res,
-                                                            format!("{res}"),
-                                                        )
-                                                        .changed()
-                                                    {
-                                                        left_mono_config.resolution =
-                                                            res;
-                                                    }
-                                                }
-                                            },
-                                        );
-                                        if ctx
-                                            .re_ui
-                                            .labeled_dragvalue(
-                                                ui,
-                                                "FPS",
-                                                &mut right_mono_config.fps,
-                                                0..=120,
-                                            )
-                                            .changed()
-                                        {
-                                            left_mono_config.fps =
-                                                right_mono_config.fps;
-                                        }
-                                        ctx.re_ui.labeled_checkbox(
-                                            ui,
-                                            "Stream",
-                                            &mut right_mono_config.stream_enabled,
-                                        );
-                                    })
-                                }).header_response.on_disabled_hover_ui(|ui| {
-                                ui.label("Selected device doesn't have a right mono camera.");
-                            });
-                    });
->>>>>>> 7172e263
 
                             ui.collapsing(
                                 egui::RichText::new("AI settings").color(primary_700),
@@ -436,7 +260,6 @@
                                 depth.align = depthai::CameraBoardSocket::AUTO;
                             }
 
-<<<<<<< HEAD
                             let has_left_cam = ctx.depthai_state.selected_device.has_left_camera();
                             let has_right_cam = ctx.depthai_state.selected_device.has_left_camera();
                             ui.add_enabled_ui(has_right_cam && has_left_cam, |ui| {
@@ -449,14 +272,6 @@
                                     None
                                 })
                                 .show(ui, |ui| {
-=======
-
-                            ui.add_enabled_ui(has_right_mono && has_left_mono, |ui| {
-                                        egui::CollapsingHeader::new(egui::RichText::new("Depth Settings").color(primary_700)).open(if !(has_right_mono && has_left_mono) {
-                                            Some(false)
-                                        } else {None}).show(
-                                        ui, |ui| {
->>>>>>> 7172e263
                                     ui.vertical(|ui| {
                                         ui.set_width(CONFIG_UI_WIDTH);
 
@@ -542,29 +357,18 @@
                                             &mut device_config.depth_enabled,
                                         );
                                     });
-<<<<<<< HEAD
                                 })
                                 .header_response
                                 .on_disabled_hover_ui(|ui| {
                                     ui.label("Selected device doesn't support depth!");
                                 });
                             });
-=======
-                                },
-                            ).header_response.on_disabled_hover_ui(|ui| {
-                                ui.label("Selected device doesn't support depth!");
-                            });
-                        });
->>>>>>> 7172e263
-
-                        device_config.left_camera = Some(left_mono_config);
-                        device_config.right_camera = Some(right_mono_config);
+
                             device_config.depth = Some(depth);
                             ctx.depthai_state.modified_device_config = device_config.clone();
                             ui.vertical(|ui| {
                                 ui.horizontal(|ui| {
                                     let apply_enabled = {
-<<<<<<< HEAD
                                         if let Some(applied_config) =
                                             &ctx.depthai_state.applied_device_config.config
                                         {
@@ -582,19 +386,6 @@
                                                 && device_config != applied_config.clone()
                                                 && !ctx.depthai_state.selected_device.id.is_empty()
                                                 && !ctx.depthai_state.is_update_in_progress();
-=======
-                                        if let Some(applied_config) = &ctx.depthai_state.applied_device_config.config {
-                                            let only_runtime_configs_changed =
-                                            depthai::State::only_runtime_configs_changed(
-                                                applied_config,
-                                                &device_config,
-                                            );
-                                            let apply_enabled = !only_runtime_configs_changed
-                                            && ctx.depthai_state.applied_device_config.config.is_some()
-                                            && device_config
-                                                != applied_config.clone()
-                                            && !ctx.depthai_state.selected_device.id.is_empty() && !ctx.depthai_state.is_update_in_progress();
->>>>>>> 7172e263
 
                                             if !apply_enabled && only_runtime_configs_changed {
                                                 ctx.depthai_state
@@ -602,16 +393,10 @@
                                             }
                                             apply_enabled
                                         } else {
-<<<<<<< HEAD
                                             !ctx.depthai_state
                                                 .applied_device_config
                                                 .update_in_progress
                                         }
-=======
-                                            !ctx.depthai_state.applied_device_config.update_in_progress
-                                        }
-
->>>>>>> 7172e263
                                     };
 
                                     ui.add_enabled_ui(apply_enabled, |ui| {
@@ -653,12 +438,7 @@
                         ui.allocate_space(ui.available_size());
                     });
                 });
-<<<<<<< HEAD
             });
-=======
-            }
-        );
->>>>>>> 7172e263
         // Set a more visible scroll bar color
     }
 }