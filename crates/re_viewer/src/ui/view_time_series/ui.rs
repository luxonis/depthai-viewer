use egui::{
    plot::{Legend, Line, Plot, Points},
    Color32,
};

use re_arrow_store::TimeType;
use re_time_panel::next_grid_tick_magnitude_ns;
use re_viewer_context::ViewerContext;

use super::SceneTimeSeries;
use crate::ui::{
    spaceview_controls::{
        HORIZONTAL_SCROLL_MODIFIER, MOVE_TIME_CURSOR_BUTTON, RESET_VIEW_BUTTON_TEXT,
        SELECTION_RECT_ZOOM_BUTTON, ZOOM_SCROLL_MODIFIER,
    },
    view_time_series::scene::PlotSeriesKind,
};

// ---

pub fn help_text(re_ui: &re_ui::ReUi) -> egui::WidgetText {
    let mut layout = re_ui::LayoutJobBuilder::new(re_ui);

    layout.add("Pan by dragging, or scroll (+ ");
    layout.add(HORIZONTAL_SCROLL_MODIFIER);
    layout.add(" for horizontal).\n");

    layout.add("Zoom with pinch gesture or scroll + ");
    layout.add(ZOOM_SCROLL_MODIFIER);
    layout.add(".\n");

    layout.add("Drag ");
    layout.add(SELECTION_RECT_ZOOM_BUTTON);
    layout.add(" to zoom in/out using a selection.\n");

    layout.add("Click ");
    layout.add(MOVE_TIME_CURSOR_BUTTON);
    layout.add(" to move the time cursor.\n\n");

    layout.add_button_text(RESET_VIEW_BUTTON_TEXT);
    layout.add(" to reset the view.");

    layout.layout_job.into()
}

#[derive(Clone, Default, PartialEq, Eq, serde::Deserialize, serde::Serialize)]
pub struct ViewTimeSeriesState;

pub(crate) fn view_time_series(
    ctx: &mut ViewerContext<'_>,
    ui: &mut egui::Ui,
    _state: &mut ViewTimeSeriesState,
    scene: &SceneTimeSeries,
) -> egui::Response {
    crate::profile_function!();

    let time_ctrl = &ctx.rec_cfg.time_ctrl;
    let current_time = time_ctrl.time_i64();
    let time_type = time_ctrl.time_type();
    let timeline = time_ctrl.timeline();

    let timeline_name = timeline.name().to_string();

    // Compute the minimum time/X value for the entire plot…
    let min_time = scene
        .lines
        .iter()
        .flat_map(|line| line.points.iter().map(|p| p.0))
        .min()
        .unwrap_or(0);

    // …then use that as an offset to avoid nasty precision issues with
    // large times (nanos since epoch does not fit into an f64).
    let time_offset = if timeline.typ() == TimeType::Time {
        // In order to make the tick-marks on the time axis fall on whole days, hours, minutes etc,
        // we need to round to a whole day:
        round_ns_to_start_of_day(min_time)
    } else {
        min_time
    };

    // use timeline_name as part of id, so that egui stores different pan/zoom for different timelines
    let plot_id_src = ("plot", &timeline_name);

    let mut plot = Plot::new(plot_id_src)
        .legend(Legend {
            position: egui::plot::Corner::RightBottom,
            ..Default::default()
        })
        .x_axis_formatter(move |time, _| format_time(time_type, time as i64 + time_offset))
        .label_formatter(move |name, value| {
            let name = if name.is_empty() { "y" } else { name };
            let is_integer = value.y.round() == value.y;
            let decimals = if is_integer { 0 } else { 5 };
            format!(
                "{timeline_name}: {}\n{name}: {:.*}",
                time_type.format((value.x as i64 + time_offset).into()),
                decimals,
                value.y,
            )
        });

    if timeline.typ() == TimeType::Time {
        let canvas_size = ui.available_size();
        plot = plot.x_grid_spacer(move |spacer| ns_grid_spacer(canvas_size, &spacer));
    }

    let egui::plot::PlotResponse {
        inner: time_x,
        response,
<<<<<<< HEAD
        transform: _,
=======
        transform,
>>>>>>> ac6eacc8
    } = plot.show(ui, |plot_ui| {
        if plot_ui.plot_secondary_clicked() {
            let timeline = ctx.rec_cfg.time_ctrl.timeline();
            ctx.rec_cfg.time_ctrl.set_timeline_and_time(
                *timeline,
                plot_ui.pointer_coordinate().unwrap().x as i64 + time_offset,
            );
            ctx.rec_cfg.time_ctrl.pause();
        }

        for line in &scene.lines {
            let points = line
                .points
                .iter()
                .map(|p| [(p.0 - time_offset) as _, p.1])
                .collect::<Vec<_>>();

            let c = line.color;
            let color = Color32::from_rgba_premultiplied(c[0], c[1], c[2], c[3]);

            match line.kind {
                PlotSeriesKind::Continuous => plot_ui.line(
                    Line::new(points)
                        .name(&line.label)
                        .color(color)
                        .width(line.width),
                ),
                PlotSeriesKind::Scatter => plot_ui.points(
                    Points::new(points)
                        .name(&line.label)
                        .color(color)
                        .radius(line.width),
                ),
            }
        }

        current_time.map(|current_time| {
            let time_x = (current_time - time_offset) as f64;
            plot_ui.screen_from_plot([time_x, 0.0].into()).x
        })
    });

    if let Some(time_x) = time_x {
        let interact_radius = ui.style().interaction.resize_grab_radius_side;
        let line_rect = egui::Rect::from_x_y_ranges(time_x..=time_x, response.rect.y_range())
            .expand(interact_radius);

        let time_drag_id = ui.id().with("time_drag");
        let response = ui
            .interact(line_rect, time_drag_id, egui::Sense::drag())
            .on_hover_and_drag_cursor(egui::CursorIcon::ResizeHorizontal);

        if response.dragged() {
            if let Some(pointer_pos) = ui.input(|i| i.pointer.hover_pos()) {
                let time =
                    time_offset + transform.value_from_position(pointer_pos).x.round() as i64;

                let time_ctrl = &mut ctx.rec_cfg.time_ctrl;
                time_ctrl.set_time(time);
                time_ctrl.pause();
            }
        }

        let stroke = if response.dragged() {
            ui.style().visuals.widgets.active.fg_stroke
        } else if response.hovered() {
            ui.style().visuals.widgets.hovered.fg_stroke
        } else {
            ui.visuals().widgets.inactive.fg_stroke
        };
        re_time_panel::paint_time_cursor(ui.painter(), time_x, response.rect.y_range(), stroke);
    }

    response
}

fn format_time(time_type: TimeType, time_int: i64) -> String {
    if time_type == TimeType::Time {
        let time = re_log_types::Time::from_ns_since_epoch(time_int);
        re_time_panel::format_time_compact(time)
    } else {
        time_type.format(re_log_types::TimeInt::from(time_int))
    }
}

fn ns_grid_spacer(
    canvas_size: egui::Vec2,
    input: &egui::plot::GridInput,
) -> Vec<egui::plot::GridMark> {
    let minimum_medium_line_spacing = 150.0; // ≈min size of a label
    let max_medium_lines = canvas_size.x as f64 / minimum_medium_line_spacing;

    let (min_ns, max_ns) = input.bounds;
    let width_ns = max_ns - min_ns;

    let mut small_spacing_ns = 1;
    while width_ns / (next_grid_tick_magnitude_ns(small_spacing_ns) as f64) > max_medium_lines {
        small_spacing_ns = next_grid_tick_magnitude_ns(small_spacing_ns);
    }
    let medium_spacing_ns = next_grid_tick_magnitude_ns(small_spacing_ns);
    let big_spacing_ns = next_grid_tick_magnitude_ns(medium_spacing_ns);

    let mut current_ns = (min_ns.floor() as i64) / small_spacing_ns * small_spacing_ns;
    let mut marks = vec![];

    while current_ns <= max_ns.ceil() as i64 {
        let is_big_line = current_ns % big_spacing_ns == 0;
        let is_medium_line = current_ns % medium_spacing_ns == 0;

        let step_size = if is_big_line {
            big_spacing_ns
        } else if is_medium_line {
            medium_spacing_ns
        } else {
            small_spacing_ns
        };

        marks.push(egui::plot::GridMark {
            value: current_ns as f64,
            step_size: step_size as f64,
        });

        current_ns += small_spacing_ns;
    }

    marks
}

fn round_ns_to_start_of_day(ns: i64) -> i64 {
    let ns_per_day = 24 * 60 * 60 * 1_000_000_000;
    (ns + ns_per_day / 2) / ns_per_day * ns_per_day
}<|MERGE_RESOLUTION|>--- conflicted
+++ resolved
@@ -108,11 +108,7 @@
     let egui::plot::PlotResponse {
         inner: time_x,
         response,
-<<<<<<< HEAD
-        transform: _,
-=======
         transform,
->>>>>>> ac6eacc8
     } = plot.show(ui, |plot_ui| {
         if plot_ui.plot_secondary_clicked() {
             let timeline = ctx.rec_cfg.time_ctrl.timeline();
