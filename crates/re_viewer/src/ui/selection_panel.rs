--- conflicted
+++ resolved
@@ -17,7 +17,6 @@
 
 // ---
 
-<<<<<<< HEAD
 /// The "Selection View" side-bar.
 #[derive(serde::Deserialize, serde::Serialize, Default)]
 #[serde(default)]
@@ -25,44 +24,6 @@
 
 impl SelectionPanel {
     pub fn show_panel(ctx: &mut ViewerContext<'_>, ui: &mut egui::Ui, viewport: &mut Viewport) {
-=======
-#[derive(Debug, Copy, Clone, EnumIter)]
-enum XYZ {
-    X,
-    Y,
-    Z,
-}
-
-#[derive(Debug, Copy, Clone)]
-enum ImuTabKind {
-    Accel,
-    Gyro,
-    Mag,
-}
-
-struct DepthaiTabs<'a, 'b> {
-    ctx: &'a mut ViewerContext<'b>,
-    accel_history: &'a mut History<[f32; 3]>,
-    gyro_history: &'a mut History<[f32; 3]>,
-    magnetometer_history: &'a mut History<[f32; 3]>,
-    now: f64, // Time elapsed from spawning SelectionPanel
-    unsubscribe_from_imu: bool,
-    imu_visible: &'a mut bool,
-}
-
-impl<'a, 'b> DepthaiTabs<'a, 'b> {
-    pub fn tree() -> Tree<String> {
-        let config_tab = "Configuration".to_string();
-        let imu_tab = "IMU".to_string();
-        Tree::new(vec![config_tab, imu_tab])
-    }
-
-    fn device_configuration_ui(&mut self, ui: &mut egui::Ui) {
-        // re_log::info!("pipeline_state: {:?}", pipeline_state);
-        let mut device_config = self.ctx.depthai_state.modified_device_config.config.clone();
-        let primary_700 = self.ctx.re_ui.design_tokens.primary_700;
-        let gray_900 = self.ctx.re_ui.design_tokens.gray_900;
->>>>>>> 93383b46
         egui::ScrollArea::both()
             .auto_shrink([true; 2])
             .show(ui, |ui| {
@@ -75,669 +36,7 @@
                     ..Default::default()
                 }
                 .show(ui, |ui| {
-<<<<<<< HEAD
                     Self::contents(ui, ctx, viewport);
-                });
-            });
-    }
-
-    fn contents(ui: &mut egui::Ui, ctx: &mut ViewerContext<'_>, viewport: &mut Viewport) {
-=======
-                    ui.horizontal(|ui| {
-                        ui.vertical(|ui| {
-                            ui.collapsing(
-                                egui::RichText::new("Color Camera").color(primary_700),
-                                |ui| {
-                                    ui.vertical(|ui| {
-                                        ui.set_width(config_ui_width);
-                                        self.ctx.re_ui.labeled_combo_box(
-                                            ui,
-                                            "Resolution",
-                                            format!("{}", device_config.color_camera.resolution),
-                                            false,
-                                            |ui| {
-                                                for res in &self
-                                                    .ctx
-                                                    .depthai_state
-                                                    .selected_device
-                                                    .supported_color_resolutions
-                                                {
-                                                    ui.selectable_value(
-                                                        &mut device_config.color_camera.resolution,
-                                                        *res,
-                                                        format!("{res}"),
-                                                    );
-                                                }
-                                            },
-                                        );
-                                        self.ctx.re_ui.labeled_dragvalue(
-                                            ui,
-                                            "FPS",
-                                            &mut device_config.color_camera.fps,
-                                            0..=120,
-                                        );
-                                        self.ctx.re_ui.labeled_checkbox(
-                                            ui,
-                                            "Stream",
-                                            &mut device_config.color_camera.stream_enabled,
-                                        );
-                                    });
-                                },
-                            );
-                            ui.collapsing(
-                                egui::RichText::new("Left Mono Camera").color(primary_700),
-                                |ui| {
-                                    ui.vertical(|ui| {
-                                        ui.set_width(config_ui_width);
-                                        self.ctx.re_ui.labeled_combo_box(
-                                            ui,
-                                            "Resolution",
-                                            format!("{}", device_config.left_camera.resolution),
-                                            false,
-                                            |ui| {
-                                                for res in &self
-                                                    .ctx
-                                                    .depthai_state
-                                                    .selected_device
-                                                    .supported_left_mono_resolutions
-                                                {
-                                                    ui.selectable_value(
-                                                        &mut device_config.left_camera.resolution,
-                                                        *res,
-                                                        format!("{res}"),
-                                                    );
-                                                }
-                                            },
-                                        );
-                                        self.ctx.re_ui.labeled_dragvalue(
-                                            ui,
-                                            "FPS",
-                                            &mut device_config.left_camera.fps,
-                                            0..=120,
-                                        );
-                                        self.ctx.re_ui.labeled_checkbox(
-                                            ui,
-                                            "Stream",
-                                            &mut device_config.left_camera.stream_enabled,
-                                        );
-                                    })
-                                },
-                            );
-
-                            ui.collapsing(
-                                egui::RichText::new("Right Mono Camera").color(primary_700),
-                                |ui| {
-                                    ui.vertical(|ui| {
-                                        ui.set_width(config_ui_width);
-                                        self.ctx.re_ui.labeled_combo_box(
-                                            ui,
-                                            "Resolution",
-                                            format!("{}", device_config.right_camera.resolution),
-                                            false,
-                                            |ui| {
-                                                for res in &self
-                                                    .ctx
-                                                    .depthai_state
-                                                    .selected_device
-                                                    .supported_right_mono_resolutions
-                                                {
-                                                    ui.selectable_value(
-                                                        &mut device_config.right_camera.resolution,
-                                                        *res,
-                                                        format!("{res}"),
-                                                    );
-                                                }
-                                            },
-                                        );
-                                        self.ctx.re_ui.labeled_dragvalue(
-                                            ui,
-                                            "FPS",
-                                            &mut device_config.right_camera.fps,
-                                            0..=120,
-                                        );
-                                        self.ctx.re_ui.labeled_checkbox(
-                                            ui,
-                                            "Stream",
-                                            &mut device_config.right_camera.stream_enabled,
-                                        );
-                                    })
-                                },
-                            );
-
-                            // This is a hack, I wanted AI settings at the bottom, but some depth settings names
-                            // are too long and it messes up the width of the ui layout somehow.
-                            ui.collapsing(
-                                egui::RichText::new("AI settings").color(primary_700),
-                                |ui| {
-                                    ui.vertical(|ui| {
-                                        ui.set_width(config_ui_width);
-                                        self.ctx.re_ui.labeled_combo_box(
-                                            ui,
-                                            "AI Model",
-                                            device_config.ai_model.display_name.clone(),
-                                            false,
-                                            |ui| {
-                                                for nn in &self.ctx.depthai_state.neural_networks {
-                                                    ui.selectable_value(
-                                                        &mut device_config.ai_model,
-                                                        nn.clone(),
-                                                        &nn.display_name,
-                                                    );
-                                                }
-                                            },
-                                        );
-                                    });
-                                },
-                            );
-
-                            let mut depth = device_config.depth.unwrap_or_default();
-                            if depth.align == depthai::BoardSocket::RGB && !depth.lr_check {
-                                depth.align = depthai::BoardSocket::AUTO;
-                            }
-
-                            ui.collapsing(
-                                egui::RichText::new("Depth settings").color(primary_700),
-                                |ui| {
-                                    ui.vertical(|ui| {
-                                        ui.set_width(config_ui_width);
-                                        self.ctx.re_ui.labeled_checkbox(
-                                            ui,
-                                            "LR Check",
-                                            &mut depth.lr_check,
-                                        );
-                                        self.ctx.re_ui.labeled_combo_box(
-                                            ui,
-                                            "Align to",
-                                            format!("{:?}", depth.align),
-                                            false,
-                                            |ui| {
-                                                for align in depthai::BoardSocket::iter() {
-                                                    if align == depthai::BoardSocket::RGB
-                                                        && !depth.lr_check
-                                                    {
-                                                        continue;
-                                                    }
-                                                    ui.selectable_value(
-                                                        &mut depth.align,
-                                                        align,
-                                                        format!("{align:?}"),
-                                                    );
-                                                }
-                                            },
-                                        );
-                                        self.ctx.re_ui.labeled_combo_box(
-                                            ui,
-                                            "Median Filter",
-                                            format!("{:?}", depth.median),
-                                            false,
-                                            |ui| {
-                                                for filter in depthai::DepthMedianFilter::iter() {
-                                                    ui.selectable_value(
-                                                        &mut depth.median,
-                                                        filter,
-                                                        format!("{filter:?}"),
-                                                    );
-                                                }
-                                            },
-                                        );
-                                        self.ctx.re_ui.labeled_dragvalue(
-                                            ui,
-                                            "LR Threshold",
-                                            &mut depth.lrc_threshold,
-                                            0..=10,
-                                        );
-                                        self.ctx.re_ui.labeled_checkbox(
-                                            ui,
-                                            "Extended Disparity",
-                                            &mut depth.extended_disparity,
-                                        );
-                                        self.ctx.re_ui.labeled_checkbox(
-                                            ui,
-                                            "Subpixel Disparity",
-                                            &mut depth.subpixel_disparity,
-                                        );
-                                        self.ctx.re_ui.labeled_dragvalue(
-                                            ui,
-                                            "Sigma",
-                                            &mut depth.sigma,
-                                            0..=65535,
-                                        );
-                                        self.ctx.re_ui.labeled_dragvalue(
-                                            ui,
-                                            "Confidence",
-                                            &mut depth.confidence,
-                                            0..=255,
-                                        );
-                                        self.ctx.re_ui.labeled_toggle_switch(
-                                            ui,
-                                            "Depth enabled",
-                                            &mut device_config.depth_enabled,
-                                        );
-                                    });
-                                },
-                            );
-
-                            device_config.depth = Some(depth);
-                            self.ctx.depthai_state.modified_device_config.config =
-                                device_config.clone();
-                            ui.vertical(|ui| {
-                                ui.horizontal(|ui| {
-                                    let only_runtime_configs_changed =
-                                        depthai::State::only_runtime_configs_changed(
-                                            &self.ctx.depthai_state.applied_device_config.config,
-                                            &device_config,
-                                        );
-                                    let apply_enabled = !only_runtime_configs_changed
-                                        && device_config
-                                            != self.ctx.depthai_state.applied_device_config.config
-                                        && !self.ctx.depthai_state.selected_device.id.is_empty();
-                                    if !apply_enabled && only_runtime_configs_changed {
-                                        self.ctx
-                                            .depthai_state
-                                            .set_device_config(&mut device_config, true);
-                                    }
-                                    if self.ctx.depthai_state.selected_device.id.is_empty() {
-                                        self.ctx
-                                            .depthai_state
-                                            .set_device_config(&mut device_config, false);
-                                    }
-
-                                    ui.add_enabled_ui(apply_enabled, |ui| {
-                                        ui.scope(|ui| {
-                                            let mut style = ui.style_mut().clone();
-                                            if apply_enabled {
-                                                let color =
-                                                    self.ctx.re_ui.design_tokens.primary_bg_color;
-                                                let hover_color = self
-                                                    .ctx
-                                                    .re_ui
-                                                    .design_tokens
-                                                    .primary_hover_bg_color;
-                                                style.visuals.widgets.hovered.bg_fill = hover_color;
-                                                style.visuals.widgets.hovered.weak_bg_fill =
-                                                    hover_color;
-                                                style.visuals.widgets.inactive.bg_fill = color;
-                                                style.visuals.widgets.inactive.weak_bg_fill = color;
-                                                style.visuals.widgets.inactive.fg_stroke.color =
-                                                    egui::Color32::WHITE;
-                                                style.visuals.widgets.hovered.fg_stroke.color =
-                                                    egui::Color32::WHITE;
-                                            }
-                                            style.spacing.button_padding =
-                                                egui::Vec2::new(24.0, 4.0);
-                                            ui.set_style(style);
-                                            if ui
-                                                .add_sized(
-                                                    [config_ui_width, re_ui::ReUi::box_height()],
-                                                    egui::Button::new("Apply"),
-                                                )
-                                                .clicked()
-                                            {
-                                                self.ctx
-                                                    .depthai_state
-                                                    .set_device_config(&mut device_config, false);
-                                            }
-                                        });
-                                    });
-                                });
-                            });
-                        });
-                        ui.add_space(ui.available_width());
-                    });
-                });
-            });
-    }
-
-    fn imu_ui(&mut self, ui: &mut egui::Ui) {
-        let imu_entity_path = &ImuData::entity_path();
-
-        if let Ok(latest) = re_query::query_entity_with_primary::<ImuData>(
-            &self.ctx.log_db.entity_db.data_store,
-            &LatestAtQuery::new(Timeline::log_time(), TimeInt::MAX),
-            imu_entity_path,
-            &[ImuData::name()],
-        ) {
-            latest.visit1(|_inst, imu_data| {
-                self.accel_history.add(
-                    self.now,
-                    [imu_data.accel.x, imu_data.accel.y, imu_data.accel.z],
-                );
-                self.gyro_history.add(
-                    self.now,
-                    [imu_data.gyro.x, imu_data.gyro.y, imu_data.gyro.z],
-                );
-                if let Some(mag) = imu_data.mag {
-                    self.magnetometer_history
-                        .add(self.now, [mag.x, mag.y, mag.z]);
-                }
-            });
-        }
-
-        let tab_kinds = [ImuTabKind::Accel, ImuTabKind::Gyro, ImuTabKind::Mag];
-        egui::ScrollArea::both().show(ui, |ui| {
-            let max_width = ui.available_width();
-            for kind in tab_kinds.iter() {
-                self.xyz_plot_ui(ui, *kind, max_width);
-            }
-        });
-    }
-
-    fn xyz_plot_ui(&mut self, ui: &mut egui::Ui, kind: ImuTabKind, max_width: f32) {
-        ui.vertical(|ui| {
-            let (history, display_name, unit) = match kind {
-                ImuTabKind::Accel => (&mut self.accel_history, "Accelerometer", "(m/s^2)"),
-                ImuTabKind::Gyro => (&mut self.gyro_history, "Gyroscope", "(rad/s)"),
-                ImuTabKind::Mag => (&mut self.magnetometer_history, "Magnetometer", "(uT)"),
-            };
-            let Some(latest) = history.latest() else {
-        ui.label(format!("No {display_name} data yet"));
-        return;
-    };
-            ui.label(display_name);
-            ui.add_sized([max_width, 150.0], |ui: &mut egui::Ui| {
-                ui.horizontal(|ui| {
-                    for axis in XYZ::iter() {
-                        ui.add_sized([max_width / 3.0, 150.0], |ui: &mut egui::Ui| {
-                            Plot::new(format!("{kind:?} ({axis:?})"))
-                                .allow_drag(false)
-                                .allow_zoom(false)
-                                .allow_scroll(false)
-                                .show(ui, |plot_ui| {
-                                    plot_ui.line(Line::new(PlotPoints::new(
-                                        (*history)
-                                            .iter()
-                                            .map(|(t, v)| [t, v[axis as usize].into()])
-                                            .collect_vec(),
-                                    )));
-                                })
-                                .response
-                        });
-                    }
-                })
-                .response
-            });
-
-            ui.label(format!(
-                "{display_name}: ({:.2}, {:.2}, {:.2}) {unit}",
-                latest[0], latest[1], latest[2]
-            ));
-        });
-    }
-}
-
-impl<'a, 'b> egui_dock::TabViewer for DepthaiTabs<'a, 'b> {
-    type Tab = String;
-
-    fn ui(&mut self, ui: &mut egui::Ui, tab: &mut Self::Tab) {
-        match tab.as_str() {
-            "Configuration" => {
-                // Unsubscribe from IMU data if subscribed
-                if self.unsubscribe_from_imu
-                    && self
-                        .ctx
-                        .depthai_state
-                        .subscriptions
-                        .contains(&depthai::ChannelId::ImuData)
-                {
-                    let mut subs = self
-                        .ctx
-                        .depthai_state
-                        .subscriptions
-                        .iter()
-                        .filter_map(|x| {
-                            if x != &depthai::ChannelId::ImuData {
-                                return Some(x.clone());
-                            } else {
-                                return None;
-                            }
-                        })
-                        .collect_vec();
-                    self.ctx.depthai_state.set_subscriptions(&subs);
-                    self.accel_history.clear();
-                    self.gyro_history.clear();
-                    self.magnetometer_history.clear();
-                }
-                self.device_configuration_ui(ui);
-            }
-            "IMU" => {
-                *self.imu_visible = true;
-                // Subscribe to IMU data if not already subscribed
-                if !self
-                    .ctx
-                    .depthai_state
-                    .subscriptions
-                    .contains(&depthai::ChannelId::ImuData)
-                {
-                    let mut subs = self.ctx.depthai_state.subscriptions.clone();
-                    subs.push(depthai::ChannelId::ImuData);
-                    self.ctx.depthai_state.set_subscriptions(&subs);
-                }
-                self.imu_ui(ui);
-            }
-            _ => {}
-        }
-    }
-
-    fn title(&mut self, tab: &mut Self::Tab) -> egui::WidgetText {
-        tab.as_str().into()
-    }
-}
-
-/// The "Selection View" side-bar.
-#[derive(serde::Deserialize, serde::Serialize)]
-#[serde(default)]
-pub(crate) struct SelectionPanel {
-    #[serde(skip)]
-    depthai_tabs: Tree<String>,
-    #[serde(skip)]
-    accel_history: History<[f32; 3]>,
-    #[serde(skip)]
-    gyro_history: History<[f32; 3]>,
-    #[serde(skip)]
-    magnetometer_history: History<[f32; 3]>,
-    #[serde(skip)]
-    start_time: instant::Instant,
-    #[serde(skip)]
-    current_device_config_panel_min_height: f32, // A bit hacky, used to keep the top panel from becoming really small after showing spinner
-    #[serde(skip)]
-    device_config_panel_height: f32, // Used to reset height to previous height after config load
-    #[serde(skip)]
-    imu_tab_visible: bool, // Used to subscribe to IMU data when the imu tab is shown, or rather unsubscribe when it's not (enables the user to view both the imu and the configuration at the same time)
-    #[serde(skip)]
-    apply_cfg_button_enabled: bool, // Used to disable the apply button when the config has changed, keeps the state between frames
-}
-
-impl Default for SelectionPanel {
-    fn default() -> Self {
-        Self {
-            depthai_tabs: DepthaiTabs::tree(),
-            accel_history: History::new(0..1000, 5.0),
-            gyro_history: History::new(0..1000, 5.0),
-            magnetometer_history: History::new(0..1000, 5.0),
-            start_time: instant::Instant::now(),
-            current_device_config_panel_min_height: 0.0,
-            device_config_panel_height: 500.0,
-            imu_tab_visible: false,
-            apply_cfg_button_enabled: false,
-        }
-    }
-}
-
-const config_ui_width: f32 = 224.0;
-
-impl SelectionPanel {
-    #[allow(clippy::unused_self)]
-    pub fn show_panel(
-        &mut self,
-        ctx: &mut ViewerContext<'_>,
-        ui: &mut egui::Ui,
-        blueprint: &mut Blueprint,
-    ) {
-        let screen_width = ui.ctx().screen_rect().width();
-
-        let panel = egui::SidePanel::right("selection_view")
-            .min_width(120.0)
-            .default_width((0.45 * screen_width).min(250.0).round())
-            .max_width((0.65 * screen_width).round())
-            .resizable(true)
-            .frame(egui::Frame {
-                fill: ui.style().visuals.panel_fill,
-                ..Default::default()
-            });
-
-        panel.show_animated_inside(
-            ui,
-            blueprint.selection_panel_expanded,
-            |ui: &mut egui::Ui| {
-                let response_rect = egui::TopBottomPanel::top("Device configuration")
-                    .resizable(true)
-                    .min_height(self.current_device_config_panel_min_height)
-                    .show_separator_line(true)
-                    .frame(egui::Frame {
-                        inner_margin: egui::Margin::symmetric(
-                            re_ui::ReUi::view_padding(),
-                            re_ui::ReUi::view_padding(),
-                        ),
-                        ..Default::default()
-                    })
-                    .show_inside(ui, |ui| {
-                        let mut available_devices = ctx.depthai_state.get_devices();
-                        let currently_selected_device = ctx.depthai_state.selected_device.clone();
-                        let mut combo_device: depthai::DeviceId = currently_selected_device.id;
-                        if !combo_device.is_empty() && available_devices.is_empty() {
-                            available_devices.push(combo_device.clone());
-                        }
-                        ui.add_sized(
-                            [ui.available_width(), re_ui::ReUi::box_height()],
-                            |ui: &mut egui::Ui| {
-                                ui.horizontal(|ui| {
-                                    ctx.re_ui.labeled_combo_box(
-                                        ui,
-                                        "Device",
-                                        if !combo_device.is_empty() {
-                                            combo_device.clone()
-                                        } else {
-                                            "No device selected".to_owned()
-                                        },
-                                        true,
-                                        |ui: &mut egui::Ui| {
-                                            if ui
-                                                .selectable_value(
-                                                    &mut combo_device,
-                                                    String::new(),
-                                                    "No device",
-                                                )
-                                                .changed()
-                                            {
-                                                ctx.depthai_state.set_device(combo_device.clone());
-                                            }
-                                            for device in available_devices {
-                                                if ui
-                                                    .selectable_value(
-                                                        &mut combo_device,
-                                                        device.clone(),
-                                                        device,
-                                                    )
-                                                    .changed()
-                                                {
-                                                    ctx.depthai_state
-                                                        .set_device(combo_device.clone());
-                                                }
-                                            }
-                                        },
-                                    );
-                                })
-                                .response
-                            },
-                        );
-
-                        if ctx.depthai_state.applied_device_config.update_in_progress {
-                            ui.add_sized([config_ui_width, 10.0], |ui: &mut egui::Ui| {
-                                ui.with_layout(
-                                    egui::Layout::left_to_right(egui::Align::Center),
-                                    |ui| ui.add(egui::Spinner::new()),
-                                )
-                                .response
-                            });
-                            // The following lines are a hack to force the top panel to resize to a usable size
-                            // after updating the device config, when updating set min height to 10 then detect if
-                            // it's 10 the config has been updated, set the panel to be of size 200.0, then in the next frame
-                            // set min height to 20.0 so user can still resize the panel to be very small
-                            self.current_device_config_panel_min_height = 10.0;
-                            return;
-                        } else if self.current_device_config_panel_min_height == 10.0 {
-                            self.current_device_config_panel_min_height =
-                                self.device_config_panel_height;
-                        } else {
-                            self.current_device_config_panel_min_height = 20.0;
-                        }
-                        let mut imu_tab_visible = false;
-                        let unsubscribe_from_imu = !self.imu_tab_visible;
-                        DockArea::new(&mut self.depthai_tabs)
-                            .id(egui::Id::new("depthai_tabs"))
-                            .style(re_ui::egui_dock_style(ui.style()))
-                            .show_inside(
-                                ui,
-                                &mut DepthaiTabs {
-                                    ctx,
-                                    accel_history: &mut self.accel_history,
-                                    gyro_history: &mut self.gyro_history,
-                                    magnetometer_history: &mut self.magnetometer_history,
-                                    now: self.start_time.elapsed().as_nanos() as f64 / 1e9,
-                                    unsubscribe_from_imu,
-                                    imu_visible: &mut imu_tab_visible,
-                                },
-                            );
-                        self.imu_tab_visible = imu_tab_visible;
-                    })
-                    .response
-                    .rect;
-                // When panel isn't small keep remembering the height of the panel
-                if self.current_device_config_panel_min_height != 10.0 {
-                    self.device_config_panel_height = (response_rect.max - response_rect.min).y;
-                }
-
-                egui::CentralPanel::default().show_inside(ui, |ui| {
-                    egui::TopBottomPanel::top("selection_panel_title_bar")
-                        .exact_height(re_ui::ReUi::title_bar_height())
-                        .frame(egui::Frame {
-                            inner_margin: egui::Margin::symmetric(re_ui::ReUi::view_padding(), 0.0),
-                            ..Default::default()
-                        })
-                        .show_inside(ui, |ui| {
-                            if let Some(selection) = ctx
-                                .rec_cfg
-                                .selection_state
-                                .selection_ui(ctx.re_ui, ui, blueprint)
-                            {
-                                ctx.set_multi_selection(selection.iter().cloned());
-                            }
-                        });
-
-                    egui::ScrollArea::both()
-                        .auto_shrink([true; 2])
-                        .show(ui, |ui| {
-                            egui::Frame {
-                                inner_margin: egui::Margin::same(re_ui::ReUi::view_padding()),
-                                ..Default::default()
-                            }
-                            .show(ui, |ui| {
-                                self.contents(ui, ctx, blueprint);
-                            });
-                        });
-                });
-            },
-        );
-    }
-
-    #[allow(clippy::unused_self)]
-    fn contents(
-        &mut self,
-        ui: &mut egui::Ui,
-        ctx: &mut ViewerContext<'_>,
-        blueprint: &mut Blueprint,
-    ) {
->>>>>>> 93383b46
         crate::profile_function!();
 
         let query = ctx.current_query();
