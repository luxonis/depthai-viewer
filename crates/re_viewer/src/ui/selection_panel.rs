--- conflicted
+++ resolved
@@ -1,37 +1,25 @@
 use egui::NumExt as _;
-
-use re_data_store::{ColorMapper, Colormap, EditableAutoValue, EntityPath, EntityProperties};
-use re_data_ui::{item_ui, DataUi};
+use re_data_store::{
+    query_latest_single, ColorMapper, Colormap, EditableAutoValue, EntityPath, EntityProperties,
+};
 use re_log_types::{
-    component_types::{Pinhole, Tensor, TensorDataMeaning},
-    TimeType,
-};
-use re_viewer_context::{Item, SpaceViewId, UiVerbosity, ViewerContext};
-
-<<<<<<< HEAD
-use crate::{ui::view_spatial::SpatialNavigationMode, Item, UiVerbosity, ViewerContext};
-
-use super::{data_ui::DataUi, space_view::ViewState, Viewport};
-=======
-use crate::ui::Blueprint;
-
-use super::{
-    selection_history_ui::SelectionHistoryUi, space_view::ViewState,
-    view_spatial::SpatialNavigationMode, Viewport, ViewportState,
-};
->>>>>>> ac6eacc8
-
+    component_types::{Tensor, TensorDataMeaning},
+    TimeType};
+
+use crate::{ui::view_spatial::SpatialNavigationMode, };
+
+use re_data_ui::{DataUi};
+
+use super::{space_view::ViewState, Viewport};
+use re_viewer_context::{ViewerContext, Item, UiVerbosity};
 // ---
 
 /// The "Selection View" side-bar.
 #[derive(serde::Deserialize, serde::Serialize, Default)]
 #[serde(default)]
-pub(crate) struct SelectionPanel {
-    selection_state_ui: SelectionHistoryUi,
-}
+pub(crate) struct SelectionPanel {}
 
 impl SelectionPanel {
-<<<<<<< HEAD
     pub fn show_panel(ctx: &mut ViewerContext<'_>, ui: &mut egui::Ui, viewport: &mut Viewport) {
         ctx.re_ui
             .styled_scrollbar(ui, re_ui::ScrollAreaDirection::Both, [true; 2], |ui| {
@@ -46,72 +34,6 @@
     }
 
     fn contents(ui: &mut egui::Ui, ctx: &mut ViewerContext<'_>, viewport: &mut Viewport) {
-=======
-    pub fn show_panel(
-        &mut self,
-        viewport_state: &mut ViewportState,
-        ctx: &mut ViewerContext<'_>,
-        ui: &mut egui::Ui,
-        blueprint: &mut Blueprint,
-    ) {
-        let screen_width = ui.ctx().screen_rect().width();
-
-        let panel = egui::SidePanel::right("selection_view")
-            .min_width(120.0)
-            .default_width((0.45 * screen_width).min(250.0).round())
-            .max_width((0.65 * screen_width).round())
-            .resizable(true)
-            .frame(egui::Frame {
-                fill: ui.style().visuals.panel_fill,
-                ..Default::default()
-            });
-
-        panel.show_animated_inside(
-            ui,
-            blueprint.selection_panel_expanded,
-            |ui: &mut egui::Ui| {
-                egui::TopBottomPanel::top("selection_panel_title_bar")
-                    .exact_height(re_ui::ReUi::title_bar_height())
-                    .frame(egui::Frame {
-                        inner_margin: egui::Margin::symmetric(re_ui::ReUi::view_padding(), 0.0),
-                        ..Default::default()
-                    })
-                    .show_inside(ui, |ui| {
-                        if let Some(selection) = self.selection_state_ui.selection_ui(
-                            ctx.re_ui,
-                            ui,
-                            blueprint,
-                            &mut ctx.selection_state_mut().history,
-                        ) {
-                            ctx.selection_state_mut()
-                                .set_multi_selection(selection.iter().cloned());
-                        }
-                    });
-
-                egui::ScrollArea::both()
-                    .auto_shrink([false; 2])
-                    .show(ui, |ui| {
-                        egui::Frame {
-                            inner_margin: egui::Margin::same(re_ui::ReUi::view_padding()),
-                            ..Default::default()
-                        }
-                        .show(ui, |ui| {
-                            self.contents(viewport_state, ui, ctx, blueprint);
-                        });
-                    });
-            },
-        );
-    }
-
-    #[allow(clippy::unused_self)]
-    fn contents(
-        &mut self,
-        viewport_state: &mut ViewportState,
-        ui: &mut egui::Ui,
-        ctx: &mut ViewerContext<'_>,
-        blueprint: &mut Blueprint,
-    ) {
->>>>>>> ac6eacc8
         crate::profile_function!();
 
         let query = ctx.current_query();
@@ -124,11 +46,7 @@
         let selection = ctx.selection().to_vec();
         for (i, item) in selection.iter().enumerate() {
             ui.push_id(i, |ui| {
-<<<<<<< HEAD
                 what_is_selected_ui(ui, ctx, viewport, item);
-=======
-                what_is_selected_ui(ui, ctx, &mut blueprint.viewport, item);
->>>>>>> ac6eacc8
 
                 if has_data_section(item) {
                     ctx.re_ui.large_collapsing_header(ui, "Data", true, |ui| {
@@ -138,11 +56,7 @@
 
                 ctx.re_ui
                     .large_collapsing_header(ui, "Blueprint", true, |ui| {
-<<<<<<< HEAD
                         blueprint_ui(ui, ctx, viewport, item);
-=======
-                        blueprint_ui(viewport_state, ui, ctx, blueprint, item);
->>>>>>> ac6eacc8
                     });
 
                 if i + 1 < num_selections {
@@ -184,7 +98,7 @@
 }
 
 /// What is selected? Not the contents, just the short id of it.
-fn what_is_selected_ui(
+pub fn what_is_selected_ui(
     ui: &mut egui::Ui,
     ctx: &mut ViewerContext<'_>,
     viewport: &mut Viewport,
@@ -199,7 +113,7 @@
                 .num_columns(2)
                 .show(ui, |ui| {
                     ui.label("Entity:");
-                    item_ui::entity_path_button(ctx, ui, None, entity_path);
+                    ctx.entity_path_button(ui, None, entity_path);
                     ui.end_row();
 
                     ui.label("Component:");
@@ -223,13 +137,13 @@
                 } else {
                     ui.label("Entity instance:");
                 }
-                item_ui::instance_path_button(ctx, ui, *space_view_id, instance_path);
+                ctx.instance_path_button(ui, *space_view_id, instance_path);
                 ui.end_row();
 
                 if let Some(space_view_id) = space_view_id {
                     if let Some(space_view) = viewport.space_view_mut(space_view_id) {
                         ui.label("in Space View:");
-                        super::item_ui::space_view_button(ctx, ui, space_view);
+                        ctx.space_view_button(ui, space_view);
                         ui.end_row();
                     }
                 }
@@ -245,8 +159,7 @@
                         .num_columns(2)
                         .show(ui, |ui| {
                             ui.label("Data Group:");
-                            item_ui::data_blueprint_group_button_to(
-                                ctx,
+                            ctx.data_blueprint_group_button_to(
                                 ui,
                                 group.display_name.clone(),
                                 space_view.id,
@@ -255,8 +168,7 @@
                             ui.end_row();
 
                             ui.label("in Space View:");
-                            super::item_ui::space_view_button_to(
-                                ctx,
+                            ctx.space_view_button_to(
                                 ui,
                                 space_view.display_name.clone(),
                                 space_view.id,
@@ -270,9 +182,32 @@
     }
 }
 
+impl DataUi for Item {
+    fn data_ui(
+        &self,
+        ctx: &mut ViewerContext<'_>,
+        ui: &mut egui::Ui,
+        verbosity: UiVerbosity,
+        query: &re_arrow_store::LatestAtQuery,
+    ) {
+        match self {
+            Item::SpaceView(_) | Item::DataBlueprintGroup(_, _) => {
+                // Shouldn't be reachable since SelectionPanel::contents doesn't show data ui for these.
+                // If you add something in here make sure to adjust SelectionPanel::contents accordingly.
+                debug_assert!(!has_data_section(self));
+            }
+            Item::ComponentPath(component_path) => {
+                component_path.data_ui(ctx, ui, verbosity, query);
+            }
+            Item::InstancePath(_, instance_path) => {
+                instance_path.data_ui(ctx, ui, verbosity, query);
+            }
+        }
+    }
+}
+
 /// What is the blueprint stuff for this item?
 fn blueprint_ui(
-    viewport_state: &mut ViewportState,
     ui: &mut egui::Ui,
     ctx: &mut ViewerContext<'_>,
     viewport: &mut Viewport,
@@ -284,37 +219,7 @@
         }
 
         Item::SpaceView(space_view_id) => {
-<<<<<<< HEAD
             if let Some(space_view) = viewport.space_view_mut(space_view_id) {
-=======
-            ui.horizontal(|ui| {
-                if ui
-                    .button("Add/remove entities")
-                    .on_hover_text("Manually add or remove entities from the Space View.")
-                    .clicked()
-                {
-                    viewport_state
-                        .show_add_remove_entities_window(*space_view_id);
-                }
-
-                if ui
-                    .button("Clone view")
-                    .on_hover_text("Create an exact duplicate of this Space View including all blueprint settings")
-                    .clicked()
-                {
-                    if let Some(space_view) = blueprint.viewport.space_view(space_view_id) {
-                        let mut new_space_view = space_view.clone();
-                        new_space_view.id = SpaceViewId::random();
-                        blueprint.viewport.add_space_view(new_space_view);
-                        blueprint.viewport.mark_user_interaction();
-                    }
-                }
-            });
-
-            ui.add_space(ui.spacing().item_spacing.y);
-
-            if let Some(space_view) = blueprint.viewport.space_view_mut(space_view_id) {
->>>>>>> ac6eacc8
                 space_view.selection_ui(ctx, ui);
             }
         }
@@ -326,12 +231,7 @@
                 if instance_path.instance_key.is_specific() {
                     ui.horizontal(|ui| {
                         ui.label("Part of");
-                        item_ui::entity_path_button(
-                            ctx,
-                            ui,
-                            *space_view_id,
-                            &instance_path.entity_path,
-                        );
+                        ctx.entity_path_button(ui, *space_view_id, &instance_path.entity_path);
                     });
                     // TODO(emilk): show the values of this specific instance (e.g. point in the point cloud)!
                 } else {
@@ -389,14 +289,8 @@
 
         ui.indent("list of data blueprints indent", |ui| {
             for space_view_id in &space_views_with_path {
-<<<<<<< HEAD
                 if let Some(space_view) = viewport.space_view(space_view_id) {
                     ctx.entity_path_button_to(
-=======
-                if let Some(space_view) = blueprint.viewport.space_view(space_view_id) {
-                    item_ui::entity_path_button_to(
-                        ctx,
->>>>>>> ac6eacc8
                         ui,
                         Some(*space_view_id),
                         entity_path,
@@ -582,6 +476,7 @@
     }
 }
 
+
 fn depth_props_ui(
     ctx: &mut ViewerContext<'_>,
     ui: &mut egui::Ui,
@@ -591,8 +486,7 @@
     crate::profile_function!();
 
     let query = ctx.current_query();
-    let store = &ctx.log_db.entity_db.data_store;
-    let tensor = store.query_latest_component::<Tensor>(entity_path, &query)?;
+    let tensor = query_latest_single::<Tensor>(&ctx.log_db.entity_db, entity_path, &query)?;
     if tensor.meaning != TensorDataMeaning::Depth {
         return Some(());
     }
@@ -615,9 +509,10 @@
 
     if backproject_depth {
         ui.label("Pinhole");
-        item_ui::entity_path_button(ctx, ui, None, &pinhole_ent_path).on_hover_text(
-            "The entity path of the pinhole transform being used to do the backprojection.",
-        );
+        ctx.entity_path_button(ui, None, &pinhole_ent_path)
+            .on_hover_text(
+                "The entity path of the pinhole transform being used to do the backprojection.",
+            );
         ui.end_row();
 
         depth_from_world_scale_ui(ui, &mut entity_props.depth_from_world_scale);
