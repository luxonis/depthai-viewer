use egui::{Color32, Vec2};
use itertools::Itertools as _;

use re_log_types::{
    component_types::{ClassId, Tensor, TensorDataMeaning},
<<<<<<< HEAD
    TensorElement,
=======
    DecodedTensor, TensorElement,
>>>>>>> 0de0edf9
};
use re_renderer::renderer::ColormappedTexture;
use re_ui::ReUi;

use crate::{
    misc::{caches::TensorStats, ViewerContext},
    ui::annotations::AnnotationMap,
};

use super::{EntityDataUi, UiVerbosity};

pub fn format_tensor_shape_single_line(
    shape: &[re_log_types::component_types::TensorDimension],
) -> String {
    format!("[{}]", shape.iter().join(", "))
}

impl EntityDataUi for Tensor {
    fn entity_data_ui(
        &self,
        ctx: &mut ViewerContext<'_>,
        ui: &mut egui::Ui,
        verbosity: crate::ui::UiVerbosity,
        entity_path: &re_log_types::EntityPath,
        query: &re_arrow_store::LatestAtQuery,
    ) {
        crate::profile_function!();

        match ctx
            .cache
            .decode
            .try_decode_tensor_if_necessary(self.clone())
        {
            Ok(decoded) => {
                tensor_ui(ctx, ui, verbosity, entity_path, query, self, &decoded);
            }
            Err(err) => {
                ui.label(ctx.re_ui.error_text(err.to_string()));
            }
        }
    }
}

fn tensor_ui(
    ctx: &mut ViewerContext<'_>,
    ui: &mut egui::Ui,
    verbosity: UiVerbosity,
    entity_path: &re_data_store::EntityPath,
    query: &re_arrow_store::LatestAtQuery,
    _encoded_tensor: &Tensor,
<<<<<<< HEAD
    tensor: &Tensor,
=======
    tensor: &DecodedTensor,
>>>>>>> 0de0edf9
) {
    // See if we can convert the tensor to a GPU texture.
    // Even if not, we will show info about the tensor.
    let tensor_stats = *ctx.cache.tensor_stats(tensor);
    let annotations = annotations(ctx, query, entity_path);
    let debug_name = entity_path.to_string();
    let texture_result = crate::gpu_bridge::tensor_to_gpu(
        ctx.render_ctx,
        &debug_name,
        tensor,
        &tensor_stats,
        &annotations,
    )
    .ok();

    match verbosity {
        UiVerbosity::Small => {
            ui.horizontal_centered(|ui| {
                if let Some(texture) = &texture_result {
                    let max_height = 24.0;
                    let max_size = Vec2::new(4.0 * max_height, max_height);
                    show_image_at_max_size(
                        ctx.render_ctx,
                        ctx.re_ui,
                        ui,
                        texture.clone(),
                        &debug_name,
                        max_size,
                    )
                    .on_hover_ui(|ui| {
                        // Show larger image on hover
                        let max_size = Vec2::splat(400.0);
                        show_image_at_max_size(
                            ctx.render_ctx,
                            ctx.re_ui,
                            ui,
                            texture.clone(),
                            &debug_name,
                            max_size,
                        );
                    });
                }

                ui.label(format!(
                    "{} x {}",
                    tensor.dtype(),
                    format_tensor_shape_single_line(tensor.shape())
                ))
                .on_hover_ui(|ui| tensor_summary_ui(ctx.re_ui, ui, tensor, &tensor_stats));
            });
        }

        UiVerbosity::All | UiVerbosity::Reduced => {
            ui.vertical(|ui| {
                ui.set_min_width(100.0);
                tensor_summary_ui(ctx.re_ui, ui, tensor, &tensor_stats);

                if let Some(texture) = &texture_result {
                    let max_size = ui
                        .available_size()
                        .min(texture_size(texture))
                        .min(egui::vec2(150.0, 300.0));
                    let response = show_image_at_max_size(
                        ctx.render_ctx,
                        ctx.re_ui,
                        ui,
                        texture.clone(),
                        &debug_name,
                        max_size,
                    );

                    if let Some(pointer_pos) = ui.ctx().pointer_latest_pos() {
                        let image_rect = response.rect;
                        show_zoomed_image_region_tooltip(
                            ctx.render_ctx,
                            ui,
                            response,
                            tensor,
                            &tensor_stats,
                            &annotations,
                            tensor.meter,
                            &debug_name,
                            image_rect,
                            pointer_pos,
                        );
                    }

                    // TODO(emilk): support copying and saving images on web
                    #[cfg(not(target_arch = "wasm32"))]
                    if _encoded_tensor.data.is_compressed_image() || tensor.could_be_dynamic_image()
                    {
                        copy_and_save_image_ui(ui, tensor, _encoded_tensor);
                    }

                    if let Some([_h, _w, channels]) = tensor.image_height_width_channels() {
                        if channels == 3 {
                            if let re_log_types::component_types::TensorData::U8(data) =
                                &tensor.data
                            {
                                ui.collapsing("Histogram", |ui| {
                                    rgb8_histogram_ui(ui, data.as_slice());
                                });
                            }
                        }
                    }
                }
            });
        }
    }
}

fn annotations(
    ctx: &mut ViewerContext<'_>,
    query: &re_arrow_store::LatestAtQuery,
    entity_path: &re_data_store::EntityPath,
) -> std::sync::Arc<crate::ui::Annotations> {
    let mut annotation_map = AnnotationMap::default();
    let entity_paths: nohash_hasher::IntSet<_> = std::iter::once(entity_path.clone()).collect();
    let entity_props_map = re_data_store::EntityPropertyMap::default();
    let scene_query = crate::ui::scene::SceneQuery {
        entity_paths: &entity_paths,
        timeline: query.timeline,
        latest_at: query.at,
        entity_props_map: &entity_props_map,
    };
    annotation_map.load(ctx, &scene_query);
    annotation_map.find(entity_path)
}

fn texture_size(colormapped_texture: &ColormappedTexture) -> Vec2 {
    let [w, h] = colormapped_texture.texture.width_height();
    egui::vec2(w as f32, h as f32)
}

fn show_image_at_max_size(
    render_ctx: &mut re_renderer::RenderContext,
    re_ui: &ReUi,
    ui: &mut egui::Ui,
    colormapped_texture: ColormappedTexture,
    debug_name: &str,
    max_size: Vec2,
) -> egui::Response {
    let desired_size = {
        let mut desired_size = texture_size(&colormapped_texture);
        desired_size *= (max_size.x / desired_size.x).min(1.0);
        desired_size *= (max_size.y / desired_size.y).min(1.0);
        desired_size
    };

    let (response, painter) = ui.allocate_painter(desired_size, egui::Sense::hover());
    if let Err(err) = crate::gpu_bridge::render_image(
        render_ctx,
        &painter,
        response.rect,
        colormapped_texture,
        egui::TextureOptions::LINEAR,
        debug_name,
    ) {
        let label_response = ui.label(re_ui.error_text(err.to_string()));
        response.union(label_response)
    } else {
        response
    }
}

pub fn tensor_summary_ui_grid_contents(
    re_ui: &re_ui::ReUi,
    ui: &mut egui::Ui,
    tensor: &Tensor,
    tensor_stats: &TensorStats,
) {
    let Tensor {
        tensor_id: _,
        shape,
        data,
        meaning,
        meter,
    } = tensor;

    re_ui
        .grid_left_hand_label(ui, "Data type")
        .on_hover_text("Data type used for all individual elements within the tensor.");
    ui.label(tensor.dtype().to_string());
    ui.end_row();

    re_ui
        .grid_left_hand_label(ui, "Shape")
        .on_hover_text("Extent of every dimension.");
    ui.vertical(|ui| {
        // For unnamed tensor dimension more than a single line usually doesn't make sense!
        // But what if some are named and some are not?
        // -> If more than 1 is named, make it a column!
        if shape.iter().filter(|d| d.name.is_some()).count() > 1 {
            for dim in shape {
                ui.label(dim.to_string());
            }
        } else {
            ui.label(format_tensor_shape_single_line(shape));
        }
    });
    ui.end_row();

    if *meaning != TensorDataMeaning::Unknown {
        re_ui.grid_left_hand_label(ui, "Meaning");
        ui.label(match meaning {
            TensorDataMeaning::Unknown => "",
            TensorDataMeaning::ClassId => "Class ID",
            TensorDataMeaning::Depth => "Depth",
        });
        ui.end_row();
    }

    if let Some(meter) = meter {
        re_ui
            .grid_left_hand_label(ui, "Meter")
            .on_hover_text(format!("{meter} depth units equals one world unit"));
        ui.label(meter.to_string());
        ui.end_row();
    }

    match data {
        re_log_types::component_types::TensorData::U8(_)
        | re_log_types::component_types::TensorData::U16(_)
        | re_log_types::component_types::TensorData::U32(_)
        | re_log_types::component_types::TensorData::U64(_)
        | re_log_types::component_types::TensorData::I8(_)
        | re_log_types::component_types::TensorData::I16(_)
        | re_log_types::component_types::TensorData::I32(_)
        | re_log_types::component_types::TensorData::I64(_)
        | re_log_types::component_types::TensorData::F32(_)
        | re_log_types::component_types::TensorData::F64(_) => {}
        re_log_types::component_types::TensorData::JPEG(jpeg_bytes) => {
            re_ui.grid_left_hand_label(ui, "Encoding");
            ui.label(format!(
                "{} JPEG",
                re_format::format_bytes(jpeg_bytes.num_bytes() as _),
            ));
            ui.end_row();
        }
    }

    let TensorStats { range } = tensor_stats;

    if let Some((min, max)) = range {
        ui.label("Data range")
            .on_hover_text("All values of the tensor range within these bounds.");
        ui.monospace(format!(
            "[{} - {}]",
            re_format::format_f64(*min),
            re_format::format_f64(*max)
        ));
        ui.end_row();
    }
}

pub fn tensor_summary_ui(
    re_ui: &re_ui::ReUi,
    ui: &mut egui::Ui,
    tensor: &Tensor,
    tensor_stats: &TensorStats,
) {
    egui::Grid::new("tensor_summary_ui")
        .num_columns(2)
        .show(ui, |ui| {
            tensor_summary_ui_grid_contents(re_ui, ui, tensor, tensor_stats);
        });
}

#[allow(clippy::too_many_arguments)]
fn show_zoomed_image_region_tooltip(
    render_ctx: &mut re_renderer::RenderContext,
    parent_ui: &mut egui::Ui,
    response: egui::Response,
<<<<<<< HEAD
    tensor: &Tensor,
=======
    tensor: &DecodedTensor,
>>>>>>> 0de0edf9
    tensor_stats: &TensorStats,
    annotations: &crate::ui::Annotations,
    meter: Option<f32>,
    debug_name: &str,
    image_rect: egui::Rect,
    pointer_pos: egui::Pos2,
) -> egui::Response {
    response
        .on_hover_cursor(egui::CursorIcon::Crosshair)
        .on_hover_ui_at_pointer(|ui| {
            ui.set_max_width(320.0);
            ui.horizontal(|ui| {
                if let Some([h, w, _]) = tensor.image_height_width_channels() {
                    use egui::remap_clamp;

                    let center_texel = [
                        (remap_clamp(pointer_pos.x, image_rect.x_range(), 0.0..=w as f32) as isize),
                        (remap_clamp(pointer_pos.y, image_rect.y_range(), 0.0..=h as f32) as isize),
                    ];
                    show_zoomed_image_region_area_outline(
                        parent_ui,
                        tensor,
                        center_texel,
                        image_rect,
                    );
                    show_zoomed_image_region(
                        render_ctx,
                        ui,
                        tensor,
                        tensor_stats,
                        annotations,
                        meter,
                        debug_name,
                        center_texel,
                    );
                }
            });
        })
}

// Show the surrounding pixels:
const ZOOMED_IMAGE_TEXEL_RADIUS: isize = 10;

pub fn show_zoomed_image_region_area_outline(
    ui: &mut egui::Ui,
    tensor: &Tensor,
    [center_x, center_y]: [isize; 2],
    image_rect: egui::Rect,
) {
    use egui::{pos2, remap, Rect};

    let Some([height, width, _]) = tensor.image_height_width_channels() else {return;};

    let width = width as f32;
    let height = height as f32;

    // Show where on the original image the zoomed-in region is at:
    let left = (center_x - ZOOMED_IMAGE_TEXEL_RADIUS) as f32;
    let right = (center_x + ZOOMED_IMAGE_TEXEL_RADIUS) as f32;
    let top = (center_y - ZOOMED_IMAGE_TEXEL_RADIUS) as f32;
    let bottom = (center_y + ZOOMED_IMAGE_TEXEL_RADIUS) as f32;

    let left = remap(left, 0.0..=width, image_rect.x_range());
    let right = remap(right, 0.0..=width, image_rect.x_range());
    let top = remap(top, 0.0..=height, image_rect.y_range());
    let bottom = remap(bottom, 0.0..=height, image_rect.y_range());

    let rect = Rect::from_min_max(pos2(left, top), pos2(right, bottom));
    // TODO(emilk): use `parent_ui.painter()` and put it in a high Z layer, when https://github.com/emilk/egui/issues/1516 is done
    let painter = ui.ctx().debug_painter();
    painter.rect_stroke(rect, 0.0, (2.0, Color32::BLACK));
    painter.rect_stroke(rect, 0.0, (1.0, Color32::WHITE));
}

/// `meter`: iff this is a depth map, how long is one meter?
#[allow(clippy::too_many_arguments)]
pub fn show_zoomed_image_region(
    render_ctx: &mut re_renderer::RenderContext,
    ui: &mut egui::Ui,
<<<<<<< HEAD
    tensor: &Tensor,
=======
    tensor: &DecodedTensor,
>>>>>>> 0de0edf9
    tensor_stats: &TensorStats,
    annotations: &crate::ui::Annotations,
    meter: Option<f32>,
    debug_name: &str,
    center_texel: [isize; 2],
) {
    if let Err(err) = try_show_zoomed_image_region(
        render_ctx,
        ui,
        tensor,
        tensor_stats,
        annotations,
        meter,
        debug_name,
        center_texel,
    ) {
        ui.label(format!("Error: {err}"));
    }
}

/// `meter`: iff this is a depth map, how long is one meter?
#[allow(clippy::too_many_arguments)]
fn try_show_zoomed_image_region(
    render_ctx: &mut re_renderer::RenderContext,
    ui: &mut egui::Ui,
<<<<<<< HEAD
    tensor: &Tensor,
=======
    tensor: &DecodedTensor,
>>>>>>> 0de0edf9
    tensor_stats: &TensorStats,
    annotations: &crate::ui::Annotations,
    meter: Option<f32>,
    debug_name: &str,
    center_texel: [isize; 2],
) -> anyhow::Result<()> {
    let texture = crate::gpu_bridge::tensor_to_gpu(
        render_ctx,
        debug_name,
        tensor,
        tensor_stats,
        annotations,
    )?;

    let Some([height, width, _]) = tensor.image_height_width_channels() else { return Ok(()); };

    const POINTS_PER_TEXEL: f32 = 5.0;
    let size = Vec2::splat((ZOOMED_IMAGE_TEXEL_RADIUS * 2 + 1) as f32 * POINTS_PER_TEXEL);

    let (_id, zoom_rect) = ui.allocate_space(size);
    let painter = ui.painter();

    painter.rect_filled(zoom_rect, 0.0, ui.visuals().extreme_bg_color);

    {
        let image_rect_on_screen = egui::Rect::from_min_size(
            zoom_rect.center()
                - POINTS_PER_TEXEL
                    * egui::vec2(center_texel[0] as f32 + 0.5, center_texel[1] as f32 + 0.5),
            POINTS_PER_TEXEL * egui::vec2(width as f32, height as f32),
        );

        crate::gpu_bridge::render_image(
            render_ctx,
            &painter.with_clip_rect(zoom_rect),
            image_rect_on_screen,
            texture.clone(),
            egui::TextureOptions::NEAREST,
            debug_name,
        )?;
    }
<<<<<<< HEAD

    // Show the center text, to indicate which texel we're printing the values of:
    {
        let center_texel_rect =
            egui::Rect::from_center_size(zoom_rect.center(), Vec2::splat(POINTS_PER_TEXEL));
        painter.rect_stroke(center_texel_rect.expand(1.0), 0.0, (1.0, Color32::BLACK));
        painter.rect_stroke(center_texel_rect, 0.0, (1.0, Color32::WHITE));
    }

    let [x, y] = center_texel;
    if 0 <= x && (x as u64) < width && 0 <= y && (y as u64) < height {
        ui.separator();

        ui.vertical(|ui| {
            tensor_pixel_value_ui(ui, tensor, annotations, [x as _, y as _], meter);

            // Show a big sample of the color of the middle texel:
            let (rect, _) =
                ui.allocate_exact_size(Vec2::splat(ui.available_height()), egui::Sense::hover());
            // Position texture so that the center texel is at the center of the rect:
            let zoom = rect.width();
            let image_rect_on_screen = egui::Rect::from_min_size(
                rect.center()
                    - zoom * egui::vec2(center_texel[0] as f32 + 0.5, center_texel[1] as f32 + 0.5),
                zoom * egui::vec2(width as f32, height as f32),
            );
            crate::gpu_bridge::render_image(
                render_ctx,
                &ui.painter().with_clip_rect(rect),
                image_rect_on_screen,
                texture,
                egui::TextureOptions::NEAREST,
                debug_name,
            )
        })
        .inner?;
    }
    Ok(())
}

=======

    // Show the center text, to indicate which texel we're printing the values of:
    {
        let center_texel_rect =
            egui::Rect::from_center_size(zoom_rect.center(), Vec2::splat(POINTS_PER_TEXEL));
        painter.rect_stroke(center_texel_rect.expand(1.0), 0.0, (1.0, Color32::BLACK));
        painter.rect_stroke(center_texel_rect, 0.0, (1.0, Color32::WHITE));
    }

    let [x, y] = center_texel;
    if 0 <= x && (x as u64) < width && 0 <= y && (y as u64) < height {
        ui.separator();

        ui.vertical(|ui| {
            tensor_pixel_value_ui(ui, tensor, annotations, [x as _, y as _], meter);

            // Show a big sample of the color of the middle texel:
            let (rect, _) =
                ui.allocate_exact_size(Vec2::splat(ui.available_height()), egui::Sense::hover());
            // Position texture so that the center texel is at the center of the rect:
            let zoom = rect.width();
            let image_rect_on_screen = egui::Rect::from_min_size(
                rect.center()
                    - zoom * egui::vec2(center_texel[0] as f32 + 0.5, center_texel[1] as f32 + 0.5),
                zoom * egui::vec2(width as f32, height as f32),
            );
            crate::gpu_bridge::render_image(
                render_ctx,
                &ui.painter().with_clip_rect(rect),
                image_rect_on_screen,
                texture,
                egui::TextureOptions::NEAREST,
                debug_name,
            )
        })
        .inner?;
    }
    Ok(())
}

>>>>>>> 0de0edf9
fn tensor_pixel_value_ui(
    ui: &mut egui::Ui,
    tensor: &Tensor,
    annotations: &crate::ui::Annotations,
    [x, y]: [u64; 2],
    meter: Option<f32>,
) {
    egui::Grid::new("hovered pixel properties").show(ui, |ui| {
        ui.label("Position:");
        ui.label(format!("{x}, {y}"));
        ui.end_row();

        if tensor.num_dim() == 2 {
            if let Some(raw_value) = tensor.get(&[y, x]) {
                if let (TensorDataMeaning::ClassId, Some(u16_val)) =
                    (tensor.meaning(), raw_value.try_as_u16())
                {
                    ui.label("Label:");
                    ui.label(
                        annotations
                            .class_description(Some(ClassId(u16_val)))
                            .annotation_info()
                            .label(None)
                            .unwrap_or_else(|| u16_val.to_string()),
                    );
                    ui.end_row();
                };
            }
        }
        if let Some(meter) = meter {
            // This is a depth map
            if let Some(raw_value) = tensor.get(&[y, x]) {
                let raw_value = raw_value.as_f64();
                let meters = raw_value / meter as f64;
                ui.label("Depth:");
                if meters < 1.0 {
                    ui.monospace(format!("{:.1} mm", meters * 1e3));
                } else {
                    ui.monospace(format!("{meters:.3} m"));
                }
            }
        }
    });

    let text = match tensor.num_dim() {
        2 => tensor.get(&[y, x]).map(|v| format!("Val: {v}")),
        3 => match tensor.shape()[2].size {
            0 => Some("Cannot preview 0-size channel".to_owned()),
            1 => tensor.get(&[y, x, 0]).map(|v| format!("Val: {v}")),
            3 => {
                // TODO(jleibs): Track RGB ordering somehow -- don't just assume it
                if let (Some(r), Some(g), Some(b)) = (
                    tensor.get(&[y, x, 0]),
                    tensor.get(&[y, x, 1]),
                    tensor.get(&[y, x, 2]),
                ) {
                    match (r, g, b) {
                        (TensorElement::U8(r), TensorElement::U8(g), TensorElement::U8(b)) => {
                            Some(format!("R: {r}, G: {g}, B: {b}, #{r:02X}{g:02X}{b:02X}"))
                        }
                        _ => Some(format!("R: {r}, G: {g}, B: {b}")),
                    }
                } else {
                    None
                }
            }
            4 => {
                // TODO(jleibs): Track RGB ordering somehow -- don't just assume it
                if let (Some(r), Some(g), Some(b), Some(a)) = (
                    tensor.get(&[y, x, 0]),
                    tensor.get(&[y, x, 1]),
                    tensor.get(&[y, x, 2]),
                    tensor.get(&[y, x, 3]),
                ) {
                    match (r, g, b, a) {
                        (
                            TensorElement::U8(r),
                            TensorElement::U8(g),
                            TensorElement::U8(b),
                            TensorElement::U8(a),
                        ) => Some(format!(
                            "R: {r}, G: {g}, B: {b}, A: {a}, #{r:02X}{g:02X}{b:02X}{a:02X}"
                        )),
                        _ => Some(format!("R: {r}, G: {g}, B: {b}, A: {a}")),
                    }
                } else {
                    None
                }
            }
            channels => Some(format!("Cannot preview {channels}-channel image")),
        },
        dims => Some(format!("Cannot preview {dims}-dimensional image")),
    };

    if let Some(text) = text {
        ui.label(text);
    } else {
        ui.label("No Value");
    }
}

fn rgb8_histogram_ui(ui: &mut egui::Ui, rgb: &[u8]) -> egui::Response {
    crate::profile_function!();

    let mut histograms = [[0_u64; 256]; 3];
    {
        // TODO(emilk): this is slow, so cache the results!
        crate::profile_scope!("build");
        for pixel in rgb.chunks_exact(3) {
            for c in 0..3 {
                histograms[c][pixel[c] as usize] += 1;
            }
        }
    }

    use egui::plot::{Bar, BarChart, Legend, Plot};

    let names = ["R", "G", "B"];
    let colors = [Color32::RED, Color32::GREEN, Color32::BLUE];

    let charts = histograms
        .into_iter()
        .enumerate()
        .map(|(component, histogram)| {
            let fill = colors[component].linear_multiply(0.5);

            BarChart::new(
                histogram
                    .into_iter()
                    .enumerate()
                    .map(|(i, count)| {
                        Bar::new(i as _, count as _)
                            .width(0.9)
                            .fill(fill)
                            .vertical()
                            .stroke(egui::Stroke::NONE)
                    })
                    .collect(),
            )
            .color(colors[component])
            .name(names[component])
        })
        .collect_vec();

    crate::profile_scope!("show");
    Plot::new("rgb_histogram")
        .legend(Legend::default())
        .height(200.0)
        .show_axes([false; 2])
        .show(ui, |plot_ui| {
            for chart in charts {
                plot_ui.bar_chart(chart);
            }
        })
        .response
}

#[cfg(not(target_arch = "wasm32"))]
fn copy_and_save_image_ui(ui: &mut egui::Ui, tensor: &Tensor, _encoded_tensor: &Tensor) {
    ui.horizontal(|ui| {
        if tensor.could_be_dynamic_image() && ui.button("Click to copy image").clicked() {
            match tensor.to_dynamic_image() {
                Ok(dynamic_image) => {
                    let rgba = dynamic_image.to_rgba8();
                    crate::misc::Clipboard::with(|clipboard| {
                        clipboard.set_image(
                            [rgba.width() as _, rgba.height() as _],
                            bytemuck::cast_slice(rgba.as_raw()),
                        );
                    });
                }
                Err(err) => {
                    re_log::error!("Failed to convert tensor to image: {err}");
                }
            }
        }

        if ui.button("Save image…").clicked() {
            match tensor.to_dynamic_image() {
                Ok(dynamic_image) => {
                    save_image(_encoded_tensor, &dynamic_image);
                }
                Err(err) => {
                    re_log::error!("Failed to convert tensor to image: {err}");
                }
            }
        }
    });
}

#[cfg(not(target_arch = "wasm32"))]
fn save_image(tensor: &re_log_types::component_types::Tensor, dynamic_image: &image::DynamicImage) {
    use re_log_types::component_types::TensorData;

    match &tensor.data {
        TensorData::JPEG(bytes) => {
            if let Some(path) = rfd::FileDialog::new()
                .set_file_name("image.jpg")
                .save_file()
            {
                match write_binary(&path, bytes.as_slice()) {
                    Ok(()) => {
                        re_log::info!("Image saved to {path:?}");
                    }
                    Err(err) => {
                        re_log::error!(
                            "Failed saving image to {path:?}: {}",
                            re_error::format(&err)
                        );
                    }
                }
            }
        }
        _ => {
            if let Some(path) = rfd::FileDialog::new()
                .set_file_name("image.png")
                .save_file()
            {
                match dynamic_image.save(&path) {
                    // TODO(emilk): show a popup instead of logging result
                    Ok(()) => {
                        re_log::info!("Image saved to {path:?}");
                    }
                    Err(err) => {
                        re_log::error!("Failed saving image to {path:?}: {err}");
                    }
                }
            }
        }
    }
}

#[cfg(not(target_arch = "wasm32"))]
fn write_binary(path: &std::path::PathBuf, data: &[u8]) -> anyhow::Result<()> {
    use std::io::Write as _;
    Ok(std::fs::File::create(path)?.write_all(data)?)
}<|MERGE_RESOLUTION|>--- conflicted
+++ resolved
@@ -3,11 +3,7 @@
 
 use re_log_types::{
     component_types::{ClassId, Tensor, TensorDataMeaning},
-<<<<<<< HEAD
-    TensorElement,
-=======
     DecodedTensor, TensorElement,
->>>>>>> 0de0edf9
 };
 use re_renderer::renderer::ColormappedTexture;
 use re_ui::ReUi;
@@ -16,6 +12,8 @@
     misc::{caches::TensorStats, ViewerContext},
     ui::annotations::AnnotationMap,
 };
+use re_renderer::renderer::ColormappedTexture;
+use re_ui::ReUi;
 
 use super::{EntityDataUi, UiVerbosity};
 
@@ -58,11 +56,7 @@
     entity_path: &re_data_store::EntityPath,
     query: &re_arrow_store::LatestAtQuery,
     _encoded_tensor: &Tensor,
-<<<<<<< HEAD
-    tensor: &Tensor,
-=======
     tensor: &DecodedTensor,
->>>>>>> 0de0edf9
 ) {
     // See if we can convert the tensor to a GPU texture.
     // Even if not, we will show info about the tensor.
@@ -336,11 +330,7 @@
     render_ctx: &mut re_renderer::RenderContext,
     parent_ui: &mut egui::Ui,
     response: egui::Response,
-<<<<<<< HEAD
-    tensor: &Tensor,
-=======
     tensor: &DecodedTensor,
->>>>>>> 0de0edf9
     tensor_stats: &TensorStats,
     annotations: &crate::ui::Annotations,
     meter: Option<f32>,
@@ -420,11 +410,7 @@
 pub fn show_zoomed_image_region(
     render_ctx: &mut re_renderer::RenderContext,
     ui: &mut egui::Ui,
-<<<<<<< HEAD
-    tensor: &Tensor,
-=======
     tensor: &DecodedTensor,
->>>>>>> 0de0edf9
     tensor_stats: &TensorStats,
     annotations: &crate::ui::Annotations,
     meter: Option<f32>,
@@ -450,11 +436,7 @@
 fn try_show_zoomed_image_region(
     render_ctx: &mut re_renderer::RenderContext,
     ui: &mut egui::Ui,
-<<<<<<< HEAD
-    tensor: &Tensor,
-=======
     tensor: &DecodedTensor,
->>>>>>> 0de0edf9
     tensor_stats: &TensorStats,
     annotations: &crate::ui::Annotations,
     meter: Option<f32>,
@@ -496,7 +478,6 @@
             debug_name,
         )?;
     }
-<<<<<<< HEAD
 
     // Show the center text, to indicate which texel we're printing the values of:
     {
@@ -537,48 +518,6 @@
     Ok(())
 }
 
-=======
-
-    // Show the center text, to indicate which texel we're printing the values of:
-    {
-        let center_texel_rect =
-            egui::Rect::from_center_size(zoom_rect.center(), Vec2::splat(POINTS_PER_TEXEL));
-        painter.rect_stroke(center_texel_rect.expand(1.0), 0.0, (1.0, Color32::BLACK));
-        painter.rect_stroke(center_texel_rect, 0.0, (1.0, Color32::WHITE));
-    }
-
-    let [x, y] = center_texel;
-    if 0 <= x && (x as u64) < width && 0 <= y && (y as u64) < height {
-        ui.separator();
-
-        ui.vertical(|ui| {
-            tensor_pixel_value_ui(ui, tensor, annotations, [x as _, y as _], meter);
-
-            // Show a big sample of the color of the middle texel:
-            let (rect, _) =
-                ui.allocate_exact_size(Vec2::splat(ui.available_height()), egui::Sense::hover());
-            // Position texture so that the center texel is at the center of the rect:
-            let zoom = rect.width();
-            let image_rect_on_screen = egui::Rect::from_min_size(
-                rect.center()
-                    - zoom * egui::vec2(center_texel[0] as f32 + 0.5, center_texel[1] as f32 + 0.5),
-                zoom * egui::vec2(width as f32, height as f32),
-            );
-            crate::gpu_bridge::render_image(
-                render_ctx,
-                &ui.painter().with_clip_rect(rect),
-                image_rect_on_screen,
-                texture,
-                egui::TextureOptions::NEAREST,
-                debug_name,
-            )
-        })
-        .inner?;
-    }
-    Ok(())
-}
-
->>>>>>> 0de0edf9
 fn tensor_pixel_value_ui(
     ui: &mut egui::Ui,
     tensor: &Tensor,
