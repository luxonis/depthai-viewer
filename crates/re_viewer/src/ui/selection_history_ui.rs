--- conflicted
+++ resolved
@@ -1,43 +1,29 @@
 use egui::RichText;
 use re_ui::Command;
 use re_viewer_context::{Item, ItemCollection, SelectionHistory};
-
-<<<<<<< HEAD
-use super::{SelectionHistory, Viewport};
-use crate::{misc::ItemCollection, Item};
-
-// ---
-
-impl SelectionHistory {
-    pub(crate) fn selection_ui(
-        &mut self,
-        re_ui: &re_ui::ReUi,
-        ui: &mut egui::Ui,
-        viewport: &Viewport,
-    ) -> Option<ItemCollection> {
-        self.control_bar_ui(re_ui, ui, viewport)
-    }
-=======
-use crate::ui::Blueprint;
+use super::Viewport;
 
 // ---
 
 #[derive(Default, serde::Deserialize, serde::Serialize)]
 #[serde(default)]
 pub struct SelectionHistoryUi {}
->>>>>>> ac6eacc8
 
 impl SelectionHistoryUi {
     pub(crate) fn selection_ui(
         &mut self,
         re_ui: &re_ui::ReUi,
         ui: &mut egui::Ui,
-<<<<<<< HEAD
-        viewport: &Viewport,
-=======
-        blueprint: &Blueprint,
-        history: &mut SelectionHistory,
->>>>>>> ac6eacc8
+        viewport: &Viewport,
+    ) -> Option<ItemCollection> {
+        self.control_bar_ui(re_ui, ui, viewport)
+    }
+
+    fn control_bar_ui(
+        &mut self,
+        re_ui: &re_ui::ReUi,
+        ui: &mut egui::Ui,
+        viewport: &Viewport,
     ) -> Option<ItemCollection> {
         ui.horizontal_centered(|ui| {
             // TODO(emilk): an egui helper for right-to-left
@@ -45,13 +31,8 @@
                 ui.available_size_before_wrap(),
                 egui::Layout::right_to_left(egui::Align::Center),
                 |ui| {
-<<<<<<< HEAD
                     let next = self.next_button_ui(re_ui, ui, viewport);
                     let prev = self.prev_button_ui(re_ui, ui, viewport);
-=======
-                    let next = self.next_button_ui(re_ui, ui, blueprint, history);
-                    let prev = self.prev_button_ui(re_ui, ui, blueprint, history);
->>>>>>> ac6eacc8
                     prev.or(next)
                 },
             )
@@ -59,17 +40,12 @@
         })
         .inner
     }
-
     fn prev_button_ui(
         &mut self,
         re_ui: &re_ui::ReUi,
         ui: &mut egui::Ui,
-<<<<<<< HEAD
-        viewport: &Viewport,
-=======
-        blueprint: &Blueprint,
+        viewport: &Viewport,
         history: &mut SelectionHistory,
->>>>>>> ac6eacc8
     ) -> Option<ItemCollection> {
         // undo selection
         if let Some(previous) = history.previous() {
@@ -81,18 +57,13 @@
                 \n\
                 Right-click for more.",
                     Command::SelectionPrevious.format_shortcut_tooltip_suffix(ui.ctx()),
-                    item_collection_to_string(viewport, &previous.selection),
+                    item_collection_to_string(blueprint, &previous.selection),
                 ));
 
             let response = response.context_menu(|ui| {
                 // undo: newest on top, oldest on bottom
-<<<<<<< HEAD
-                for i in (0..self.current).rev() {
-                    self.history_item_ui(viewport, ui, i);
-=======
                 for i in (0..history.current).rev() {
                     self.history_item_ui(blueprint, ui, i, history);
->>>>>>> ac6eacc8
                 }
             });
 
@@ -117,14 +88,9 @@
         &mut self,
         re_ui: &re_ui::ReUi,
         ui: &mut egui::Ui,
-<<<<<<< HEAD
-        viewport: &Viewport,
-=======
-        blueprint: &Blueprint,
+        viewport: &Viewport,
         history: &mut SelectionHistory,
->>>>>>> ac6eacc8
-    ) -> Option<ItemCollection> {
-        // redo selection
+    ) -> Option<ItemCollection> {        // redo selection
         if let Some(next) = history.next() {
             let response = re_ui
                 .small_icon_button(ui, &re_ui::icons::ARROW_RIGHT)
@@ -139,13 +105,8 @@
 
             let response = response.context_menu(|ui| {
                 // redo: oldest on top, most recent on bottom
-<<<<<<< HEAD
                 for i in (self.current + 1)..self.stack.len() {
                     self.history_item_ui(viewport, ui, i);
-=======
-                for i in (history.current + 1)..history.stack.len() {
-                    self.history_item_ui(blueprint, ui, i, history);
->>>>>>> ac6eacc8
                 }
             });
 
@@ -166,19 +127,10 @@
         None
     }
 
-<<<<<<< HEAD
-    fn history_item_ui(&mut self, viewport: &Viewport, ui: &mut egui::Ui, index: usize) {
-        if let Some(sel) = self.stack.get(index) {
-            ui.horizontal(|ui| {
-                {
-                    // borrow checker workaround
-                    let sel = item_collection_to_string(viewport, sel);
-                    if ui.selectable_value(&mut self.current, index, sel).clicked() {
-=======
     #[allow(clippy::unused_self)]
     fn history_item_ui(
         &mut self,
-        blueprint: &Blueprint,
+        viewport: &Viewport,
         ui: &mut egui::Ui,
         index: usize,
         history: &mut SelectionHistory,
@@ -192,7 +144,6 @@
                         .selectable_value(&mut history.current, index, sel)
                         .clicked()
                     {
->>>>>>> ac6eacc8
                         ui.close_menu();
                     }
                 }
