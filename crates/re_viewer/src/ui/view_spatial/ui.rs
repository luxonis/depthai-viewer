--- conflicted
+++ resolved
@@ -756,26 +756,12 @@
         let picked_image_with_coords = if hit.hit_type == PickingHitType::TexturedRect
             || *ent_properties.backproject_depth.get()
         {
-<<<<<<< HEAD
-            // We don't support selecting pixels yet.
-            instance_path.instance_key = re_log_types::component_types::InstanceKey::SPLAT;
-=======
->>>>>>> 0de0edf9
             scene
                 .ui
                 .images
                 .iter()
                 .find(|image| image.ent_path == instance_path.entity_path)
                 .and_then(|image| {
-<<<<<<< HEAD
-                    image.tensor.image_height_width_channels().map(|[_, w, _]| {
-                        (
-                            image,
-                            hit.instance_path_hash
-                                .instance_key
-                                .to_2d_image_coordinate(w),
-                        )
-=======
                     // If we're here because of back-projection, but this wasn't actually a depth image, drop out.
                     // (the back-projection property may be true despite this not being a depth image!)
                     if hit.hit_type != PickingHitType::TexturedRect
@@ -790,19 +776,15 @@
                             .instance_key
                             .to_2d_image_coordinate(w);
                         (image, coordinates)
->>>>>>> 0de0edf9
                     })
                 })
         } else {
             None
         };
-<<<<<<< HEAD
-=======
         if picked_image_with_coords.is_some() {
             // We don't support selecting pixels yet.
             instance_path.instance_key = re_log_types::component_types::InstanceKey::SPLAT;
         }
->>>>>>> 0de0edf9
 
         hovered_items.push(crate::misc::Item::InstancePath(
             Some(space_view_id),
@@ -903,11 +885,7 @@
                     .iter()
                     .map(|cam| {
                         (
-<<<<<<< HEAD
-                            cam.instance_path_hash,
-=======
                             cam.ent_path.clone(),
->>>>>>> 0de0edf9
                             hovered_point.and_then(|pos| cam.project_onto_2d(pos)),
                         )
                     })
