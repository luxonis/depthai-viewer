use eframe::emath::RectTransform;
use egui::NumExt as _;
use glam::Affine3A;
use macaw::{vec3, BoundingBox, Quat, Vec3};

<<<<<<< HEAD
use re_data_store::{EntityPropertyMap, InstancePath, InstancePathHash};
=======
use re_data_store::EntityPropertyMap;
>>>>>>> 0de0edf9
use re_log_types::{EntityPath, ViewCoordinates};
use re_renderer::{
    view_builder::{Projection, TargetConfiguration, ViewBuilder},
    Size,
};

use crate::{
    gpu_bridge,
    misc::{HoveredSpace, Item, SpaceViewHighlights},
    ui::{
        view_spatial::{
            ui::{create_labels, outline_config, picking, screenshot_context_menu},
            ui_renderer_bridge::{fill_view_builder, ScreenBackground},
            SceneSpatial, SpaceCamera3D, SpatialNavigationMode,
        },
        SpaceViewId,
    },
    ViewerContext,
};

use super::{
    eye::{Eye, OrbitEye},
    scene::SceneSpatialPrimitives,
    ViewSpatialState,
};

// ---

#[derive(Clone, serde::Deserialize, serde::Serialize)]
#[serde(default)]
pub struct View3DState {
    pub orbit_eye: Option<OrbitEye>,

    /// Currently tracked camera.
<<<<<<< HEAD
    pub tracked_camera: Option<InstancePath>,
=======
    pub tracked_camera: Option<EntityPath>,
>>>>>>> 0de0edf9

    /// Camera pose just before we took over another camera via [Self::tracked_camera].
    camera_before_tracked_camera: Option<Eye>,

    #[serde(skip)]
    eye_interpolation: Option<EyeInterpolation>,

    /// Where in world space the mouse is hovering (from previous frame)
    #[serde(skip)]
    hovered_point: Option<glam::Vec3>,

    // options:
    pub spin: bool,
    pub show_axes: bool,
    pub show_bbox: bool,

    #[serde(skip)]
    last_eye_interact_time: f64,

    /// Filled in at the start of each frame
    #[serde(skip)]
    pub(crate) space_specs: SpaceSpecs,
    #[serde(skip)]
    space_camera: Vec<SpaceCamera3D>, // TODO(andreas): remove this once camera meshes are gone
}

impl Default for View3DState {
    fn default() -> Self {
        Self {
            orbit_eye: Default::default(),
            tracked_camera: None,
            camera_before_tracked_camera: None,
            eye_interpolation: Default::default(),
            hovered_point: Default::default(),
            spin: false,
            show_axes: false,
            show_bbox: false,
            last_eye_interact_time: f64::NEG_INFINITY,
            space_specs: Default::default(),
            space_camera: Default::default(),
        }
    }
}

impl View3DState {
    pub fn reset_camera(&mut self, scene_bbox_accum: &BoundingBox) {
        self.interpolate_to_orbit_eye(default_eye(scene_bbox_accum, &self.space_specs));
        self.tracked_camera = None;
        self.camera_before_tracked_camera = None;
    }

    fn update_eye(
        &mut self,
        response: &egui::Response,
        scene_bbox_accum: &BoundingBox,
        space_cameras: &[SpaceCamera3D],
    ) -> &mut OrbitEye {
        let tracking_camera = self
            .tracked_camera
            .as_ref()
            .and_then(|c| find_camera(space_cameras, c));

        if let Some(tracking_camera) = tracking_camera {
            if let Some(cam_interpolation) = &mut self.eye_interpolation {
                // Update interpolation target:
                cam_interpolation.target_orbit = None;
                if cam_interpolation.target_eye != Some(tracking_camera) {
                    cam_interpolation.target_eye = Some(tracking_camera);
                    response.ctx.request_repaint();
                }
            } else {
                self.interpolate_to_eye(tracking_camera);
            }
        }

        let orbit_camera = self
            .orbit_eye
            .get_or_insert_with(|| default_eye(scene_bbox_accum, &self.space_specs));

        if self.spin {
            orbit_camera.rotate(egui::vec2(
                -response.ctx.input(|i| i.stable_dt).at_most(0.1) * 150.0,
                0.0,
            ));
            response.ctx.request_repaint();
        }

        if let Some(cam_interpolation) = &mut self.eye_interpolation {
            cam_interpolation.elapsed_time += response.ctx.input(|i| i.stable_dt).at_most(0.1);

            let t = cam_interpolation.elapsed_time / cam_interpolation.target_time;
            let t = t.clamp(0.0, 1.0);
            let t = crate::math::ease_out(t);

            if t < 1.0 {
                response.ctx.request_repaint();
            }

            if let Some(target_orbit) = &cam_interpolation.target_orbit {
                *orbit_camera = cam_interpolation.start.lerp(target_orbit, t);
            } else if let Some(target_camera) = &cam_interpolation.target_eye {
                let camera = cam_interpolation.start.to_eye().lerp(target_camera, t);
                orbit_camera.copy_from_eye(&camera);
            } else {
                self.eye_interpolation = None;
            }

            if 1.0 <= t {
                // We have arrived at our target
                self.eye_interpolation = None;
            }
        }

        orbit_camera
    }

    fn interpolate_to_eye(&mut self, target: Eye) {
        if let Some(start) = self.orbit_eye {
            let target_time = EyeInterpolation::target_time(&start.to_eye(), &target);
            self.spin = false; // the user wants to move the camera somewhere, so stop spinning
            self.eye_interpolation = Some(EyeInterpolation {
                elapsed_time: 0.0,
                target_time,
                start,
                target_orbit: None,
                target_eye: Some(target),
            });
        } else {
            // shouldn't really happen (`self.orbit_eye` is only `None` for the first frame).
        }
    }

    fn interpolate_to_orbit_eye(&mut self, target: OrbitEye) {
        if let Some(start) = self.orbit_eye {
            let target_time = EyeInterpolation::target_time(&start.to_eye(), &target.to_eye());
            self.spin = false; // the user wants to move the camera somewhere, so stop spinning
            self.eye_interpolation = Some(EyeInterpolation {
                elapsed_time: 0.0,
                target_time,
                start,
                target_orbit: Some(target),
                target_eye: None,
            });
        } else {
            self.orbit_eye = Some(target);
        }
    }
}

#[derive(Clone)]
struct EyeInterpolation {
    elapsed_time: f32,
    target_time: f32,
    start: OrbitEye,
    target_orbit: Option<OrbitEye>,
    target_eye: Option<Eye>,
}

impl EyeInterpolation {
    pub fn target_time(start: &Eye, stop: &Eye) -> f32 {
        // Take more time if the rotation is big:
        let angle_difference = start
            .world_from_view
            .rotation()
            .angle_between(stop.world_from_view.rotation());

        egui::remap_clamp(angle_difference, 0.0..=std::f32::consts::PI, 0.2..=0.7)
    }
}

#[derive(Clone, Default)]
pub struct SpaceSpecs {
    pub up: Option<glam::Vec3>,
    pub right: Option<glam::Vec3>,
}

impl SpaceSpecs {
    pub fn from_view_coordinates(coordinates: Option<ViewCoordinates>) -> Self {
        let up = (|| Some(coordinates?.up()?.as_vec3().into()))();
        let right = (|| Some(coordinates?.right()?.as_vec3().into()))();

        Self { up, right }
    }
}

fn find_camera(space_cameras: &[SpaceCamera3D], needle: &EntityPath) -> Option<Eye> {
    let mut found_camera = None;

    for camera in space_cameras {
        if &camera.ent_path == needle {
            if found_camera.is_some() {
                return None; // More than one camera
            } else {
                found_camera = Some(camera);
            }
        }
    }

    found_camera.and_then(Eye::from_camera)
}

// ----------------------------------------------------------------------------

pub const HELP_TEXT_3D: &str = "Drag to rotate.\n\
    Drag with secondary mouse button to pan.\n\
    Drag with middle mouse button (or primary mouse button + holding SHIFT) to roll the view.\n\
    Scroll to zoom.\n\
    \n\
    While hovering the 3D view, navigate with WSAD and QE.\n\
    CTRL slows down, SHIFT speeds up.\n\
    \n\
    Double-click an object to focus the view on it.\n\
    For cameras, you can restore the view again with Escape.\n\
    \n\
    Double-click on empty space to reset the view.";

/// TODO(andreas): Split into smaller parts, more re-use with `ui_2d`
#[allow(clippy::too_many_arguments)]
pub fn view_3d(
    ctx: &mut ViewerContext<'_>,
    ui: &mut egui::Ui,
    state: &mut ViewSpatialState,
    space: &EntityPath,
    space_view_id: SpaceViewId,
    mut scene: SceneSpatial,
    highlights: &SpaceViewHighlights,
    entity_properties: &EntityPropertyMap,
) {
    crate::profile_function!();

    state.state_3d.space_camera = scene.space_cameras.clone();

    let (rect, mut response) =
        ui.allocate_at_least(ui.available_size(), egui::Sense::click_and_drag());

    if !rect.is_positive() {
        return; // protect against problems with zero-sized views
    }

    // If we're tracking a camera right now, we want to make it slightly sticky,
    // so that a click on some entity doesn't immediately break the tracked state.
    // (Threshold is in amount of ui points the mouse was moved.)
    let orbit_eye_drag_threshold = match &state.state_3d.tracked_camera {
        Some(_) => 4.0,
        None => 0.0,
    };
    let orbit_eye =
        state
            .state_3d
            .update_eye(&response, &state.scene_bbox_accum, &scene.space_cameras);
    let did_interact_with_eye = orbit_eye.interact(&response, orbit_eye_drag_threshold);

    let orbit_eye = *orbit_eye;
    let eye = orbit_eye.to_eye();

    if did_interact_with_eye {
        state.state_3d.last_eye_interact_time = ui.input(|i| i.time);
        state.state_3d.eye_interpolation = None;
        state.state_3d.tracked_camera = None;
        state.state_3d.camera_before_tracked_camera = None;
    }

    // TODO(andreas): This isn't part of the camera, but of the transform https://github.com/rerun-io/rerun/issues/753
    for camera in &scene.space_cameras {
        if ctx.app_options.show_camera_axes_in_3d {
            let transform = camera.world_from_cam();
            let axis_length =
                eye.approx_pixel_world_size_at(transform.translation(), rect.size()) * 32.0;
            scene
                .primitives
                .add_axis_lines(transform, Some(&camera.ent_path), axis_length);
        }
    }

    // Determine view port resolution and position.
    let resolution_in_pixel =
        gpu_bridge::viewport_resolution_in_pixels(rect, ui.ctx().pixels_per_point());
    if resolution_in_pixel[0] == 0 || resolution_in_pixel[1] == 0 {
        return;
    }

    let target_config = TargetConfiguration {
        name: space.to_string().into(),

        resolution_in_pixel,

        view_from_world: eye.world_from_view.inverse(),
        projection_from_view: Projection::Perspective {
            vertical_fov: eye.fov_y.unwrap(),
            near_plane_distance: eye.near(),
        },

        pixels_from_point: ui.ctx().pixels_per_point(),
        auto_size_config: state.auto_size_config(),

        outline_config: scene
            .primitives
            .any_outlines
            .then(|| outline_config(ui.ctx())),
    };

    let mut view_builder = ViewBuilder::new(ctx.render_ctx, target_config);

    // Create labels now since their shapes participate are added to scene.ui for picking.
    let label_shapes = create_labels(
        &mut scene.ui,
        RectTransform::from_to(rect, rect),
        RectTransform::from_to(rect, rect),
        &eye,
        ui,
        highlights,
        SpatialNavigationMode::ThreeD,
    );

    if !re_ui::egui_helpers::is_anything_being_dragged(ui.ctx()) {
        response = picking(
            ctx,
            response,
            RectTransform::from_to(rect, rect),
            rect,
            ui,
            eye,
            &mut view_builder,
            space_view_id,
            state,
            &scene,
            space,
            entity_properties,
        );
    }

    // Double click changes camera
    if response.double_clicked() {
        state.state_3d.tracked_camera = None;
        state.state_3d.camera_before_tracked_camera = None;

        // While hovering an entity, focuses the camera on it.
        if let Some(Item::InstancePath(_, instance_path)) = ctx.hovered().first() {
            if let Some(camera) = find_camera(&scene.space_cameras, &instance_path.entity_path) {
                state.state_3d.camera_before_tracked_camera =
                    state.state_3d.orbit_eye.map(|eye| eye.to_eye());
                state.state_3d.interpolate_to_eye(camera);
                state.state_3d.tracked_camera = Some(instance_path.entity_path.clone());
            } else if let Some(clicked_point) = state.state_3d.hovered_point {
                if let Some(mut new_orbit_eye) = state.state_3d.orbit_eye {
                    // TODO(andreas): It would be nice if we could focus on the center of the entity rather than the clicked point.
                    //                  We can figure out the transform/translation at the hovered path but that's usually not what we'd expect either
                    //                  (especially for entities with many instances, like a point cloud)
                    new_orbit_eye.orbit_radius = new_orbit_eye.position().distance(clicked_point);
                    new_orbit_eye.orbit_center = clicked_point;
                    state.state_3d.interpolate_to_orbit_eye(new_orbit_eye);
                }
            }
        }
        // Without hovering, resets the camera.
        else {
            state.state_3d.reset_camera(&state.scene_bbox_accum);
        }
    }

    // Allow to restore the camera state with escape if a camera was tracked before.
    if response.hovered() && ui.input(|i| i.key_pressed(egui::Key::Escape)) {
        if let Some(camera_before_changing_tracked_state) =
            state.state_3d.camera_before_tracked_camera
        {
            state
                .state_3d
                .interpolate_to_eye(camera_before_changing_tracked_state);
            state.state_3d.camera_before_tracked_camera = None;
            state.state_3d.tracked_camera = None;
        }
    }

    // Screenshot context menu.
    let (_, screenshot_mode) = screenshot_context_menu(ctx, response);
    if let Some(mode) = screenshot_mode {
        let _ =
            view_builder.schedule_screenshot(ctx.render_ctx, space_view_id.gpu_readback_id(), mode);
    }

    show_projections_from_2d_space(
        ctx,
        &mut scene,
        &state.state_3d.tracked_camera,
        &state.scene_bbox_accum,
    );

    if state.state_3d.show_axes {
        let axis_length = 1.0; // The axes are also a measuring stick
        scene
            .primitives
            .add_axis_lines(macaw::IsoTransform::IDENTITY, None, axis_length);
    }

    if state.state_3d.show_bbox {
        let bbox = scene.primitives.bounding_box();
        if bbox.is_something() && bbox.is_finite() {
            let scale = bbox.size();
            let translation = bbox.center();
            let bbox_from_unit_cube = glam::Affine3A::from_scale_rotation_translation(
                scale,
                Default::default(),
                translation,
            );
            scene
                .primitives
                .line_strips
                .batch("scene_bbox")
                .add_box_outline(bbox_from_unit_cube)
                .radius(Size::AUTO)
                .color(egui::Color32::WHITE);
        }
    }

    if state.state_3d.show_bbox {
        let bbox = scene.primitives.bounding_box();
        if bbox.is_something() && bbox.is_finite() {
            let scale = bbox.size();
            let translation = bbox.center();
            let bbox_from_unit_cube = glam::Affine3A::from_scale_rotation_translation(
                scale,
                Default::default(),
                translation,
            );
            scene
                .primitives
                .line_strips
                .batch("scene_bbox")
                .add_box_outline(bbox_from_unit_cube)
                .radius(Size::AUTO)
                .color(egui::Color32::WHITE);
        }
    }

    {
        let orbit_center_alpha = egui::remap_clamp(
            ui.input(|i| i.time) - state.state_3d.last_eye_interact_time,
            0.0..=0.4,
            0.7..=0.0,
        ) as f32;

        if orbit_center_alpha > 0.0 {
            // Show center of orbit camera when interacting with camera (it's quite helpful).
            let half_line_length = orbit_eye.orbit_radius * 0.03;

            scene
                .primitives
                .line_strips
                .batch("center orbit orientation help")
                .add_segments(glam::Vec3::AXES.iter().map(|axis| {
                    (
                        orbit_eye.orbit_center - *axis * half_line_length,
                        orbit_eye.orbit_center + *axis * half_line_length,
                    )
                }))
                .radius(Size::new_points(0.75))
                .flags(re_renderer::renderer::LineStripFlags::NO_COLOR_GRADIENT)
                // TODO(andreas): Fade this out.
                .color(re_renderer::Color32::WHITE);

            // TODO(andreas): Idea for nice depth perception:
            // Render the lines once with additive blending and depth test enabled
            // and another time without depth test. In both cases it needs to be rendered last,
            // something re_renderer doesn't support yet for primitives within renderers.

            ui.ctx().request_repaint(); // show it for a bit longer.
        }
    }

    // Composite viewbuilder into egui.
    let command_buffer = match fill_view_builder(
        ctx.render_ctx,
        &mut view_builder,
        scene.primitives,
        &ScreenBackground::GenericSkybox,
    ) {
        Ok(command_buffer) => command_buffer,
        Err(err) => {
            re_log::error!("Failed to fill view builder: {}", err);
            return;
        }
    };
    ui.painter().add(gpu_bridge::renderer_paint_callback(
        ctx.render_ctx,
        command_buffer,
        view_builder,
        rect,
        ui.ctx().pixels_per_point(),
    ));

    // Add egui driven labels on top of re_renderer content.
    let painter = ui.painter().with_clip_rect(ui.max_rect());
    painter.extend(label_shapes);
}

fn show_projections_from_2d_space(
    ctx: &mut ViewerContext<'_>,
    scene: &mut SceneSpatial,
<<<<<<< HEAD
    tracked_space_camera: &Option<InstancePath>,
=======
    tracked_space_camera: &Option<EntityPath>,
>>>>>>> 0de0edf9
    scene_bbox_accum: &BoundingBox,
) {
    match ctx.selection_state().hovered_space() {
        HoveredSpace::TwoD { space_2d, pos } => {
            if let Some(cam) = scene
                .space_cameras
                .iter()
<<<<<<< HEAD
                .find(|cam| cam.instance_path_hash.entity_path_hash == space_2d.hash())
=======
                .find(|cam| &cam.ent_path == space_2d)
>>>>>>> 0de0edf9
            {
                if let Some(ray) = cam.unproject_as_ray(glam::vec2(pos.x, pos.y)) {
                    // Render a thick line to the actual z value if any and a weaker one as an extension
                    // If we don't have a z value, we only render the thick one.
                    let thick_ray_length = if pos.z.is_finite() && pos.z > 0.0 {
                        Some(pos.z)
                    } else {
                        cam.picture_plane_distance
                    };

                    add_picking_ray(
                        &mut scene.primitives,
                        ray,
                        scene_bbox_accum,
                        thick_ray_length,
                    );
<<<<<<< HEAD
                }
            }
        }
        HoveredSpace::ThreeD {
            pos: Some(pos),
            tracked_space_camera: Some(camera_path),
            ..
        } => {
            if tracked_space_camera
                .as_ref()
                .map_or(true, |tracked| tracked != camera_path)
            {
                if let Some(cam) = scene
                    .space_cameras
                    .iter()
                    .find(|cam| cam.instance_path_hash == camera_path.hash())
                {
                    let cam_to_pos = *pos - cam.position();
                    let distance = cam_to_pos.length();
                    let ray = macaw::Ray3::from_origin_dir(cam.position(), cam_to_pos / distance);
                    add_picking_ray(&mut scene.primitives, ray, scene_bbox_accum, Some(distance));
                }
            }
        }
=======
                }
            }
        }
        HoveredSpace::ThreeD {
            pos: Some(pos),
            tracked_space_camera: Some(camera_path),
            ..
        } => {
            if tracked_space_camera
                .as_ref()
                .map_or(true, |tracked| tracked != camera_path)
            {
                if let Some(cam) = scene
                    .space_cameras
                    .iter()
                    .find(|cam| &cam.ent_path == camera_path)
                {
                    let cam_to_pos = *pos - cam.position();
                    let distance = cam_to_pos.length();
                    let ray = macaw::Ray3::from_origin_dir(cam.position(), cam_to_pos / distance);
                    add_picking_ray(&mut scene.primitives, ray, scene_bbox_accum, Some(distance));
                }
            }
        }
>>>>>>> 0de0edf9
        _ => {}
    }
}

fn add_picking_ray(
    primitives: &mut SceneSpatialPrimitives,
    ray: macaw::Ray3,
    scene_bbox_accum: &BoundingBox,
    thick_ray_length: Option<f32>,
) {
    let mut line_batch = primitives.line_strips.batch("picking ray");

    let origin = ray.point_along(0.0);
    // No harm in making this ray _very_ long. (Infinite messes with things though!)
    let fallback_ray_end = ray.point_along(scene_bbox_accum.size().length() * 10.0);

    if let Some(line_length) = thick_ray_length {
        let main_ray_end = ray.point_along(line_length);
        line_batch
            .add_segment(origin, main_ray_end)
            .color(egui::Color32::WHITE)
            .flags(re_renderer::renderer::LineStripFlags::NO_COLOR_GRADIENT)
            .radius(Size::new_points(1.0));
        line_batch
            .add_segment(main_ray_end, fallback_ray_end)
            .color(egui::Color32::DARK_GRAY)
            // TODO(andreas): Make this dashed.
            .flags(re_renderer::renderer::LineStripFlags::NO_COLOR_GRADIENT)
            .radius(Size::new_points(0.5));
    } else {
        line_batch
            .add_segment(origin, fallback_ray_end)
            .color(egui::Color32::WHITE)
            .flags(re_renderer::renderer::LineStripFlags::NO_COLOR_GRADIENT)
            .radius(Size::new_points(1.0));
    }
}

fn default_eye(scene_bbox: &macaw::BoundingBox, space_specs: &SpaceSpecs) -> OrbitEye {
    let mut center = scene_bbox.center();
    if !center.is_finite() {
        center = Vec3::ZERO;
    }

    let mut radius = 2.0 * scene_bbox.half_size().length();
    if !radius.is_finite() || radius == 0.0 {
        radius = 1.0;
    }

    let look_up = space_specs.up.unwrap_or(Vec3::Z);

    let look_dir = if let Some(right) = space_specs.right {
        // Make sure right is to the right, and up is up:
        let fwd = look_up.cross(right);
        0.75 * fwd + 0.25 * right - 0.25 * look_up
    } else {
        // Look along the cardinal directions:
        let look_dir = vec3(1.0, 1.0, 1.0);

        // Make sure the eye is looking down, but just slightly:
        look_dir + look_up * (-0.5 - look_dir.dot(look_up))
    };

    let look_dir = look_dir.normalize();

    let eye_pos = center - radius * look_dir;

    OrbitEye {
        orbit_center: center,
        orbit_radius: radius,
        world_from_view_rot: Quat::from_affine3(
            &Affine3A::look_at_rh(eye_pos, center, look_up).inverse(),
        ),
        fov_y: Eye::DEFAULT_FOV_Y,
        up: space_specs.up.unwrap_or(Vec3::ZERO),
        velocity: Vec3::ZERO,
    }
}<|MERGE_RESOLUTION|>--- conflicted
+++ resolved
@@ -3,11 +3,7 @@
 use glam::Affine3A;
 use macaw::{vec3, BoundingBox, Quat, Vec3};
 
-<<<<<<< HEAD
-use re_data_store::{EntityPropertyMap, InstancePath, InstancePathHash};
-=======
 use re_data_store::EntityPropertyMap;
->>>>>>> 0de0edf9
 use re_log_types::{EntityPath, ViewCoordinates};
 use re_renderer::{
     view_builder::{Projection, TargetConfiguration, ViewBuilder},
@@ -42,11 +38,7 @@
     pub orbit_eye: Option<OrbitEye>,
 
     /// Currently tracked camera.
-<<<<<<< HEAD
-    pub tracked_camera: Option<InstancePath>,
-=======
     pub tracked_camera: Option<EntityPath>,
->>>>>>> 0de0edf9
 
     /// Camera pose just before we took over another camera via [Self::tracked_camera].
     camera_before_tracked_camera: Option<Eye>,
@@ -545,11 +537,7 @@
 fn show_projections_from_2d_space(
     ctx: &mut ViewerContext<'_>,
     scene: &mut SceneSpatial,
-<<<<<<< HEAD
-    tracked_space_camera: &Option<InstancePath>,
-=======
     tracked_space_camera: &Option<EntityPath>,
->>>>>>> 0de0edf9
     scene_bbox_accum: &BoundingBox,
 ) {
     match ctx.selection_state().hovered_space() {
@@ -557,11 +545,7 @@
             if let Some(cam) = scene
                 .space_cameras
                 .iter()
-<<<<<<< HEAD
-                .find(|cam| cam.instance_path_hash.entity_path_hash == space_2d.hash())
-=======
                 .find(|cam| &cam.ent_path == space_2d)
->>>>>>> 0de0edf9
             {
                 if let Some(ray) = cam.unproject_as_ray(glam::vec2(pos.x, pos.y)) {
                     // Render a thick line to the actual z value if any and a weaker one as an extension
@@ -578,32 +562,6 @@
                         scene_bbox_accum,
                         thick_ray_length,
                     );
-<<<<<<< HEAD
-                }
-            }
-        }
-        HoveredSpace::ThreeD {
-            pos: Some(pos),
-            tracked_space_camera: Some(camera_path),
-            ..
-        } => {
-            if tracked_space_camera
-                .as_ref()
-                .map_or(true, |tracked| tracked != camera_path)
-            {
-                if let Some(cam) = scene
-                    .space_cameras
-                    .iter()
-                    .find(|cam| cam.instance_path_hash == camera_path.hash())
-                {
-                    let cam_to_pos = *pos - cam.position();
-                    let distance = cam_to_pos.length();
-                    let ray = macaw::Ray3::from_origin_dir(cam.position(), cam_to_pos / distance);
-                    add_picking_ray(&mut scene.primitives, ray, scene_bbox_accum, Some(distance));
-                }
-            }
-        }
-=======
                 }
             }
         }
@@ -628,7 +586,6 @@
                 }
             }
         }
->>>>>>> 0de0edf9
         _ => {}
     }
 }
