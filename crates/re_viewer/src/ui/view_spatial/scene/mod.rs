--- conflicted
+++ resolved
@@ -4,20 +4,11 @@
 
 use re_data_store::{EntityPath, InstancePathHash};
 use re_log_types::{
-<<<<<<< HEAD
-    component_types::{ClassId, InstanceKey, KeypointId, Tensor},
-    MeshId,
-};
-use re_renderer::{Color32, OutlineMaskPreference, Size};
-
-use super::{SpaceCamera3D, SpatialNavigationMode};
-=======
     component_types::{ClassId, InstanceKey, KeypointId},
     DecodedTensor, MeshId,
 };
 use re_renderer::{Color32, OutlineMaskPreference, Size};
 
->>>>>>> 0de0edf9
 use crate::{
     misc::{mesh_loader::LoadedMesh, SpaceViewHighlights, TransformCache, ViewerContext},
     ui::{
@@ -235,11 +226,7 @@
         if self
             .space_cameras
             .iter()
-<<<<<<< HEAD
-            .any(|camera| camera.instance_path_hash.entity_path_hash != space_info_path.hash())
-=======
             .any(|camera| &camera.ent_path != space_info_path)
->>>>>>> 0de0edf9
         {
             return SpatialNavigationMode::ThreeD;
         }
