use std::{collections::BTreeMap, fmt::Display};

use eframe::emath::Align2;
use egui::{epaint::TextShape, NumExt as _, Vec2};
use ndarray::Axis;

<<<<<<< HEAD
use re_log_types::component_types::{self, Tensor};
=======
use re_log_types::{
    component_types::{self, Tensor},
    DecodedTensor,
};
>>>>>>> 0de0edf9
use re_renderer::Colormap;
use re_tensor_ops::dimension_mapping::{DimensionMapping, DimensionSelector};

use crate::ui::data_ui::image::tensor_summary_ui_grid_contents;

use super::dimension_mapping_ui;

// ---

/// How we slice a given tensor
#[derive(Clone, Debug, Hash, serde::Deserialize, serde::Serialize)]
pub struct SliceSelection {
    /// How we select which dimensions to project the tensor onto.
    pub dim_mapping: DimensionMapping,

    /// Selected value of every dimension (iff they are in [`DimensionMapping::selectors`]).
    pub selector_values: BTreeMap<usize, u64>,
}

<<<<<<< HEAD
#[derive(Clone, Debug, serde::Deserialize, serde::Serialize)]
=======
#[derive(Clone, serde::Deserialize, serde::Serialize)]
>>>>>>> 0de0edf9
pub struct ViewTensorState {
    /// What slice are we vieiwing?
    slice: SliceSelection,

    /// How we map values to colors.
    color_mapping: ColorMapping,

    /// Scaling, filtering, aspect ratio, etc for the rendered texture.
    texture_settings: TextureSettings,

    /// Last viewed tensor, copied each frame.
    /// Used for the selection view.
    #[serde(skip)]
    tensor: Option<DecodedTensor>,
}

impl ViewTensorState {
    pub fn create(tensor: &DecodedTensor) -> ViewTensorState {
        Self {
            slice: SliceSelection {
                dim_mapping: DimensionMapping::create(tensor.shape()),
                selector_values: Default::default(),
            },
            color_mapping: ColorMapping::default(),
            texture_settings: TextureSettings::default(),
            tensor: Some(tensor.clone()),
        }
    }

    pub fn slice(&self) -> &SliceSelection {
        &self.slice
    }

    pub fn color_mapping(&self) -> &ColorMapping {
        &self.color_mapping
    }

    pub(crate) fn ui(&mut self, ctx: &mut crate::misc::ViewerContext<'_>, ui: &mut egui::Ui) {
        let Some(tensor) = &self.tensor else {
            ui.label("No Tensor shown in this Space View.");
            return;
        };

        ctx.re_ui
            .selection_grid(ui, "tensor_selection_ui")
            .show(ui, |ui| {
                tensor_summary_ui_grid_contents(
                    ctx.re_ui,
                    ui,
                    tensor,
                    ctx.cache.tensor_stats(tensor),
                );
                self.texture_settings.ui(ctx.re_ui, ui);
                self.color_mapping.ui(ctx.render_ctx, ctx.re_ui, ui);
            });

        ui.separator();
        ui.strong("Dimension Mapping");
        dimension_mapping_ui(ctx.re_ui, ui, &mut self.slice.dim_mapping, tensor.shape());
        let default_mapping = DimensionMapping::create(tensor.shape());
        if ui
            .add_enabled(
                self.slice.dim_mapping != default_mapping,
                egui::Button::new("Reset mapping"),
            )
            .on_disabled_hover_text("The default is already set up.")
            .on_hover_text("Reset dimension mapping to the default.")
            .clicked()
        {
            self.slice.dim_mapping = DimensionMapping::create(tensor.shape());
        }
    }
}

pub(crate) fn view_tensor(
    ctx: &mut crate::misc::ViewerContext<'_>,
    ui: &mut egui::Ui,
    state: &mut ViewTensorState,
    tensor: &DecodedTensor,
) {
    crate::profile_function!();

    state.tensor = Some(tensor.clone());

    if !state.slice.dim_mapping.is_valid(tensor.num_dim()) {
        state.slice.dim_mapping = DimensionMapping::create(tensor.shape());
    }

    let default_item_spacing = ui.spacing_mut().item_spacing;
    ui.spacing_mut().item_spacing.y = 0.0; // No extra spacing between sliders and tensor

    if state
        .slice
        .dim_mapping
        .selectors
        .iter()
        .any(|selector| selector.visible)
    {
        egui::Frame {
            inner_margin: egui::Margin::symmetric(16.0, 8.0),
            ..Default::default()
        }
        .show(ui, |ui| {
            ui.spacing_mut().item_spacing = default_item_spacing; // keep the default spacing between sliders
            selectors_ui(ui, state, tensor);
        });
    }

    let dimension_labels = {
        let dm = &state.slice.dim_mapping;
        [
            (
                dimension_name(&tensor.shape, dm.width.unwrap()),
                dm.invert_width,
            ),
            (
                dimension_name(&tensor.shape, dm.height.unwrap()),
                dm.invert_height,
            ),
        ]
    };

    egui::ScrollArea::both().show(ui, |ui| {
        if let Err(err) = tensor_slice_ui(ctx, ui, state, tensor, dimension_labels) {
            ui.label(ctx.re_ui.error_text(err.to_string()));
        }
    });
}

fn tensor_slice_ui(
    ctx: &mut crate::misc::ViewerContext<'_>,
    ui: &mut egui::Ui,
    state: &mut ViewTensorState,
<<<<<<< HEAD
    tensor: &Tensor,
=======
    tensor: &DecodedTensor,
>>>>>>> 0de0edf9
    dimension_labels: [(String, bool); 2],
) -> anyhow::Result<()> {
    let (response, painter, image_rect) = paint_tensor_slice(ctx, ui, state, tensor)?;

    if !response.hovered() {
        let font_id = egui::TextStyle::Body.resolve(ui.style());
        paint_axis_names(ui, &painter, image_rect, font_id, dimension_labels);
    }

    Ok(())
}

fn paint_tensor_slice(
    ctx: &mut crate::misc::ViewerContext<'_>,
    ui: &mut egui::Ui,
    state: &mut ViewTensorState,
<<<<<<< HEAD
    tensor: &Tensor,
=======
    tensor: &DecodedTensor,
>>>>>>> 0de0edf9
) -> anyhow::Result<(egui::Response, egui::Painter, egui::Rect)> {
    crate::profile_function!();

    let tensor_stats = ctx.cache.tensor_stats(tensor);
    let colormapped_texture = super::tensor_slice_to_gpu::colormapped_texture(
        ctx.render_ctx,
        tensor,
        tensor_stats,
        state,
    )?;
    let [width, height] = colormapped_texture.texture.width_height();

    let img_size = egui::vec2(width as _, height as _);
    let img_size = Vec2::max(Vec2::splat(1.0), img_size); // better safe than sorry
    let desired_size = match state.texture_settings.scaling {
        TextureScaling::Original => img_size,
        TextureScaling::Fill => {
            let desired_size = ui.available_size();
            if state.texture_settings.keep_aspect_ratio {
                let scale = (desired_size / img_size).min_elem();
                img_size * scale
            } else {
                desired_size
            }
        }
    };

    let (response, painter) = ui.allocate_painter(desired_size, egui::Sense::hover());
    let rect = response.rect;
    let image_rect = egui::Rect::from_min_max(rect.min, rect.max);

    let debug_name = "tensor_slice";
    crate::gpu_bridge::render_image(
        ctx.render_ctx,
        &painter,
        image_rect,
        colormapped_texture,
        state.texture_settings.options,
        debug_name,
    )?;

    Ok((response, painter, image_rect))
}

// ----------------------------------------------------------------------------

/// How we map values to colors.
#[derive(Copy, Clone, Debug, serde::Deserialize, serde::Serialize)]
pub struct ColorMapping {
    pub map: Colormap,
    pub gamma: f32,
}

impl Default for ColorMapping {
    fn default() -> Self {
        Self {
            map: Colormap::Viridis,
            gamma: 1.0,
        }
    }
}

impl ColorMapping {
    fn ui(
        &mut self,
        render_ctx: &mut re_renderer::RenderContext,
        re_ui: &re_ui::ReUi,
        ui: &mut egui::Ui,
    ) {
        let ColorMapping { map, gamma } = self;

        re_ui.grid_left_hand_label(ui, "Color map");
        egui::ComboBox::from_id_source("color map select")
            .selected_text(map.to_string())
            .show_ui(ui, |ui| {
                ui.style_mut().wrap = Some(false);

                egui::Grid::new("colormap_selector")
                    .num_columns(2)
                    .show(ui, |ui| {
                        for option in Colormap::ALL {
                            ui.selectable_value(map, option, option.to_string());
                            colormap_preview_ui(render_ctx, ui, option);
                            ui.end_row();
                        }
                    });
            });
        ui.end_row();

        re_ui.grid_left_hand_label(ui, "Brightness");
        let mut brightness = 1.0 / *gamma;
        ui.add(egui::Slider::new(&mut brightness, 0.1..=10.0).logarithmic(true));
        *gamma = 1.0 / brightness;
        ui.end_row();
    }
}

/// Show the given colormap as a horizontal bar.
fn colormap_preview_ui(
    render_ctx: &mut re_renderer::RenderContext,
    ui: &mut egui::Ui,
    colormap: Colormap,
) -> egui::Response {
    crate::profile_function!();

    let desired_size = egui::vec2(128.0, 16.0);
    let (rect, response) = ui.allocate_exact_size(desired_size, egui::Sense::hover());

    if ui.is_rect_visible(rect) {
        if let Err(err) = paint_colormap_gradient(render_ctx, colormap, ui, rect) {
            re_log::error_once!("Failed to paint colormap preview: {err}");
        }
    }

    response
}

fn paint_colormap_gradient(
    render_ctx: &mut re_renderer::RenderContext,
    colormap: Colormap,
    ui: &mut egui::Ui,
    rect: egui::Rect,
) -> anyhow::Result<()> {
    let horizontal_gradient_id = egui::util::hash("horizontal_gradient");
    let horizontal_gradient =
        crate::gpu_bridge::get_or_create_texture(render_ctx, horizontal_gradient_id, || {
            let width = 256;
            let height = 1;
            let data: Vec<u8> = (0..width)
                .flat_map(|x| {
                    let t = x as f32 / (width as f32 - 1.0);
                    half::f16::from_f32(t).to_le_bytes()
                })
                .collect();

            re_renderer::resource_managers::Texture2DCreationDesc {
                label: "horizontal_gradient".into(),
                data: data.into(),
                format: wgpu::TextureFormat::R16Float,
                width,
                height,
            }
        });

    let colormapped_texture = re_renderer::renderer::ColormappedTexture {
        texture: horizontal_gradient,
        range: [0.0, 1.0],
        gamma: 1.0,
        color_mapper: Some(re_renderer::renderer::ColorMapper::Function(colormap)),
    };

    let debug_name = format!("colormap_{colormap}");
    crate::gpu_bridge::render_image(
        render_ctx,
        ui.painter(),
        rect,
        colormapped_texture,
        egui::TextureOptions::LINEAR,
        &debug_name,
    )
}

// ----------------------------------------------------------------------------

/// Should we scale the rendered texture, and if so, how?
#[derive(Copy, Clone, Debug, PartialEq, serde::Deserialize, serde::Serialize)]
enum TextureScaling {
    /// No scaling, texture size will match the tensor's width/height dimensions.
    Original,

    /// Scale the texture for the largest possible fit in the UI container.
    Fill,
}

impl Default for TextureScaling {
    fn default() -> Self {
        Self::Fill
    }
}

impl Display for TextureScaling {
    fn fmt(&self, f: &mut std::fmt::Formatter<'_>) -> std::fmt::Result {
        match self {
            TextureScaling::Original => "Original".fmt(f),
            TextureScaling::Fill => "Fill".fmt(f),
        }
    }
}

/// Scaling, filtering, aspect ratio, etc for the rendered texture.
#[derive(Copy, Clone, Debug, PartialEq, serde::Deserialize, serde::Serialize)]
struct TextureSettings {
    /// Should the aspect ratio of the tensor be kept when scaling?
    keep_aspect_ratio: bool,

    /// Should we scale the texture when rendering?
    scaling: TextureScaling,

    /// Specifies the sampling filter used to render the texture.
    options: egui::TextureOptions,
}

impl Default for TextureSettings {
    fn default() -> Self {
        Self {
            keep_aspect_ratio: true,
            scaling: TextureScaling::default(),
            options: egui::TextureOptions {
                // This is best for low-res depth-images and the like
                magnification: egui::TextureFilter::Nearest,
                minification: egui::TextureFilter::Linear,
            },
        }
    }
}

// ui
impl TextureSettings {
    fn ui(&mut self, re_ui: &re_ui::ReUi, ui: &mut egui::Ui) {
        let TextureSettings {
            keep_aspect_ratio,
            scaling,
            options,
        } = self;

        re_ui.grid_left_hand_label(ui, "Scale");
        ui.vertical(|ui| {
            egui::ComboBox::from_id_source("texture_scaling")
                .selected_text(scaling.to_string())
                .show_ui(ui, |ui| {
                    ui.style_mut().wrap = Some(false);
                    ui.set_min_width(64.0);

                    let mut selectable_value =
                        |ui: &mut egui::Ui, e| ui.selectable_value(scaling, e, e.to_string());
                    selectable_value(ui, TextureScaling::Original);
                    selectable_value(ui, TextureScaling::Fill);
                });
            if *scaling == TextureScaling::Fill {
                ui.checkbox(keep_aspect_ratio, "Keep aspect ratio");
            }
        });
        ui.end_row();

        re_ui
            .grid_left_hand_label(ui, "Filtering")
            .on_hover_text("Filtering to use when magnifying");

        fn tf_to_string(tf: egui::TextureFilter) -> &'static str {
            match tf {
                egui::TextureFilter::Nearest => "Nearest",
                egui::TextureFilter::Linear => "Linear",
            }
        }
        egui::ComboBox::from_id_source("texture_filter")
            .selected_text(tf_to_string(options.magnification))
            .show_ui(ui, |ui| {
                ui.style_mut().wrap = Some(false);
                ui.set_min_width(64.0);

                let mut selectable_value = |ui: &mut egui::Ui, e| {
                    ui.selectable_value(&mut options.magnification, e, tf_to_string(e))
                };
                selectable_value(ui, egui::TextureFilter::Nearest);
                selectable_value(ui, egui::TextureFilter::Linear);
            });
        ui.end_row();
    }
}

// ----------------------------------------------------------------------------

pub fn selected_tensor_slice<'a, T: Copy>(
    slice_selection: &SliceSelection,
    tensor: &'a ndarray::ArrayViewD<'_, T>,
) -> ndarray::ArrayViewD<'a, T> {
    let SliceSelection {
        dim_mapping: dimension_mapping,
        selector_values,
    } = slice_selection;

    assert!(dimension_mapping.is_valid(tensor.ndim()));

    // TODO(andreas) - shouldn't just give up here
    if dimension_mapping.width.is_none() || dimension_mapping.height.is_none() {
        return tensor.view();
    }

    let axis = dimension_mapping
        .height
        .into_iter()
        .chain(dimension_mapping.width.into_iter())
        .chain(dimension_mapping.selectors.iter().map(|s| s.dim_idx))
        .collect::<Vec<_>>();
    let mut slice = tensor.view().permuted_axes(axis);

    for DimensionSelector { dim_idx, .. } in &dimension_mapping.selectors {
        let selector_value = selector_values.get(dim_idx).copied().unwrap_or_default() as usize;
        assert!(
            selector_value < slice.shape()[2],
            "Bad tensor slicing. Trying to select slice index {selector_value} of dim=2. tensor shape: {:?}, dim_mapping: {dimension_mapping:#?}",
            tensor.shape()
        );

        // 0 and 1 are width/height, the rest are rearranged by dimension_mapping.selectors
        // This call removes Axis(2), so the next iteration of the loop does the right thing again.
        slice.index_axis_inplace(Axis(2), selector_value);
    }
    if dimension_mapping.invert_height {
        slice.invert_axis(Axis(0));
    }
    if dimension_mapping.invert_width {
        slice.invert_axis(Axis(1));
    }

    slice
}

fn dimension_name(shape: &[component_types::TensorDimension], dim_idx: usize) -> String {
    let dim = &shape[dim_idx];
    dim.name.as_ref().map_or_else(
        || format!("Dimension {dim_idx} (size={})", dim.size),
        |name| format!("{name} (size={})", dim.size),
    )
}

fn paint_axis_names(
    ui: &mut egui::Ui,
    painter: &egui::Painter,
    rect: egui::Rect,
    font_id: egui::FontId,
    dimension_labels: [(String, bool); 2],
) {
    // Show axis names etc:
    let [(width_name, invert_width), (height_name, invert_height)] = dimension_labels;
    let text_color = ui.visuals().text_color();

    let rounding = re_ui::ReUi::normal_rounding();
    let inner_margin = rounding;
    let outer_margin = 8.0;

    let rect = rect.shrink(outer_margin + inner_margin);

    // We make sure that the label for the X axis is always at Y=0,
    // and that the label for the Y axis is always at X=0, no matter what inversions.
    //
    // For instance, with origin in the top right:
    //
    // foo ⬅
    // ..........
    // ..........
    // ..........
    // .......... ↓
    // .......... b
    // .......... a
    // .......... r

    // TODO(emilk): draw actual arrows behind the text instead of the ugly emoji arrows

    let paint_text_bg = |text_background, text_rect: egui::Rect| {
        painter.set(
            text_background,
            egui::Shape::rect_filled(
                text_rect.expand(inner_margin),
                rounding,
                ui.visuals().panel_fill,
            ),
        );
    };

    // Label for X axis:
    {
        let text_background = painter.add(egui::Shape::Noop);
        let text_rect = if invert_width {
            // On left, pointing left:
            let (pos, align) = if invert_height {
                (rect.left_bottom(), Align2::LEFT_BOTTOM)
            } else {
                (rect.left_top(), Align2::LEFT_TOP)
            };
            painter.text(
                pos,
                align,
                format!("{width_name} ⬅"),
                font_id.clone(),
                text_color,
            )
        } else {
            // On right, pointing right:
            let (pos, align) = if invert_height {
                (rect.right_bottom(), Align2::RIGHT_BOTTOM)
            } else {
                (rect.right_top(), Align2::RIGHT_TOP)
            };
            painter.text(
                pos,
                align,
                format!("➡ {width_name}"),
                font_id.clone(),
                text_color,
            )
        };
        paint_text_bg(text_background, text_rect);
    }

    // Label for Y axis:
    {
        let text_background = painter.add(egui::Shape::Noop);
        let text_rect = if invert_height {
            // On top, pointing up:
            let galley = painter.layout_no_wrap(format!("➡ {height_name}"), font_id, text_color);
            let galley_size = galley.size();
            let pos = if invert_width {
                rect.right_top() + egui::vec2(-galley_size.y, galley_size.x)
            } else {
                rect.left_top() + egui::vec2(0.0, galley_size.x)
            };
            painter.add(TextShape {
                pos,
                galley,
                angle: -std::f32::consts::TAU / 4.0,
                underline: Default::default(),
                override_text_color: None,
            });
            egui::Rect::from_min_size(
                pos - galley_size.x * egui::Vec2::Y,
                egui::vec2(galley_size.y, galley_size.x),
            )
        } else {
            // On bottom, pointing down:
            let galley = painter.layout_no_wrap(format!("{height_name} ⬅"), font_id, text_color);
            let galley_size = galley.size();
            let pos = if invert_width {
                rect.right_bottom() - egui::vec2(galley_size.y, 0.0)
            } else {
                rect.left_bottom()
            };
            painter.add(TextShape {
                pos,
                galley,
                angle: -std::f32::consts::TAU / 4.0,
                underline: Default::default(),
                override_text_color: None,
            });
            egui::Rect::from_min_size(
                pos - galley_size.x * egui::Vec2::Y,
                egui::vec2(galley_size.y, galley_size.x),
            )
        };
        paint_text_bg(text_background, text_rect);
    }
}

fn selectors_ui(ui: &mut egui::Ui, state: &mut ViewTensorState, tensor: &Tensor) {
    for selector in &state.slice.dim_mapping.selectors {
        if !selector.visible {
            continue;
        }

        let dim = &tensor.shape()[selector.dim_idx];
        let size = dim.size;

        let selector_value = state
            .slice
            .selector_values
            .entry(selector.dim_idx)
            .or_insert_with(|| size / 2); // start in the middle

        if size > 0 {
            *selector_value = selector_value.at_most(size - 1);
        }

        if size > 1 {
            ui.horizontal(|ui| {
                let name = dim
                    .name
                    .clone()
                    .unwrap_or_else(|| selector.dim_idx.to_string());

                let slider_tooltip = format!("Adjust the selected slice for the {name} dimension");
                ui.label(&name).on_hover_text(&slider_tooltip);

                // If the range is big (say, 2048) then we would need
                // a slider that is 2048 pixels wide to get the good precision.
                // So we add a high-precision drag-value instead:
                ui.add(
                    egui::DragValue::new(selector_value)
                        .clamp_range(0..=size - 1)
                        .speed(0.5),
                )
                .on_hover_text(format!(
                    "Drag to precisely control the slice index of the {name} dimension"
                ));

                // Make the slider as big as needed:
                const MIN_SLIDER_WIDTH: f32 = 64.0;
                if ui.available_width() >= MIN_SLIDER_WIDTH {
                    ui.spacing_mut().slider_width = (size as f32 * 4.0)
                        .at_least(MIN_SLIDER_WIDTH)
                        .at_most(ui.available_width());
                    ui.add(egui::Slider::new(selector_value, 0..=size - 1).show_value(false))
                        .on_hover_text(slider_tooltip);
                }
            });
        }
    }
}<|MERGE_RESOLUTION|>--- conflicted
+++ resolved
@@ -4,14 +4,10 @@
 use egui::{epaint::TextShape, NumExt as _, Vec2};
 use ndarray::Axis;
 
-<<<<<<< HEAD
-use re_log_types::component_types::{self, Tensor};
-=======
 use re_log_types::{
     component_types::{self, Tensor},
     DecodedTensor,
 };
->>>>>>> 0de0edf9
 use re_renderer::Colormap;
 use re_tensor_ops::dimension_mapping::{DimensionMapping, DimensionSelector};
 
@@ -31,11 +27,7 @@
     pub selector_values: BTreeMap<usize, u64>,
 }
 
-<<<<<<< HEAD
 #[derive(Clone, Debug, serde::Deserialize, serde::Serialize)]
-=======
-#[derive(Clone, serde::Deserialize, serde::Serialize)]
->>>>>>> 0de0edf9
 pub struct ViewTensorState {
     /// What slice are we vieiwing?
     slice: SliceSelection,
@@ -169,11 +161,7 @@
     ctx: &mut crate::misc::ViewerContext<'_>,
     ui: &mut egui::Ui,
     state: &mut ViewTensorState,
-<<<<<<< HEAD
-    tensor: &Tensor,
-=======
     tensor: &DecodedTensor,
->>>>>>> 0de0edf9
     dimension_labels: [(String, bool); 2],
 ) -> anyhow::Result<()> {
     let (response, painter, image_rect) = paint_tensor_slice(ctx, ui, state, tensor)?;
@@ -190,11 +178,7 @@
     ctx: &mut crate::misc::ViewerContext<'_>,
     ui: &mut egui::Ui,
     state: &mut ViewTensorState,
-<<<<<<< HEAD
-    tensor: &Tensor,
-=======
     tensor: &DecodedTensor,
->>>>>>> 0de0edf9
 ) -> anyhow::Result<(egui::Response, egui::Painter, egui::Rect)> {
     crate::profile_function!();
 
