--- conflicted
+++ resolved
@@ -3,16 +3,9 @@
     renderer::ColormappedTexture,
     resource_managers::{GpuTexture2D, Texture2DCreationDesc, TextureManager2DError},
 };
-<<<<<<< HEAD
-
-use crate::{
-    gpu_bridge::{range, RangeError},
-    misc::caches::TensorStats,
-=======
 use re_viewer_context::{
     gpu_bridge::{self, range, RangeError},
     TensorStats,
->>>>>>> ac6eacc8
 };
 
 use super::{
