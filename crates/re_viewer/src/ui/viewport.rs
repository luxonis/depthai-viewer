//! The viewport panel.
//!
//! Contains all space views.

use ahash::HashMap;
use itertools::Itertools as _;

use re_arrow_store::LatestAtQuery;
use re_data_store::{query_latest_single, EntityPath};
use re_log_types::{
    component_types::TensorDataMeaning, EntityPathPart, Tensor, Time, TimeInt, Timeline,
};

use crate::{
    depthai::depthai,
    misc::{space_info::SpaceInfoCollection, Item, SpaceViewHighlights, ViewerContext},
    ui::{space_view_heuristics::default_created_space_views, stats_panel::StatsPanel},
};

use super::{
    device_settings_panel::DeviceSettingsPanel, selection_panel::SelectionPanel,
    space_view_entity_picker::SpaceViewEntityPicker,
    space_view_heuristics::all_possible_space_views, stats_panel::StatsPanelState,
    view_category::ViewCategory, view_spatial::SpatialNavigationMode, SpaceView, SpaceViewId,
    SpaceViewKind,
};

// ----------------------------------------------------------------------------

/// What views are visible?
type VisibilitySet = std::collections::BTreeSet<SpaceViewId>;

/// Describes the layout and contents of the Viewport Panel.
#[derive(Default, serde::Deserialize, serde::Serialize)]
#[serde(default)]
pub struct Viewport {
    /// Where the space views are stored.
    space_views: HashMap<SpaceViewId, SpaceView>,

    /// Which views are visible.
    visible: VisibilitySet,

    /// The layouts of all the space views.
    ///
    /// One for each combination of what views are visible.
    /// So if a user toggles the visibility of one SpaceView, we
    /// switch which layout we are using. This is somewhat hacky.
    trees: HashMap<VisibilitySet, egui_dock::Tree<Tab>>,

    /// Show one tab as maximized?
    maximized: Option<SpaceViewId>,

    /// Store for each space view if the user has edited it (eg. removed).
    /// Is reset when a space view get's automatically removed.
    has_been_user_edited: HashMap<EntityPath, bool>,

    #[serde(skip)]
    space_view_entity_window: Option<SpaceViewEntityPicker>,
    device_settings_panel: DeviceSettingsPanel,

    #[serde(skip)]
    stats_panel_state: StatsPanelState,

    previous_frame_tree: Option<egui_dock::Tree<Tab>>,
}

impl Viewport {
    /// Create a default suggested blueprint using some heuristics.
    pub fn new(ctx: &mut ViewerContext<'_>, spaces_info: &SpaceInfoCollection) -> Self {
        crate::profile_function!();

        let mut blueprint = Self::default();
<<<<<<< HEAD
        for space_view in default_created_space_views(ctx, spaces_info) {
            if blueprint.should_auto_add_space_view(&space_view) {
                blueprint.add_space_view(space_view);
            }
=======
        for space_view in all_possible_space_views(ctx, spaces_info)
        {
            println!("All possible: {:?}", space_view.space_path);
            blueprint.add_space_view(space_view);
>>>>>>> e2603174
        }
        blueprint
    }

    pub(crate) fn space_view(&self, space_view: &SpaceViewId) -> Option<&SpaceView> {
        self.space_views.get(space_view)
    }

    pub(crate) fn space_view_mut(&mut self, space_view_id: &SpaceViewId) -> Option<&mut SpaceView> {
        self.space_views.get_mut(space_view_id)
    }

    pub(crate) fn remove(&mut self, space_view_id: &SpaceViewId) -> Option<SpaceView> {
        let Self {
            space_views,
            visible,
            trees,
            maximized,
            has_been_user_edited: _,
            space_view_entity_window,
            device_settings_panel: _,
            stats_panel_state: _,
            previous_frame_tree: _,
        } = self;

        if let Some(window) = space_view_entity_window {
            if window.space_view_id == *space_view_id {
                *space_view_entity_window = None;
            }
        }

        trees.retain(|vis_set, _| !vis_set.contains(space_view_id));

        if *maximized == Some(*space_view_id) {
            *maximized = None;
        }

        visible.remove(space_view_id);
        space_views.remove(space_view_id)
    }

    pub fn add_or_remove_space_views_ui(
        &mut self,
        ctx: &mut ViewerContext<'_>,
        ui: &mut egui::Ui,
        spaces_info: &SpaceInfoCollection,
    ) {
        crate::profile_function!();

        egui::ScrollArea::vertical()
            .auto_shrink([false; 2])
            .show(ui, |ui| {
                ui.style_mut().wrap = Some(false);

                // Only show "logical" space views like Color camera, Mono Camera etc, don't go into
                // details like rerun does in tree_ui, depthai-viewer users don't care about that
                // as they didn't create the blueprint by logging the data
                for space_view in all_possible_space_views(ctx, spaces_info)
                    .into_iter()
                    .filter(|sv| sv.is_depthai_spaceview)
                {
                    self.available_space_view_row_ui(ctx, ui, space_view);
                }
            });
    }

    fn available_space_view_row_ui(
        &mut self,
        ctx: &mut ViewerContext<'_>,
        ui: &mut egui::Ui,
        space_view: SpaceView,
    ) {
        let space_path = space_view.space_path.clone(); // to avoid borrowing issue in .body() of collapsing state
        let collapsing_header_id = ui.id().with(space_view.display_name.clone());
        egui::collapsing_header::CollapsingState::load_with_default_open(
            ui.ctx(),
            collapsing_header_id,
            true,
        )
        .show_header(ui, |ui| {
            ui.label(space_view.display_name.clone());
            let mut ui = ui.child_ui(
                ui.max_rect(),
                egui::Layout::right_to_left(egui::Align::Center),
            );
            if ctx
                .re_ui
                .small_icon_button(&mut ui, &re_ui::icons::ADD)
                .clicked()
            {
                self.add_space_view(space_view);
            }
        })
        .body(|ui| {
            let instances_of_space_view = self.visible.iter().filter(|id| {
                if let Some(sv) = self.space_views.get(*id) {
                    sv.space_path == space_path
                } else {
                    false
                }
            });
            let mut space_views_to_remove = Vec::new();
            for sv_id in instances_of_space_view {
                ui.horizontal(|ui| {
                    let label = format!("🔹 {}", self.space_views[sv_id].display_name);
                    ui.label(label);
                    let mut ui = ui.child_ui(
                        ui.max_rect(),
                        egui::Layout::right_to_left(egui::Align::Center),
                    );
                    if ctx
                        .re_ui
                        .small_icon_button(&mut ui, &re_ui::icons::REMOVE)
                        .clicked()
                    {
                        space_views_to_remove.push(*sv_id);
                        self.has_been_user_edited
                            .insert(self.space_views[sv_id].space_path.clone(), true);
                    }
                });
            }
            for sv_id in &space_views_to_remove {
                self.remove(sv_id);
            }
        });
    }

    pub(crate) fn mark_user_interaction(&mut self) {}

    pub(crate) fn add_space_view(&mut self, mut space_view: SpaceView) -> SpaceViewId {
        let id = space_view.id;

        // Find a unique name for the space view
        let mut candidate_name = space_view.display_name.clone();
        let mut append_count = 1;
        let unique_name = 'outer: loop {
            for view in &self.space_views {
                if candidate_name == view.1.display_name {
                    append_count += 1;
                    candidate_name = format!("{} ({})", space_view.display_name, append_count);

                    continue 'outer;
                }
            }
            break candidate_name;
        };

        space_view.display_name = unique_name;

        self.space_views.insert(id, space_view);
        self.visible.insert(id);
        self.trees.clear(); // Reset them
        id
    }

    pub fn show_add_remove_entities_window(&mut self, space_view_id: SpaceViewId) {
        self.space_view_entity_window = Some(SpaceViewEntityPicker { space_view_id });
    }

    /// Gets the space views that don't actually have an instance associated with them
    fn get_space_views_to_delete(
        &mut self,
        ctx: &mut ViewerContext<'_>,
        spaces_info: &SpaceInfoCollection,
    ) -> Vec<SpaceViewId> {
        let mut space_views_to_delete = Vec::new();
        let binding = all_possible_space_views(ctx, spaces_info);
        let possible_space_views = binding
            .iter()
            .cloned()
            .filter(|sv| sv.is_depthai_spaceview)
            .collect_vec();
        for space_view in &possible_space_views {
            let mut found = false;
            for existing_view in self.space_views.values() {
                if existing_view.space_path == space_view.space_path {
                    found = true;
                    break;
                }
            }
            if !found {
                space_views_to_delete.push(space_view.id);
            }
        }
        for space_view in self.space_views.values() {
            if !possible_space_views
                .iter()
                .map(|sv| sv.space_path.clone())
                .contains(&space_view.space_path)
            {
                self.has_been_user_edited
                    .insert(space_view.space_path.clone(), false);
                space_views_to_delete.push(space_view.id);
            }
        }
        space_views_to_delete
    }

    pub fn on_frame_start(
        &mut self,
        ctx: &mut ViewerContext<'_>,
        spaces_info: &SpaceInfoCollection,
    ) {
        crate::profile_function!();

<<<<<<< HEAD
        if !ctx.depthai_state.selected_device.id.is_empty() {
            for space_view_id in &self.get_space_views_to_delete(ctx, spaces_info) {
                self.remove(space_view_id);
            }
        }
=======
        // for space_view_id in &self.get_space_views_to_delete(ctx, spaces_info) {
        //     self.remove(space_view_id);
        // }
>>>>>>> e2603174

        self.stats_panel_state.update(ctx);

        for space_view in self.space_views.values_mut() {
            space_view.on_frame_start(ctx, spaces_info);
        }
<<<<<<< HEAD

=======
>>>>>>> e2603174
        for space_view_candidate in default_created_space_views(ctx, spaces_info) {
            if !self
                .has_been_user_edited
                .get(&space_view_candidate.space_path)
                .unwrap_or(&false)
                && self.should_auto_add_space_view(&space_view_candidate)
            {
                self.add_space_view(space_view_candidate);
            }
        }
    }

    fn should_auto_add_space_view(&self, space_view_candidate: &SpaceView) -> bool {
        for existing_view in self.space_views.values() {
            if existing_view.space_path == space_view_candidate.space_path {
                if existing_view.entities_determined_by_user {
                    // Since the user edited a space view with the same space path, we can't be sure our new one isn't redundant.
                    // So let's skip that.
                    return false;
                }

                if space_view_candidate
                    .data_blueprint
                    .entity_paths()
                    .is_subset(existing_view.data_blueprint.entity_paths())
                {
                    // This space view wouldn't add anything we haven't already
                    return false;
                }
            }
        }

        true
    }

    pub fn viewport_ui(&mut self, ui: &mut egui::Ui, ctx: &mut ViewerContext<'_>) {
        if let Some(window) = &mut self.space_view_entity_window {
            if let Some(space_view) = self.space_views.get_mut(&window.space_view_id) {
                if !window.ui(ctx, ui, space_view) {
                    self.space_view_entity_window = None;
                }
            } else {
                // The space view no longer exist, close the window!
                self.space_view_entity_window = None;
            }
        }

        let is_zero_sized_viewport = ui.available_size().min_elem() <= 0.0;
        if is_zero_sized_viewport {
            return;
        }

        self.trees.retain(|_, tree| is_tree_valid(tree));

        let visible_space_views = if let Some(space_view_id) = self.maximized {
            std::iter::once(space_view_id).collect()
        } else {
            self.visible.clone()
        };

        // Lazily create a layout tree based on which SpaceViews should be visible:
        let mut tree = self
            .trees
            .entry(visible_space_views.clone())
            .or_insert_with(|| {
                super::auto_layout::default_tree_from_space_views(
                    ui.available_size(),
                    &visible_space_views,
                    &self.space_views,
                    self.maximized.is_some(),
                )
            })
            .clone();
        self.previous_frame_tree = Some(tree.clone());

        let num_space_views = tree.num_tabs();
        if num_space_views == 0 {
            return;
        }

        let mut tab_viewer = TabViewer {
            ctx,
            viewport: self,
        };

        ui.scope(|ui| {
            // we need a scope, because egui_dock unfortunately messes with the ui clip rect

            ui.spacing_mut().item_spacing.x = re_ui::ReUi::view_padding();

            egui_dock::DockArea::new(&mut tree)
                .id(egui::Id::new("space_view_dock"))
                .style(re_ui::egui_dock_style(ui.style()))
                .show_inside(ui, &mut tab_viewer);
        });

        // Two passes so we avoid borrowing issues:
        let tab_bars = tree
            .iter()
            .filter_map(|node| {
                let egui_dock::Node::Leaf { rect, viewport, tabs, active } = node else {
                    return None;
                };

                let space_view_tab = tabs.get(active.0)?;

                // `rect` includes the tab area, while `viewport` is just the tab body.
                // so the tab bar rect is:
                let tab_bar_rect =
                    egui::Rect::from_x_y_ranges(rect.x_range(), rect.top()..=viewport.top());

                // rect/viewport can be invalid for the first frame
                tab_bar_rect
                    .is_finite()
                    .then_some((space_view_tab.clone(), tab_bar_rect))
            })
            .collect_vec();
        self.trees.insert(visible_space_views, tree);

        for (
            Tab {
                space_view_id,
                space_view_kind,
                ..
            },
            tab_bar_rect,
        ) in tab_bars
        {
            match space_view_kind {
                SpaceViewKind::Data | SpaceViewKind::Stats => {
                    let mut entities_to_skip = Vec::new();
                    if let Some(space_view) = self.space_views.get_mut(&space_view_id) {
                        let mut is3d = false;
                        let mut has_depth = false;
<<<<<<< HEAD
=======
                        let mut image_to_hide = None;
>>>>>>> e2603174
                        space_view.data_blueprint.visit_group_entities_recursively(
                            space_view.data_blueprint.root_handle(),
                            &mut (|entity_path| {
                                if is3d && has_depth {
                                    if let Some(last_part) = entity_path.iter().last() {
                                        if last_part == &EntityPathPart::from("Image") {
<<<<<<< HEAD
                                            entities_to_skip.push(entity_path.clone());
                                        } else if last_part == &EntityPathPart::from("Detection") {
                                            entities_to_skip.push(entity_path.clone());
                                        } else if last_part == &EntityPathPart::from("Detections") {
                                            entities_to_skip.push(entity_path.clone());
=======
                                            image_to_hide = Some(entity_path.clone());
>>>>>>> e2603174
                                        }
                                    }
                                }
                                is3d |= entity_path.len() == 2
                                    && entity_path.iter().last().unwrap()
                                        == &EntityPathPart::from("transform");
                                if let Some(last_part) = entity_path.iter().last() {
                                    has_depth |= last_part == &EntityPathPart::from("Depth");
                                }
                            }),
                        );
<<<<<<< HEAD
                        for entity in &entities_to_skip {
                            let mut props = space_view
                                .data_blueprint
                                .data_blueprints_individual()
                                .get(entity);
=======
                        if let Some(image_to_hide) = image_to_hide {
                            entities_to_skip.push(image_to_hide.clone());
                            let mut props = space_view
                                .data_blueprint
                                .data_blueprints_individual()
                                .get(&image_to_hide);
>>>>>>> e2603174
                            props.visible = false;
                            space_view
                                .data_blueprint
                                .data_blueprints_individual()
<<<<<<< HEAD
                                .set(entity.clone(), props);
                        }
                    }

=======
                                .set(image_to_hide.clone(), props);
                        }
                    }
>>>>>>> e2603174
                    space_view_options_ui(
                        ctx,
                        ui,
                        self,
                        tab_bar_rect,
                        space_view_id,
                        num_space_views,
                        entities_to_skip.as_slice(),
                    );
                }
                SpaceViewKind::Selection => {
                    SelectionPanel::selection_panel_options_ui(ctx, ui, self, tab_bar_rect);
                }
                _ => {}
            }
        }
    }

    pub fn space_views_containing_entity_path(&self, path: &EntityPath) -> Vec<SpaceViewId> {
        self.space_views
            .iter()
            .filter_map(|(space_view_id, space_view)| {
                if space_view.data_blueprint.contains_entity(path) {
                    Some(*space_view_id)
                } else {
                    None
                }
            })
            .collect()
    }
}

/// Show a single button (`add_content`), justified,
/// and show a visibility button if the row is hovered.
///
/// Returns true if visibility changed.
fn blueprint_row_with_buttons(
    re_ui: &re_ui::ReUi,
    ui: &mut egui::Ui,
    enabled: bool,
    visible: bool,
    add_content: impl FnOnce(&mut egui::Ui) -> egui::Response,
    add_on_hover_buttons: impl FnOnce(&re_ui::ReUi, &mut egui::Ui),
) {
    let where_to_add_hover_rect = ui.painter().add(egui::Shape::Noop);

    // Make the main button span the whole width to make it easier to click:
    let main_button_response = ui
        .with_layout(egui::Layout::top_down_justified(egui::Align::LEFT), |ui| {
            ui.style_mut().wrap = Some(false);

            // Turn off the background color of hovered buttons.
            // Why? Because we add a manual hover-effect later.
            // Why? Because we want that hover-effect even when only the visibility button is hovered.
            let visuals = ui.visuals_mut();
            visuals.widgets.hovered.weak_bg_fill = egui::Color32::TRANSPARENT;
            visuals.widgets.hovered.bg_fill = egui::Color32::TRANSPARENT;
            visuals.widgets.active.weak_bg_fill = egui::Color32::TRANSPARENT;
            visuals.widgets.active.bg_fill = egui::Color32::TRANSPARENT;
            visuals.widgets.open.weak_bg_fill = egui::Color32::TRANSPARENT;
            visuals.widgets.open.bg_fill = egui::Color32::TRANSPARENT;

            if ui
                .interact(ui.max_rect(), ui.id(), egui::Sense::hover())
                .hovered()
            {
                // Clip the main button so that the on-hover buttons have room to cover it.
                // Ideally we would only clip the button _text_, not the button background, but that's not possible.
                let mut clip_rect = ui.max_rect();
                let on_hover_buttons_width = 36.0;
                clip_rect.max.x -= on_hover_buttons_width;
                ui.set_clip_rect(clip_rect);
            }

            if !visible || !enabled {
                // Dim the appearance of things added by `add_content`:
                let widget_visuals = &mut ui.visuals_mut().widgets;

                fn dim_color(color: &mut egui::Color32) {
                    *color = color.gamma_multiply(0.5);
                }
                dim_color(&mut widget_visuals.noninteractive.fg_stroke.color);
                dim_color(&mut widget_visuals.inactive.fg_stroke.color);
            }

            add_content(ui)
        })
        .inner;

    let main_button_rect = main_button_response.rect;

    // We check the same rectangle as the main button,
    // but we will also catch hovers on the visibility button (if any).
    let button_hovered = ui
        .interact(main_button_rect, ui.id(), egui::Sense::hover())
        .hovered();
    if button_hovered {
        // Just put the buttons on top of the existing ui:
        let mut ui = ui.child_ui(
            ui.max_rect(),
            egui::Layout::right_to_left(egui::Align::Center),
        );
        add_on_hover_buttons(re_ui, &mut ui);
    }

    // The main button might have been highlighted because what it was referring
    // to was hovered somewhere else, and then we also want it highlighted here.
    if button_hovered || main_button_response.highlighted() {
        // Highlight the row:
        let visuals = ui.visuals().widgets.hovered;
        let hover_rect = main_button_rect.expand(visuals.expansion);
        ui.painter().set(
            where_to_add_hover_rect,
            egui::Shape::rect_filled(hover_rect, visuals.rounding, visuals.bg_fill),
        );
    }
}

fn visibility_button_ui(
    re_ui: &re_ui::ReUi,
    ui: &mut egui::Ui,
    enabled: bool,
    visible: &mut bool,
) -> egui::Response {
    ui.set_enabled(enabled);
    re_ui
        .visibility_toggle_button(ui, visible)
        .on_hover_text("Toggle visibility")
        .on_disabled_hover_text("A parent is invisible")
}

// ----------------------------------------------------------------------------

struct ViewportView {}

struct TabViewer<'a, 'b> {
    ctx: &'a mut ViewerContext<'b>,
    viewport: &'a mut Viewport,
}

#[derive(Clone, Debug, PartialEq, Eq, serde::Serialize, serde::Deserialize)]
pub struct Tab {
    pub space_view_id: SpaceViewId,

    /// Rerun only displayed logged data in the viewport.
    /// Depthai Viewer also has fixed ui panels that are part of the tab system.
    /// This is used to distinguish between the two.
    pub space_view_kind: SpaceViewKind,

    pub space_path: Option<EntityPath>,
}

impl From<&SpaceView> for Tab {
    fn from(space_view: &SpaceView) -> Self {
        Self {
            space_view_id: space_view.id,
            space_view_kind: SpaceViewKind::Data,
            space_path: Some(space_view.space_path.clone()),
        }
    }
}

impl From<SpaceView> for Tab {
    fn from(space_view: SpaceView) -> Self {
        Self::from(&space_view)
    }
}

impl<'a, 'b> egui_dock::TabViewer for TabViewer<'a, 'b> {
    type Tab = Tab;

    fn ui(&mut self, ui: &mut egui::Ui, tab: &mut Self::Tab) {
        let Tab {
            space_view_id,
            space_view_kind,
            space_path,
        } = tab;
        crate::profile_function!();

        match space_view_kind {
            SpaceViewKind::Data => {
                let highlights = self
                    .ctx
                    .selection_state()
                    .highlights_for_space_view(*space_view_id, &self.viewport.space_views);
                let space_view = self
                    .viewport
                    .space_views
                    .get_mut(space_view_id)
                    .expect("Should have been populated beforehand");

                space_view_ui(self.ctx, ui, space_view, &highlights);
            }
            SpaceViewKind::Selection => SelectionPanel::show_panel(self.ctx, ui, self.viewport),
            SpaceViewKind::Config => self.viewport.device_settings_panel.show_panel(self.ctx, ui),
            SpaceViewKind::Stats => {
                StatsPanel::show_panel(self.ctx, ui, &mut self.viewport.stats_panel_state);
            }
            _ => {}
        }
    }

    fn title(&mut self, tab: &mut Self::Tab) -> egui::WidgetText {
        match tab.space_view_kind {
            SpaceViewKind::Data => {
                let space_view = self
                    .viewport
                    .space_views
                    .get_mut(&tab.space_view_id)
                    .expect("Should have been populated beforehand");

                let mut text = egui::WidgetText::RichText(egui::RichText::new(
                    space_view.display_name.clone(),
                ));

                if self
                    .ctx
                    .selection()
                    .contains(&Item::SpaceView(tab.space_view_id))
                {
                    // Show that it is selected:
                    let egui_ctx = &self.ctx.re_ui.egui_ctx;
                    let selection_bg_color = egui_ctx.style().visuals.selection.bg_fill;
                    text = text.background_color(selection_bg_color);
                }

                text
            }
            SpaceViewKind::Stats => "Stats".into(),
            SpaceViewKind::Config => "Device Settings".into(),
            SpaceViewKind::Selection => "Selection".into(),
        }
    }

    fn on_tab_button(&mut self, tab: &mut Self::Tab, response: &egui::Response) {
        if response.clicked() {
            self.ctx
                .set_single_selection(Item::SpaceView(tab.space_view_id));
        }
    }
}

fn help_text_ui(ui: &mut egui::Ui, space_view: &SpaceView) {
    let help_text = match space_view.category {
        ViewCategory::TimeSeries => Some(crate::ui::view_time_series::HELP_TEXT),
        ViewCategory::BarChart => Some(crate::ui::view_bar_chart::HELP_TEXT),
        ViewCategory::Spatial => Some(space_view.view_state.state_spatial.help_text()),
        ViewCategory::Text | ViewCategory::Tensor => None,
        ViewCategory::NodeGraph => None,
    };

    if let Some(help_text) = help_text {
        crate::misc::help_hover_button(ui).on_hover_text(help_text);
    }
}

/// Shown in the right of the tab panel
fn space_view_options_ui(
    ctx: &mut ViewerContext<'_>,
    ui: &mut egui::Ui,
    viewport: &mut Viewport,
    tab_bar_rect: egui::Rect,
    space_view_id: SpaceViewId,
    num_space_views: usize,
    entities_to_skip: &[EntityPath],
) {
    let tab_bar_rect = tab_bar_rect.shrink2(egui::vec2(4.0, 0.0)); // Add some side margin outside the frame

    ui.allocate_ui_at_rect(tab_bar_rect, |ui| {
        ui.with_layout(egui::Layout::right_to_left(egui::Align::Center), |ui| {
            let where_to_put_background = ui.painter().add(egui::Shape::Noop);

            ui.add_space(4.0); // margin within the frame

            if viewport.maximized == Some(space_view_id) {
                // Show minimize-button:
                if ctx
                    .re_ui
                    .small_icon_button(ui, &re_ui::icons::MINIMIZE)
                    .on_hover_text("Restore - show all spaces")
                    .clicked()
                {
                    viewport.maximized = None;
                }
            } else if num_space_views > 1 {
                // Show maximize-button:
                if ctx
                    .re_ui
                    .small_icon_button(ui, &re_ui::icons::MAXIMIZE)
                    .on_hover_text("Maximize Space View")
                    .clicked()
                {
                    viewport.maximized = Some(space_view_id);
                    ctx.set_single_selection(Item::SpaceView(space_view_id));
                }
            }

            let icon_image = ctx.re_ui.icon_image(&re_ui::icons::GEAR);
            let texture_id = icon_image.texture_id(ui.ctx());
            ui.menu_image_button(texture_id, re_ui::ReUi::small_icon_size(), |ui| {
                let Some(space_view) = viewport.space_views.get_mut(&space_view_id) else {
                    return;
                };
                ui.style_mut().wrap = Some(false);
                let entities = space_view.data_blueprint.entity_paths().clone();
                let entities = entities.iter().filter(|ep| {
                    if let Some(last_part) = ep.iter().last() {
                        last_part != &EntityPathPart::from("transform")
                            && (last_part != &EntityPathPart::from("mono_cam")
                                || last_part != &EntityPathPart::from("color_cam"))
                    } else {
                        false
                    }
                });
                for entity_path in entities {
                    if entities_to_skip.contains(entity_path) {
                        continue;
                    }
                    ui.horizontal(|ui| {
                        let mut properties = space_view
                            .data_blueprint
                            .data_blueprints_individual()
                            .get(entity_path);
                        blueprint_row_with_buttons(
                            ctx.re_ui,
                            ui,
                            true,
                            properties.visible,
                            |ui| {
                                let name = entity_path.iter().last().unwrap().to_string();
                                let label = format!("🔹 {name}");
                                ctx.data_blueprint_button_to(ui, label, space_view.id, entity_path)
                            },
                            |re_ui, ui| {
                                if visibility_button_ui(re_ui, ui, true, &mut properties.visible)
                                    .changed()
                                {
                                    space_view
                                        .data_blueprint
                                        .data_blueprints_individual()
                                        .set(entity_path.clone(), properties);
                                }
                            },
                        );
                    });
                }
            });

            let Some(space_view) = viewport.space_views.get(&space_view_id).cloned() else {
                return;
            };


            if ctx
                .re_ui
                .small_icon_button(ui, &re_ui::icons::ADD)
                .clicked()
            {
                // Create a new space view that is identical to this one
                let new_sv = SpaceView::new(
                    ctx,
                    space_view.category,
                    &space_view.space_path,
                    space_view.data_blueprint.entity_paths().iter().cloned().collect_vec().as_slice()
                );
                let id = new_sv.id.clone();
                viewport.add_space_view(new_sv);
                viewport.has_been_user_edited
                    .insert(viewport.space_views[&id].space_path.clone(), true);
            }

            if ctx
                .re_ui
                .small_icon_button(ui, &re_ui::icons::REMOVE)
                .clicked()
            {
                viewport.has_been_user_edited
                .insert(viewport.space_views[&space_view_id].space_path.clone(), true);
                viewport.remove(&space_view_id);
            }

            // Show help last, since not all space views have help text
            help_text_ui(ui, &space_view);

            // Put a frame so that the buttons cover any labels they intersect with:
            let rect = ui.min_rect().expand2(egui::vec2(1.0, -2.0));
            ui.painter().set(
                where_to_put_background,
                egui::Shape::rect_filled(
                    rect,
                    0.0,
                    re_ui::egui_dock_style(ui.style()).tab_bar_background_color,
                ),
            );
        });
    });
}

fn space_view_ui(
    ctx: &mut ViewerContext<'_>,
    ui: &mut egui::Ui,
    space_view: &mut SpaceView,
    space_view_highlights: &SpaceViewHighlights,
) {
    let Some(latest_at) = ctx.rec_cfg.time_ctrl.time_int() else {
        ui.centered_and_justified(|ui| {
            ui.label(ctx.re_ui.warning_text("No time selected"));
        });
        return;
    };

    space_view.scene_ui(ctx, ui, latest_at, space_view_highlights);
}

// ----------------------------------------------------------------------------

fn focus_tab(tree: &mut egui_dock::Tree<Tab>, tab: &Tab) {
    if let Some((node_index, tab_index)) = tree.find_tab(tab) {
        tree.set_focused_node(node_index);
        tree.set_active_tab(node_index, tab_index);
    }
}

fn is_tree_valid(tree: &egui_dock::Tree<Tab>) -> bool {
    tree.iter().all(|node| match node {
        egui_dock::Node::Vertical { rect: _, fraction }
        | egui_dock::Node::Horizontal { rect: _, fraction } => fraction.is_finite(),
        _ => true,
    })
}<|MERGE_RESOLUTION|>--- conflicted
+++ resolved
@@ -70,17 +70,10 @@
         crate::profile_function!();
 
         let mut blueprint = Self::default();
-<<<<<<< HEAD
         for space_view in default_created_space_views(ctx, spaces_info) {
             if blueprint.should_auto_add_space_view(&space_view) {
                 blueprint.add_space_view(space_view);
             }
-=======
-        for space_view in all_possible_space_views(ctx, spaces_info)
-        {
-            println!("All possible: {:?}", space_view.space_path);
-            blueprint.add_space_view(space_view);
->>>>>>> e2603174
         }
         blueprint
     }
@@ -286,27 +279,17 @@
     ) {
         crate::profile_function!();
 
-<<<<<<< HEAD
         if !ctx.depthai_state.selected_device.id.is_empty() {
             for space_view_id in &self.get_space_views_to_delete(ctx, spaces_info) {
                 self.remove(space_view_id);
             }
         }
-=======
-        // for space_view_id in &self.get_space_views_to_delete(ctx, spaces_info) {
-        //     self.remove(space_view_id);
-        // }
->>>>>>> e2603174
 
         self.stats_panel_state.update(ctx);
 
         for space_view in self.space_views.values_mut() {
             space_view.on_frame_start(ctx, spaces_info);
         }
-<<<<<<< HEAD
-
-=======
->>>>>>> e2603174
         for space_view_candidate in default_created_space_views(ctx, spaces_info) {
             if !self
                 .has_been_user_edited
@@ -441,25 +424,17 @@
                     if let Some(space_view) = self.space_views.get_mut(&space_view_id) {
                         let mut is3d = false;
                         let mut has_depth = false;
-<<<<<<< HEAD
-=======
-                        let mut image_to_hide = None;
->>>>>>> e2603174
                         space_view.data_blueprint.visit_group_entities_recursively(
                             space_view.data_blueprint.root_handle(),
                             &mut (|entity_path| {
                                 if is3d && has_depth {
                                     if let Some(last_part) = entity_path.iter().last() {
                                         if last_part == &EntityPathPart::from("Image") {
-<<<<<<< HEAD
                                             entities_to_skip.push(entity_path.clone());
                                         } else if last_part == &EntityPathPart::from("Detection") {
                                             entities_to_skip.push(entity_path.clone());
                                         } else if last_part == &EntityPathPart::from("Detections") {
                                             entities_to_skip.push(entity_path.clone());
-=======
-                                            image_to_hide = Some(entity_path.clone());
->>>>>>> e2603174
                                         }
                                     }
                                 }
@@ -471,34 +446,19 @@
                                 }
                             }),
                         );
-<<<<<<< HEAD
                         for entity in &entities_to_skip {
                             let mut props = space_view
                                 .data_blueprint
                                 .data_blueprints_individual()
                                 .get(entity);
-=======
-                        if let Some(image_to_hide) = image_to_hide {
-                            entities_to_skip.push(image_to_hide.clone());
-                            let mut props = space_view
-                                .data_blueprint
-                                .data_blueprints_individual()
-                                .get(&image_to_hide);
->>>>>>> e2603174
                             props.visible = false;
                             space_view
                                 .data_blueprint
                                 .data_blueprints_individual()
-<<<<<<< HEAD
                                 .set(entity.clone(), props);
                         }
                     }
 
-=======
-                                .set(image_to_hide.clone(), props);
-                        }
-                    }
->>>>>>> e2603174
                     space_view_options_ui(
                         ctx,
                         ui,
