use core::fmt;
use std::{any::Any, hash::Hash};

use ahash::HashMap;
use egui::NumExt as _;
use instant::Instant;
use itertools::Itertools as _;
use nohash_hasher::IntMap;
use poll_promise::Promise;

use re_arrow_store::{DataStoreConfig, DataStoreStats};
use re_data_store::log_db::LogDb;
use re_format::format_number;
use re_log_types::{ApplicationId, LogMsg, RecordingId};
use re_renderer::WgpuResourcePoolStatistics;
use re_smart_channel::Receiver;
use re_ui::{toasts, Command};

use crate::{
    app_icon::setup_app_icon,
    depthai::depthai,
    misc::{AppOptions, Caches, RecordingConfig, ViewerContext},
    ui::{data_ui::ComponentUiRegistry, Blueprint},
    viewer_analytics::ViewerAnalytics,
};

#[cfg(not(target_arch = "wasm32"))]
use re_log_types::TimeRangeF;

use super::app_icon::AppIconStatus;

const WATERMARK: bool = false; // Nice for recording media material

// ----------------------------------------------------------------------------

#[derive(Clone, Copy, Debug, PartialEq, Eq, Hash)]
enum TimeControlCommand {
    TogglePlayPause,
    StepBack,
    StepForward,
    Restart,
}

// ----------------------------------------------------------------------------

/// Settings set once at startup (e.g. via command-line options) and not serialized.
#[derive(Clone, Copy, Default)]
pub struct StartupOptions {
    pub memory_limit: re_memory::MemoryLimit,
    pub persist_state: bool,
}

// ----------------------------------------------------------------------------

#[cfg(not(target_arch = "wasm32"))]
const MIN_ZOOM_FACTOR: f32 = 0.2;
#[cfg(not(target_arch = "wasm32"))]
const MAX_ZOOM_FACTOR: f32 = 4.0;

/// The Rerun viewer as an [`eframe`] application.
pub struct App {
    build_info: re_build_info::BuildInfo,
    startup_options: StartupOptions,
    ram_limit_warner: re_memory::RamLimitWarner,
    re_ui: re_ui::ReUi,

    /// Listens to the local text log stream
    text_log_rx: std::sync::mpsc::Receiver<re_log::LogMsg>,

    component_ui_registry: ComponentUiRegistry,

    rx: Receiver<LogMsg>,

    /// Where the logs are stored.
    log_dbs: IntMap<RecordingId, LogDb>,

    /// What is serialized
    state: AppState,

    /// Set to `true` on Ctrl-C.
    shutdown: std::sync::Arc<std::sync::atomic::AtomicBool>,

    /// Pending background tasks, using `poll_promise`.
    pending_promises: HashMap<String, Promise<Box<dyn Any + Send>>>,

    /// Toast notifications.
    toasts: toasts::Toasts,

    memory_panel: crate::memory_panel::MemoryPanel,
    memory_panel_open: bool,

    latest_queue_interest: instant::Instant,

    /// Measures how long a frame takes to paint
    frame_time_history: egui::util::History<f32>,

    /// Commands to run at the end of the frame.
    pending_commands: Vec<Command>,
    cmd_palette: re_ui::CommandPalette,

    analytics: ViewerAnalytics,

    icon_status: AppIconStatus,
}

impl App {
    /// Create a viewer that receives new log messages over time
    pub fn from_receiver(
        build_info: re_build_info::BuildInfo,
        app_env: &crate::AppEnvironment,
        startup_options: StartupOptions,
        re_ui: re_ui::ReUi,
        storage: Option<&dyn eframe::Storage>,
        rx: Receiver<LogMsg>,
        shutdown: std::sync::Arc<std::sync::atomic::AtomicBool>,
    ) -> Self {
        let (logger, text_log_rx) = re_log::ChannelLogger::new(re_log::LevelFilter::Info);
        if re_log::add_boxed_logger(Box::new(logger)).is_err() {
            // This can happen when `rerun` crate users call `spawn`. TODO(emilk): make `spawn` spawn a new process.
            re_log::debug!(
                "re_log not initialized - we won't see any log messages as GUI notifications"
            );
        }

        let state: AppState = if startup_options.persist_state {
            storage
                .and_then(|storage| eframe::get_value(storage, eframe::APP_KEY))
                .unwrap_or_default()
        } else {
            AppState::default()
        };

        let mut analytics = ViewerAnalytics::new();
        analytics.on_viewer_started(&build_info, app_env);

        Self {
            build_info,
            startup_options,
            ram_limit_warner: re_memory::RamLimitWarner::warn_at_fraction_of_max(0.75),
            re_ui,
            text_log_rx,
            component_ui_registry: Default::default(),
            rx,
            log_dbs: Default::default(),
            state,
            shutdown,
            pending_promises: Default::default(),
            toasts: toasts::Toasts::new(),
            memory_panel: Default::default(),
            memory_panel_open: false,

            latest_queue_interest: instant::Instant::now(), // TODO(emilk): `Instant::MIN` when we have our own `Instant` that supports it.

            frame_time_history: egui::util::History::new(1..100, 0.5),

            pending_commands: Default::default(),
            cmd_palette: Default::default(),

            analytics,

            icon_status: AppIconStatus::NotSetTryAgain,
        }
    }

    #[cfg(not(target_arch = "wasm32"))]
    pub fn set_profiler(&mut self, profiler: crate::Profiler) {
        self.state.profiler = profiler;
    }

    /// Creates a promise with the specified name that will run `f` on a background
    /// thread using the `poll_promise` crate.
    ///
    /// Names can only be re-used once the promise with that name has finished running,
    /// otherwise an other is returned.
    // TODO(cmc): offer `spawn_async_promise` once we open save_file to the web
    #[cfg(not(target_arch = "wasm32"))]
    pub fn spawn_threaded_promise<F, T>(
        &mut self,
        name: impl Into<String>,
        f: F,
    ) -> anyhow::Result<()>
    where
        F: FnOnce() -> T + Send + 'static,
        T: Send + 'static,
    {
        let name = name.into();

        if self.pending_promises.contains_key(&name) {
            anyhow::bail!("there's already a promise {name:?} running!");
        }

        let f = move || Box::new(f()) as Box<dyn Any + Send>; // erase it
        let promise = Promise::spawn_thread(&name, f);

        self.pending_promises.insert(name, promise);

        Ok(())
    }

    /// Polls the promise with the given name.
    ///
    /// Returns `Some<T>` it it's ready, or `None` otherwise.
    ///
    /// Panics if `T` does not match the actual return value of the promise.
    pub fn poll_promise<T: Any>(&mut self, name: impl AsRef<str>) -> Option<T> {
        self.pending_promises
            .remove(name.as_ref())
            .and_then(|promise| match promise.try_take() {
                Ok(any) => Some(*any.downcast::<T>().unwrap()),
                Err(promise) => {
                    self.pending_promises
                        .insert(name.as_ref().to_owned(), promise);
                    None
                }
            })
    }

    /// Returns whether a promise with the given name is currently running.
    pub fn promise_exists(&mut self, name: impl AsRef<str>) -> bool {
        self.pending_promises.contains_key(name.as_ref())
    }

    fn check_keyboard_shortcuts(&mut self, egui_ctx: &egui::Context) {
        if let Some(cmd) = Command::listen_for_kb_shortcut(egui_ctx) {
            self.pending_commands.push(cmd);
        }
    }

    #[cfg(not(target_arch = "wasm32"))]
    fn loop_selection(&self) -> Option<(re_data_store::Timeline, TimeRangeF)> {
        self.state
            .recording_configs
            .get(&self.state.selected_rec_id)
            // is there an active loop selection?
            .and_then(|rec_cfg| {
                rec_cfg
                    .time_ctrl
                    .loop_selection()
                    .map(|q| (*rec_cfg.time_ctrl.timeline(), q))
            })
    }

    fn run_pending_commands(&mut self, egui_ctx: &egui::Context, frame: &mut eframe::Frame) {
        let commands = self.pending_commands.drain(..).collect_vec();
        for cmd in commands {
            self.run_command(cmd, frame, egui_ctx);
        }
    }

    fn run_command(&mut self, cmd: Command, _frame: &mut eframe::Frame, egui_ctx: &egui::Context) {
        let is_narrow_screen = egui_ctx.screen_rect().width() < 600.0; // responsive ui for mobiles etc

        match cmd {
            #[cfg(not(target_arch = "wasm32"))]
            Command::Save => {
                save(self, None);
            }
            #[cfg(not(target_arch = "wasm32"))]
            Command::SaveSelection => {
                save(self, self.loop_selection());
            }
            #[cfg(not(target_arch = "wasm32"))]
            Command::Open => {
                open(self);
            }
            #[cfg(not(target_arch = "wasm32"))]
            Command::Quit => {
                self.state.depthai_state.shutdown();
                _frame.close();
            }

            Command::ResetViewer => {
                self.reset(egui_ctx);
            }

            #[cfg(not(target_arch = "wasm32"))]
            Command::OpenProfiler => {
                self.state.profiler.start();
            }

            Command::ToggleMemoryPanel => {
                self.memory_panel_open ^= true;
            }
            Command::ToggleBlueprintPanel => {
                let blueprint = self.blueprint_mut(egui_ctx);
                blueprint.blueprint_panel_expanded ^= true;

                // Only one of blueprint or selection panel can be open at a time on mobile:
                if is_narrow_screen && blueprint.blueprint_panel_expanded {
                    blueprint.selection_panel_expanded = false;
                }
            }
            Command::ToggleSelectionPanel => {
                let blueprint = self.blueprint_mut(egui_ctx);
                blueprint.selection_panel_expanded ^= true;

                // Only one of blueprint or selection panel can be open at a time on mobile:
                if is_narrow_screen && blueprint.selection_panel_expanded {
                    blueprint.blueprint_panel_expanded = false;
                }
            }
            Command::ToggleTimePanel => {
                self.blueprint_mut(egui_ctx).time_panel_expanded ^= true;
            }

            #[cfg(not(target_arch = "wasm32"))]
            Command::ToggleFullscreen => {
                _frame.set_fullscreen(!_frame.info().window_info.fullscreen);
            }
            #[cfg(not(target_arch = "wasm32"))]
            Command::ZoomIn => {
                self.state.app_options.zoom_factor += 0.1;
            }
            #[cfg(not(target_arch = "wasm32"))]
            Command::ZoomOut => {
                self.state.app_options.zoom_factor -= 0.1;
            }
            #[cfg(not(target_arch = "wasm32"))]
            Command::ZoomReset => {
                self.state.app_options.zoom_factor = 1.0;
            }

            Command::SelectionPrevious => {
                let state = &mut self.state;
                if let Some(rec_cfg) = state.recording_configs.get_mut(&state.selected_rec_id) {
                    rec_cfg.selection_state.select_previous();
                }
            }
            Command::SelectionNext => {
                let state = &mut self.state;
                if let Some(rec_cfg) = state.recording_configs.get_mut(&state.selected_rec_id) {
                    rec_cfg.selection_state.select_next();
                }
            }
            Command::ToggleCommandPalette => {
                self.cmd_palette.toggle();
            }

            Command::PlaybackTogglePlayPause => {
                self.run_time_control_command(TimeControlCommand::TogglePlayPause);
            }
            Command::PlaybackStepBack => {
                self.run_time_control_command(TimeControlCommand::StepBack);
            }
            Command::PlaybackStepForward => {
                self.run_time_control_command(TimeControlCommand::StepForward);
            }
            Command::PlaybackRestart => {
                self.run_time_control_command(TimeControlCommand::Restart);
            }
        }
    }

    fn run_time_control_command(&mut self, command: TimeControlCommand) {
        let rec_id = self.state.selected_rec_id;
        let Some(rec_cfg) = self.state.recording_configs.get_mut(&rec_id) else {return;};
        let time_ctrl = &mut rec_cfg.time_ctrl;

        let Some(log_db) = self.log_dbs.get(&rec_id) else { return };
        let times_per_timeline = log_db.times_per_timeline();

        match command {
            TimeControlCommand::TogglePlayPause => {
                time_ctrl.toggle_play_pause(times_per_timeline);
            }
            TimeControlCommand::StepBack => {
                time_ctrl.step_time_back(times_per_timeline);
            }
            TimeControlCommand::StepForward => {
                time_ctrl.step_time_fwd(times_per_timeline);
            }
            TimeControlCommand::Restart => {
                time_ctrl.restart(times_per_timeline);
            }
        }
    }

    fn selected_app_id(&self) -> ApplicationId {
        if let Some(log_db) = self.log_dbs.get(&self.state.selected_rec_id) {
            log_db
                .recording_info()
                .map_or_else(ApplicationId::unknown, |rec_info| {
                    rec_info.application_id.clone()
                })
        } else {
            ApplicationId::unknown()
        }
    }

    fn blueprint_mut(&mut self, egui_ctx: &egui::Context) -> &mut Blueprint {
        let selected_app_id = self.selected_app_id();
        self.state
            .blueprints
            .entry(selected_app_id)
            .or_insert_with(|| Blueprint::new(egui_ctx))
    }

    fn memory_panel_ui(
        &mut self,
        ui: &mut egui::Ui,
        gpu_resource_stats: &WgpuResourcePoolStatistics,
        store_config: &DataStoreConfig,
        store_stats: &DataStoreStats,
    ) {
        let frame = egui::Frame {
            fill: ui.visuals().panel_fill,
            ..self.re_ui.bottom_panel_frame()
        };

        egui::TopBottomPanel::bottom("memory_panel")
            .default_height(300.0)
            .resizable(true)
            .frame(frame)
            .show_animated_inside(ui, self.memory_panel_open, |ui| {
                self.memory_panel.ui(
                    ui,
                    &self.startup_options.memory_limit,
                    gpu_resource_stats,
                    store_config,
                    store_stats,
                );
            });
    }
}

impl eframe::App for App {
    fn clear_color(&self, _visuals: &egui::Visuals) -> [f32; 4] {
        [0.0; 4] // transparent so we can get rounded corners when doing [`re_ui::CUSTOM_WINDOW_DECORATIONS`]
    }

    #[cfg(not(target_arch = "wasm32"))]
    fn on_close_event(&mut self) -> bool {
        self.state.depthai_state.shutdown();
        true
    }

    fn save(&mut self, storage: &mut dyn eframe::Storage) {
        if self.startup_options.persist_state {
            eframe::set_value(storage, eframe::APP_KEY, &self.state);
        }
    }

    fn update(&mut self, egui_ctx: &egui::Context, frame: &mut eframe::Frame) {
        let frame_start = Instant::now();
        self.state.depthai_state.update(); // Always update depthai state

        if self.startup_options.memory_limit.limit.is_none() {
            // we only warn about high memory usage if the user hasn't specified a limit
            self.ram_limit_warner.update();
        }

        if self.icon_status == AppIconStatus::NotSetTryAgain {
            self.icon_status = setup_app_icon();
        }

        if self.shutdown.load(std::sync::atomic::Ordering::Relaxed) {
            self.state.depthai_state.shutdown();
            #[cfg(not(target_arch = "wasm32"))]
            frame.close();
            return;
        }

        #[cfg(not(target_arch = "wasm32"))]
        {
            // Ensure zoom factor is sane and in 10% steps at all times before applying it.
            {
                let mut zoom_factor = self.state.app_options.zoom_factor;
                zoom_factor = zoom_factor.clamp(MIN_ZOOM_FACTOR, MAX_ZOOM_FACTOR);
                zoom_factor = (zoom_factor * 10.).round() / 10.;
                self.state.app_options.zoom_factor = zoom_factor;
            }

            // Apply zoom factor on top of natively reported pixel per point.
            let pixels_per_point = frame.info().native_pixels_per_point.unwrap_or(1.0)
                * self.state.app_options.zoom_factor;
            egui_ctx.set_pixels_per_point(pixels_per_point);
        }

        // TODO(andreas): store the re_renderer somewhere else.
        let gpu_resource_stats = {
            let egui_renderer = {
                let render_state = frame.wgpu_render_state().unwrap();
                &mut render_state.renderer.read()
            };
            let render_ctx = egui_renderer
                .paint_callback_resources
                .get::<re_renderer::RenderContext>()
                .unwrap();

            // Query statistics before begin_frame as this might be more accurate if there's resources that we recreate every frame.
            render_ctx.gpu_resources.statistics()
        };

        let store_config = self.log_db().entity_db.data_store.config().clone();
        let store_stats = DataStoreStats::from_store(&self.log_db().entity_db.data_store);

        // do first, before doing too many allocations
        self.memory_panel.update(&gpu_resource_stats, &store_stats);

        self.check_keyboard_shortcuts(egui_ctx);

        self.purge_memory_if_needed();

        self.state.cache.begin_frame();

        self.show_text_logs_as_notifications();
        self.receive_messages(egui_ctx);

        self.cleanup();

        file_saver_progress_ui(egui_ctx, self); // toasts for background file saver

        let mut main_panel_frame = egui::Frame::default();
        if re_ui::CUSTOM_WINDOW_DECORATIONS {
            // Add some margin so that we can later paint an outline around it all.
            main_panel_frame.inner_margin = 1.0.into();
        }
        egui::CentralPanel::default()
            .frame(main_panel_frame)
            .show(egui_ctx, |ui| {
                paint_background_fill(ui);

                warning_panel(&self.re_ui, ui, frame);

                top_panel(ui, frame, self, &gpu_resource_stats);

                self.memory_panel_ui(ui, &gpu_resource_stats, &store_config, &store_stats);

                let log_db = self.log_dbs.entry(self.state.selected_rec_id).or_default();
                let selected_app_id = log_db
                    .recording_info()
                    .map_or_else(ApplicationId::unknown, |rec_info| {
                        rec_info.application_id.clone()
                    });
                let blueprint = self
                    .state
                    .blueprints
                    .entry(selected_app_id)
                    .or_insert_with(|| Blueprint::new(egui_ctx));

                recording_config_entry(
                    &mut self.state.recording_configs,
                    self.state.selected_rec_id,
                    self.rx.source(),
                    log_db,
                )
                .selection_state
                .on_frame_start(blueprint);

                {
                    // TODO(andreas): store the re_renderer somewhere else.
                    let egui_renderer = {
                        let render_state = frame.wgpu_render_state().unwrap();
                        &mut render_state.renderer.write()
                    };
                    let render_ctx = egui_renderer
                        .paint_callback_resources
                        .get_mut::<re_renderer::RenderContext>()
                        .unwrap();
                    render_ctx.begin_frame();

<<<<<<< HEAD
                    self.state.show(
                        ui,
                        render_ctx,
                        log_db,
                        &self.re_ui,
                        &self.component_ui_registry,
                        self.rx.source(),
                    );
=======
                    if log_db.is_default() {
                        wait_screen_ui(ui, &self.rx);
                    } else {
                        self.state.show(
                            ui,
                            render_ctx,
                            log_db,
                            &self.re_ui,
                            &self.component_ui_registry,
                            self.rx.source(),
                        );
                    }
>>>>>>> 0de0edf9

                    render_ctx.before_submit();
                }
            });

        if re_ui::CUSTOM_WINDOW_DECORATIONS {
            // Paint the main window frame on top of everything else
            paint_native_window_frame(egui_ctx);
        }

        self.handle_dropping_files(egui_ctx);
        self.toasts.show(egui_ctx);

        if let Some(cmd) = self.cmd_palette.show(egui_ctx) {
            self.pending_commands.push(cmd);
        }

        self.run_pending_commands(egui_ctx, frame);

        self.frame_time_history.add(
            egui_ctx.input(|i| i.time),
            frame_start.elapsed().as_secs_f32(),
        );
        egui_ctx.request_repaint(); // Force repaint even when out of focus
    }
}

fn paint_background_fill(ui: &mut egui::Ui) {
    // This is required because the streams view (time panel)
    // has rounded top corners, which leaves a gap.
    // So we fill in that gap (and other) here.
    // Of course this does some over-draw, but we have to live with that.

    ui.painter().rect_filled(
        ui.ctx().screen_rect().shrink(0.5),
        re_ui::ReUi::native_window_rounding(),
        ui.visuals().panel_fill,
    );
}

fn paint_native_window_frame(egui_ctx: &egui::Context) {
    let painter = egui::Painter::new(
        egui_ctx.clone(),
        egui::LayerId::new(egui::Order::TOP, egui::Id::new("native_window_frame")),
        egui::Rect::EVERYTHING,
    );

    let stroke = egui::Stroke::new(1.0, egui::Color32::from_gray(42)); // from figma 2022-02-06

    painter.rect_stroke(
        egui_ctx.screen_rect().shrink(0.5),
        re_ui::ReUi::native_window_rounding(),
        stroke,
    );
}

fn wait_screen_ui(ui: &mut egui::Ui, rx: &Receiver<LogMsg>) {
    ui.centered_and_justified(|ui| {
        fn ready_and_waiting(ui: &mut egui::Ui, txt: &str) {
            let style = ui.style();
            let mut layout_job = egui::text::LayoutJob::default();
            layout_job.append(
                "Ready",
                0.0,
                egui::TextFormat::simple(
                    egui::TextStyle::Heading.resolve(style),
                    style.visuals.strong_text_color(),
                ),
            );
            layout_job.append(
                &format!("\n\n{txt}"),
                0.0,
                egui::TextFormat::simple(
                    egui::TextStyle::Body.resolve(style),
                    style.visuals.text_color(),
                ),
            );
            layout_job.halign = egui::Align::Center;
            ui.label(layout_job);
        }

        match rx.source() {
            re_smart_channel::Source::File { path } => {
                ui.strong(format!("Loading {}…", path.display()));
            }
            re_smart_channel::Source::RrdHttpStream { url } => {
                ui.strong(format!("Loading {url}…"));
            }
            re_smart_channel::Source::RrdWebEventListener => {
                ready_and_waiting(ui, "Waiting for logging data…");
            }
            re_smart_channel::Source::Sdk => {
                ready_and_waiting(ui, "Waiting for logging data from SDK");
            }
            re_smart_channel::Source::WsClient { ws_server_url } => {
                // TODO(emilk): it would be even better to know whether or not we are connected, or are attempting to connect
                ready_and_waiting(ui, &format!("Waiting for data from {ws_server_url}"));
            }
            re_smart_channel::Source::TcpServer { port } => {
                ready_and_waiting(ui, &format!("Listening on port {port}"));
            }
        };
    });
}

impl App {
    /// Show recent text log messages to the user as toast notifications.
    fn show_text_logs_as_notifications(&mut self) {
        crate::profile_function!();

        while let Ok(re_log::LogMsg { level, target, msg }) = self.text_log_rx.try_recv() {
            let is_rerun_crate = target.starts_with("rerun") || target.starts_with("re_");
            if !is_rerun_crate {
                continue;
            }

            let kind = match level {
                re_log::Level::Error => toasts::ToastKind::Error,
                re_log::Level::Warn => toasts::ToastKind::Warning,
                re_log::Level::Info => toasts::ToastKind::Info,
                re_log::Level::Debug | re_log::Level::Trace => {
                    continue; // too spammy
                }
            };

            self.toasts.add(toasts::Toast {
                kind,
                text: msg,
                options: toasts::ToastOptions::with_ttl_in_seconds(4.0),
            });
        }
    }

    fn receive_messages(&mut self, egui_ctx: &egui::Context) {
        crate::profile_function!();

        let start = instant::Instant::now();

        while let Ok(msg) = self.rx.try_recv() {
            // All messages except [`LogMsg::GoodBye`] should have an associated recording id
            if let Some(recording_id) = msg.recording_id() {
                let is_new_recording = if let LogMsg::BeginRecordingMsg(msg) = &msg {
                    re_log::debug!("Opening a new recording: {:?}", msg.info);
                    self.state.selected_rec_id = msg.info.recording_id;
                    true
                } else {
                    false
                };

                let log_db = self.log_dbs.entry(*recording_id).or_default();

                if log_db.data_source.is_none() {
                    log_db.data_source = Some(self.rx.source().clone());
                }

                if let Err(err) = log_db.add(&msg) {
                    re_log::error!("Failed to add incoming msg: {err}");
                };

                if is_new_recording {
                    // Do analytics after ingesting the new message,
                    // because thats when the `log_db.recording_info` is set,
                    // which we use in the analytics call.
                    self.analytics.on_open_recording(log_db);
                }

                if start.elapsed() > instant::Duration::from_millis(10) {
                    egui_ctx.request_repaint(); // make sure we keep receiving messages asap
                    break; // don't block the main thread for too long
                }
            }
        }
    }

    fn cleanup(&mut self) {
        crate::profile_function!();

        self.log_dbs.retain(|_, log_db| !log_db.is_default());

        if !self.log_dbs.contains_key(&self.state.selected_rec_id) {
            self.state.selected_rec_id = self.log_dbs.keys().next().cloned().unwrap_or_default();
        }

        self.state
            .recording_configs
            .retain(|recording_id, _| self.log_dbs.contains_key(recording_id));

        if self.state.blueprints.len() > 100 {
            re_log::debug!("Pruning blueprints…");

            let used_app_ids: std::collections::HashSet<ApplicationId> = self
                .log_dbs
                .values()
                .filter_map(|log_db| {
                    log_db
                        .recording_info()
                        .map(|recording_info| recording_info.application_id.clone())
                })
                .collect();

            self.state
                .blueprints
                .retain(|application_id, _| used_app_ids.contains(application_id));
        }
    }

    fn purge_memory_if_needed(&mut self) {
        crate::profile_function!();

        fn format_limit(limit: Option<i64>) -> String {
            if let Some(bytes) = limit {
                format_bytes(bytes as _)
            } else {
                "∞".to_owned()
            }
        }

        use re_format::format_bytes;
        use re_memory::MemoryUse;

        let limit = self.startup_options.memory_limit;
        let mem_use_before = MemoryUse::capture();

        if let Some(minimum_fraction_to_purge) = limit.is_exceeded_by(&mem_use_before) {
            let fraction_to_purge = (minimum_fraction_to_purge + 0.2).clamp(0.25, 1.0);

            re_log::debug!("RAM limit: {}", format_limit(limit.limit));
            if let Some(resident) = mem_use_before.resident {
                re_log::debug!("Resident: {}", format_bytes(resident as _),);
            }
            if let Some(counted) = mem_use_before.counted {
                re_log::debug!("Counted: {}", format_bytes(counted as _));
            }

            {
                crate::profile_scope!("pruning");
                if let Some(counted) = mem_use_before.counted {
                    re_log::debug!(
                        "Attempting to purge {:.1}% of used RAM ({})…",
                        100.0 * fraction_to_purge,
                        format_bytes(counted as f64 * fraction_to_purge as f64)
                    );
                }
                for log_db in self.log_dbs.values_mut() {
                    log_db.purge_fraction_of_ram(fraction_to_purge);
                }
                self.state.cache.purge_memory();
            }

            let mem_use_after = MemoryUse::capture();

            let freed_memory = mem_use_before - mem_use_after;

            if let (Some(counted_before), Some(counted_diff)) =
                (mem_use_before.counted, freed_memory.counted)
            {
                re_log::debug!(
                    "Freed up {} ({:.1}%)",
                    format_bytes(counted_diff as _),
                    100.0 * counted_diff as f32 / counted_before as f32
                );
            }

            self.memory_panel.note_memory_purge();
        }
    }

    /// Reset the viewer to how it looked the first time you ran it.
    fn reset(&mut self, egui_ctx: &egui::Context) {
        let selected_rec_id = self.state.selected_rec_id;

        self.state = Default::default();
        self.state.selected_rec_id = selected_rec_id;

        // Keep the style:
        let style = egui_ctx.style();
        egui_ctx.memory_mut(|mem| *mem = Default::default());
        egui_ctx.set_style((*style).clone());
    }

    /// Do we have an open `LogDb` that is non-empty?
    fn log_db_is_nonempty(&self) -> bool {
        self.log_dbs
            .get(&self.state.selected_rec_id)
            .map_or(false, |log_db| !log_db.is_default())
    }

    fn log_db(&mut self) -> &mut LogDb {
        self.log_dbs.entry(self.state.selected_rec_id).or_default()
    }

    fn show_log_db(&mut self, log_db: LogDb) {
        self.analytics.on_open_recording(&log_db);
        self.state.selected_rec_id = log_db.recording_id();
        self.log_dbs.insert(log_db.recording_id(), log_db);
    }

    fn handle_dropping_files(&mut self, egui_ctx: &egui::Context) {
        preview_files_being_dropped(egui_ctx);

        // Collect dropped files:
        if egui_ctx.input(|i| i.raw.dropped_files.len()) > 2 {
            rfd::MessageDialog::new()
                .set_level(rfd::MessageLevel::Error)
                .set_description("Can only load one file at a time")
                .show();
        }
        if let Some(file) = egui_ctx.input(|i| i.raw.dropped_files.first().cloned()) {
            if let Some(bytes) = &file.bytes {
                let mut bytes: &[u8] = &(*bytes)[..];
                if let Some(log_db) = load_file_contents(&file.name, &mut bytes) {
                    self.show_log_db(log_db);

                    #[allow(clippy::needless_return)] // false positive on wasm32
                    return;
                }
            }

            #[cfg(not(target_arch = "wasm32"))]
            if let Some(path) = &file.path {
                if let Some(log_db) = load_file_path(path) {
                    self.show_log_db(log_db);
                }
            }
        }
    }
}

fn preview_files_being_dropped(egui_ctx: &egui::Context) {
    use egui::{Align2, Color32, Id, LayerId, Order, TextStyle};

    // Preview hovering files:
    if !egui_ctx.input(|i| i.raw.hovered_files.is_empty()) {
        use std::fmt::Write as _;

        let mut text = "Drop to load:\n".to_owned();
        egui_ctx.input(|input| {
            for file in &input.raw.hovered_files {
                if let Some(path) = &file.path {
                    write!(text, "\n{}", path.display()).ok();
                } else if !file.mime.is_empty() {
                    write!(text, "\n{}", file.mime).ok();
                }
            }
        });

        let painter =
            egui_ctx.layer_painter(LayerId::new(Order::Foreground, Id::new("file_drop_target")));

        let screen_rect = egui_ctx.screen_rect();
        painter.rect_filled(screen_rect, 0.0, Color32::from_black_alpha(192));
        painter.text(
            screen_rect.center(),
            Align2::CENTER_CENTER,
            text,
            TextStyle::Body.resolve(&egui_ctx.style()),
            Color32::WHITE,
        );
    }
}

// ------------------------------------------------------------------------------------

#[derive(Copy, Clone, Default, PartialEq, Eq, serde::Deserialize, serde::Serialize)]
enum PanelSelection {
    #[default]
    Viewport,
}

#[derive(Default, serde::Deserialize, serde::Serialize)]
#[serde(default)]
struct AppState {
    /// Global options for the whole viewer.
    app_options: AppOptions,

    /// Things that need caching.
    #[serde(skip)]
    cache: Caches,

    selected_rec_id: RecordingId,

    /// Configuration for the current recording (found in [`LogDb`]).
    recording_configs: IntMap<RecordingId, RecordingConfig>,

    #[serde(skip)] // Quick fix for subscriptions setting, just don't remembet space views
    blueprints: HashMap<ApplicationId, crate::ui::Blueprint>,

    /// Which view panel is currently being shown
    panel_selection: PanelSelection,

    selection_panel: crate::selection_panel::SelectionPanel,
    time_panel: crate::time_panel::TimePanel,

    selected_device: depthai::DeviceId,
    depthai_state: depthai::State,

    #[cfg(not(target_arch = "wasm32"))]
    #[serde(skip)]
    profiler: crate::Profiler,
}

impl AppState {
    #[allow(clippy::too_many_arguments)]
    fn show(
        &mut self,
        ui: &mut egui::Ui,
        render_ctx: &mut re_renderer::RenderContext,
        log_db: &LogDb,
        re_ui: &re_ui::ReUi,
        component_ui_registry: &ComponentUiRegistry,
        data_source: &re_smart_channel::Source,
    ) {
        crate::profile_function!();

        let Self {
            app_options: options,
            cache,
            selected_rec_id,
            recording_configs,
            panel_selection,
            blueprints,
            selection_panel,
            time_panel,
            selected_device,
            depthai_state,
            #[cfg(not(target_arch = "wasm32"))]
                profiler: _,
        } = self;

        let rec_cfg =
            recording_config_entry(recording_configs, *selected_rec_id, data_source, log_db);
        let selected_app_id = log_db
            .recording_info()
            .map_or_else(ApplicationId::unknown, |rec_info| {
                rec_info.application_id.clone()
            });

        let mut ctx = ViewerContext {
            app_options: options,
            cache,
            component_ui_registry,
            log_db,
            rec_cfg,
            re_ui,
            render_ctx,
            depthai_state,
        };

        let blueprint = blueprints
            .entry(selected_app_id.clone())
            .or_insert_with(|| Blueprint::new(ui.ctx()));
        time_panel.show_panel(&mut ctx, blueprint, ui);
        selection_panel.show_panel(&mut ctx, ui, blueprint);

        let central_panel_frame = egui::Frame {
            fill: ui.style().visuals.panel_fill,
            inner_margin: egui::Margin::same(0.0),
            ..Default::default()
        };

        egui::CentralPanel::default()
            .frame(central_panel_frame)
            .show_inside(ui, |ui| match *panel_selection {
                PanelSelection::Viewport => blueprints
                    .entry(selected_app_id)
                    .or_insert_with(|| Blueprint::new(ui.ctx()))
                    .blueprint_panel_and_viewport(&mut ctx, ui),
            });

        // move time last, so we get to see the first data first!
        ctx.rec_cfg
            .time_ctrl
            .move_time(ui.ctx(), log_db.times_per_timeline());

        if WATERMARK {
            re_ui.paint_watermark();
        }
    }
}

fn warning_panel(re_ui: &re_ui::ReUi, ui: &mut egui::Ui, frame: &mut eframe::Frame) {
    // We have not yet optimized the UI experience for mobile. Show a warning banner
    // with a link to the tracking issue.

    // Although this banner is applicable to IOS / Android generically without limit to web
    // There is a small issue in egui where Windows native currently reports as android.
    // TODO(jleibs): Remove the is_web gate once https://github.com/emilk/egui/pull/2832 has landed.
    if frame.is_web()
        && (ui.ctx().os() == egui::os::OperatingSystem::IOS
            || ui.ctx().os() == egui::os::OperatingSystem::Android)
    {
        let frame = egui::Frame {
            fill: ui.visuals().panel_fill,
            ..re_ui.bottom_panel_frame()
        };

        egui::TopBottomPanel::bottom("warning_panel")
            .resizable(false)
            .frame(frame)
            .show_inside(ui, |ui| {
                ui.centered_and_justified(|ui| {
                    let text =
                        re_ui.warning_text("Mobile OSes are not yet supported. Click for details.");
                    ui.hyperlink_to(text, "https://github.com/rerun-io/rerun/issues/1672");
                });
            });
    }
}

fn top_panel(
    ui: &mut egui::Ui,
    frame: &mut eframe::Frame,
    app: &mut App,
    gpu_resource_stats: &WgpuResourcePoolStatistics,
) {
    crate::profile_function!();

    let native_pixels_per_point = frame.info().native_pixels_per_point;
    let fullscreen = {
        #[cfg(target_arch = "wasm32")]
        {
            false
        }
        #[cfg(not(target_arch = "wasm32"))]
        {
            frame.info().window_info.fullscreen
        }
    };
    let top_bar_style = app.re_ui.top_bar_style(native_pixels_per_point, fullscreen);

    egui::TopBottomPanel::top("top_bar")
        .frame(app.re_ui.top_panel_frame())
        .exact_height(top_bar_style.height)
        .show_inside(ui, |ui| {
            let _response = egui::menu::bar(ui, |ui| {
                ui.set_height(top_bar_style.height);
                ui.add_space(top_bar_style.indent);

                top_bar_ui(ui, frame, app, gpu_resource_stats);
            })
            .response;

            #[cfg(not(target_arch = "wasm32"))]
            if !re_ui::NATIVE_WINDOW_BAR {
                let title_bar_response = _response.interact(egui::Sense::click());
                if title_bar_response.double_clicked() {
                    frame.set_maximized(!frame.info().window_info.maximized);
                } else if title_bar_response.is_pointer_button_down_on() {
                    frame.drag_window();
                }
            }
        });
}

fn rerun_menu_button_ui(ui: &mut egui::Ui, frame: &mut eframe::Frame, app: &mut App) {
    // let desired_icon_height = ui.max_rect().height() - 2.0 * ui.spacing_mut().button_padding.y;
    let desired_icon_height = ui.max_rect().height() - 4.0; // TODO(emilk): figure out this fudge
    let desired_icon_height = desired_icon_height.at_most(28.0); // figma size 2023-02-03

    let icon_image = app.re_ui.icon_image(&re_ui::icons::RERUN_MENU);
    let image_size = icon_image.size_vec2() * (desired_icon_height / icon_image.size_vec2().y);
    let texture_id = icon_image.texture_id(ui.ctx());

    ui.menu_image_button(texture_id, image_size, |ui| {
        ui.set_min_width(220.0);
        let spacing = 12.0;

        ui.menu_button("About", |ui| about_rerun_ui(ui, &app.build_info));

        main_view_selector_ui(ui, app);

        ui.add_space(spacing);

        Command::ToggleCommandPalette.menu_button_ui(ui, &mut app.pending_commands);

        ui.add_space(spacing);

        #[cfg(not(target_arch = "wasm32"))]
        {
            Command::Open.menu_button_ui(ui, &mut app.pending_commands);

            save_buttons_ui(ui, app);

            ui.add_space(spacing);

            // On the web the browser controls the zoom
            let zoom_factor = app.state.app_options.zoom_factor;
            ui.weak(format!("Zoom {:.0}%", zoom_factor * 100.0))
                .on_hover_text("The zoom factor applied on top of the OS scaling factor.");
            Command::ZoomIn.menu_button_ui(ui, &mut app.pending_commands);
            Command::ZoomOut.menu_button_ui(ui, &mut app.pending_commands);
            ui.add_enabled_ui(zoom_factor != 1.0, |ui| {
                Command::ZoomReset.menu_button_ui(ui, &mut app.pending_commands)
            });

            Command::ToggleFullscreen.menu_button_ui(ui, &mut app.pending_commands);

            ui.add_space(spacing);
        }

        {
            Command::ResetViewer.menu_button_ui(ui, &mut app.pending_commands);

            #[cfg(not(target_arch = "wasm32"))]
            Command::OpenProfiler.menu_button_ui(ui, &mut app.pending_commands);

            Command::ToggleMemoryPanel.menu_button_ui(ui, &mut app.pending_commands);
        }

        ui.add_space(spacing);

        ui.menu_button("Recordings", |ui| {
            recordings_menu(ui, app);
        });

        ui.menu_button("Options", |ui| {
            options_menu_ui(ui, frame, &mut app.state.app_options);
        });

        ui.add_space(spacing);
        ui.hyperlink_to(
            "Help",
            "https://www.rerun.io/docs/getting-started/viewer-walkthrough",
        );

        #[cfg(not(target_arch = "wasm32"))]
        {
            ui.add_space(spacing);
            Command::Quit.menu_button_ui(ui, &mut app.pending_commands);
        }
    });
}

fn about_rerun_ui(ui: &mut egui::Ui, build_info: &re_build_info::BuildInfo) {
    let re_build_info::BuildInfo {
        crate_name,
        version,
        rustc_version,
        llvm_version,
        git_hash,
        git_branch: _,
        is_in_rerun_workspace: _,
        target_triple,
        datetime,
    } = *build_info;

    ui.style_mut().wrap = Some(false);

    let rustc_version = if rustc_version.is_empty() {
        "unknown"
    } else {
        rustc_version
    };

    let llvm_version = if llvm_version.is_empty() {
        "unknown"
    } else {
        llvm_version
    };

    let short_git_hash = &git_hash[..std::cmp::min(git_hash.len(), 7)];

    ui.label(format!(
        "{crate_name} {version} ({short_git_hash})\n\
        {target_triple}\n\
        rustc {rustc_version}\n\
        LLVM {llvm_version}\n\
        Built {datetime}",
    ));

    ui.add_space(12.0);
    ui.hyperlink_to("www.rerun.io", "https://www.rerun.io/");
}

fn top_bar_ui(
    ui: &mut egui::Ui,
    frame: &mut eframe::Frame,
    app: &mut App,
    gpu_resource_stats: &WgpuResourcePoolStatistics,
) {
    rerun_menu_button_ui(ui, frame, app);

    if app.state.app_options.show_metrics {
        ui.separator();
        frame_time_label_ui(ui, app);
        memory_use_label_ui(ui, gpu_resource_stats);
        input_latency_label_ui(ui, app);
    }

    if let Some(log_db) = app.log_dbs.get(&app.state.selected_rec_id) {
        ui.with_layout(egui::Layout::right_to_left(egui::Align::Center), |ui| {
            let selected_app_id = log_db
                .recording_info()
                .map_or_else(ApplicationId::unknown, |rec_info| {
                    rec_info.application_id.clone()
                });

            let blueprint = app
                .state
                .blueprints
                .entry(selected_app_id)
                .or_insert_with(|| Blueprint::new(ui.ctx()));

            // From right-to-left:

            if re_ui::CUSTOM_WINDOW_DECORATIONS && !cfg!(target_arch = "wasm32") {
                ui.add_space(8.0);
                #[cfg(not(target_arch = "wasm32"))]
                re_ui::native_window_buttons_ui(frame, ui);
                ui.separator();
            } else {
                // Make the first button the same distance form the side as from the top,
                // no matter how high the top bar is.
                let extra_margin = (ui.available_height() - 24.0) / 2.0;
                ui.add_space(extra_margin);
            }

            let mut selection_panel_expanded = blueprint.selection_panel_expanded;
            if app
                .re_ui
                .medium_icon_toggle_button(
                    ui,
                    &re_ui::icons::RIGHT_PANEL_TOGGLE,
                    &mut selection_panel_expanded,
                )
                .on_hover_text(format!(
                    "Toggle Selection View{}",
                    Command::ToggleSelectionPanel.format_shortcut_tooltip_suffix(ui.ctx())
                ))
                .clicked()
            {
                app.pending_commands.push(Command::ToggleSelectionPanel);
            }

            let mut time_panel_expanded = blueprint.time_panel_expanded;
            if app
                .re_ui
                .medium_icon_toggle_button(
                    ui,
                    &re_ui::icons::BOTTOM_PANEL_TOGGLE,
                    &mut time_panel_expanded,
                )
                .on_hover_text(format!(
                    "Toggle Timeline View{}",
                    Command::ToggleTimePanel.format_shortcut_tooltip_suffix(ui.ctx())
                ))
                .clicked()
            {
                app.pending_commands.push(Command::ToggleTimePanel);
            }

            let mut blueprint_panel_expanded = blueprint.blueprint_panel_expanded;
            if app
                .re_ui
                .medium_icon_toggle_button(
                    ui,
                    &re_ui::icons::LEFT_PANEL_TOGGLE,
                    &mut blueprint_panel_expanded,
                )
                .on_hover_text(format!(
                    "Toggle Blueprint View{}",
                    Command::ToggleBlueprintPanel.format_shortcut_tooltip_suffix(ui.ctx())
                ))
                .clicked()
            {
                app.pending_commands.push(Command::ToggleBlueprintPanel);
            }

            if cfg!(debug_assertions) && app.state.app_options.show_metrics {
                ui.vertical_centered(|ui| {
                    ui.style_mut().wrap = Some(false);
                    ui.add_space(6.0); // TODO(emilk): in egui, add a proper way of centering a single widget in a UI.
                    egui::warn_if_debug_build(ui);
                });
            }
        });
    }
}

fn frame_time_label_ui(ui: &mut egui::Ui, app: &mut App) {
    if let Some(frame_time) = app.frame_time_history.average() {
        let ms = frame_time * 1e3;

        let visuals = ui.visuals();
        let color = if ms < 15.0 {
            visuals.weak_text_color()
        } else {
            visuals.warn_fg_color
        };

        // we use monospace so the width doesn't fluctuate as the numbers change.
        let text = format!("{ms:.1} ms");
        ui.label(egui::RichText::new(text).monospace().color(color))
            .on_hover_text("CPU time used by Depthai Viewer each frame. Lower is better.");
    }
}

fn memory_use_label_ui(ui: &mut egui::Ui, gpu_resource_stats: &WgpuResourcePoolStatistics) {
    if let Some(count) = re_memory::accounting_allocator::global_allocs() {
        // we use monospace so the width doesn't fluctuate as the numbers change.

        let bytes_used_text = re_format::format_bytes(count.size as _);
        ui.label(
            egui::RichText::new(&bytes_used_text)
                .monospace()
                .color(ui.visuals().weak_text_color()),
        )
        .on_hover_text(format!(
            "Depthai Viewer is using {} of RAM in {} separate allocations,\n\
            plus {} of GPU memory in {} textures and {} buffers.",
            bytes_used_text,
            format_number(count.count),
            re_format::format_bytes(gpu_resource_stats.total_bytes() as _),
            format_number(gpu_resource_stats.num_textures),
            format_number(gpu_resource_stats.num_buffers),
        ));
    }
}

fn input_latency_label_ui(ui: &mut egui::Ui, app: &mut App) {
    // TODO(emilk): it would be nice to know if the network stream is still open
    let is_latency_interesting = app.rx.source().is_network();

    let queue_len = app.rx.len();

    // empty queue == unreliable latency
    let latency_sec = app.rx.latency_ns() as f32 / 1e9;
    if queue_len > 0
        && (!is_latency_interesting || app.state.app_options.warn_latency < latency_sec)
    {
        // we use this to avoid flicker
        app.latest_queue_interest = instant::Instant::now();
    }

    if app.latest_queue_interest.elapsed().as_secs_f32() < 1.0 {
        ui.separator();
        if is_latency_interesting {
            let text = format!(
                "Latency: {:.2}s, queue: {}",
                latency_sec,
                format_number(queue_len),
            );
            let hover_text =
                    "When more data is arriving over network than the Depthai Viewer can index, a queue starts building up, leading to latency and increased RAM use.\n\
                    This latency does NOT include network latency.";

            if latency_sec < app.state.app_options.warn_latency {
                ui.weak(text).on_hover_text(hover_text);
            } else {
                ui.label(app.re_ui.warning_text(text))
                    .on_hover_text(hover_text);
            }
        } else {
            ui.weak(format!("Queue: {}", format_number(queue_len)))
                .on_hover_text("Number of messages in the inbound queue");
        }
    }
}

// ----------------------------------------------------------------------------

const FILE_SAVER_PROMISE: &str = "file_saver";

fn file_saver_progress_ui(egui_ctx: &egui::Context, app: &mut App) {
    use std::path::PathBuf;

    let file_save_in_progress = app.promise_exists(FILE_SAVER_PROMISE);
    if file_save_in_progress {
        // There's already a file save running in the background.

        if let Some(res) = app.poll_promise::<anyhow::Result<PathBuf>>(FILE_SAVER_PROMISE) {
            // File save promise has returned.

            match res {
                Ok(path) => {
                    re_log::info!("File saved to {path:?}."); // this will also show a notification the user
                }
                Err(err) => {
                    re_log::error!("{err}"); // this will also show a notification the user
                }
            }
        } else {
            // File save promise is still running in the background.

            // NOTE: not a toast, want something a bit more discreet here.
            egui::Window::new("file_saver_spin")
                .anchor(egui::Align2::RIGHT_BOTTOM, egui::Vec2::ZERO)
                .title_bar(false)
                .enabled(false)
                .auto_sized()
                .show(egui_ctx, |ui| {
                    ui.horizontal(|ui| {
                        ui.spinner();
                        ui.label("Writing file to disk…");
                    })
                });
        }
    }
}

// TODO(emilk): support saving data on web
#[cfg(not(target_arch = "wasm32"))]
fn save_buttons_ui(ui: &mut egui::Ui, app: &mut App) {
    let file_save_in_progress = app.promise_exists(FILE_SAVER_PROMISE);

    let save_button = Command::Save.menu_button(ui.ctx());
    let save_selection_button = Command::SaveSelection.menu_button(ui.ctx());

    if file_save_in_progress {
        ui.add_enabled_ui(false, |ui| {
            ui.horizontal(|ui| {
                ui.add(save_button);
                ui.spinner();
            });
            ui.horizontal(|ui| {
                ui.add(save_selection_button);
                ui.spinner();
            });
        });
    } else {
        ui.add_enabled_ui(app.log_db_is_nonempty(), |ui| {
            if ui
                .add(save_button)
                .on_hover_text("Save all data to a Rerun data file (.rrd)")
                .clicked()
            {
                ui.close_menu();
                app.pending_commands.push(Command::Save);
            }

            // We need to know the loop selection _before_ we can even display the
            // button, as this will determine whether its grayed out or not!
            // TODO(cmc): In practice the loop (green) selection is always there
            // at the moment so...
            let loop_selection = app.loop_selection();

            if ui
                .add_enabled(loop_selection.is_some(), save_selection_button)
                .on_hover_text(
                    "Save data for the current loop selection to a Rerun data file (.rrd)",
                )
                .clicked()
            {
                ui.close_menu();
                app.pending_commands.push(Command::SaveSelection);
            }
        });
    }
}

#[cfg(not(target_arch = "wasm32"))]
fn open(app: &mut App) {
    if let Some(path) = rfd::FileDialog::new()
        .add_filter("rerun data file", &["rrd"])
        .pick_file()
    {
        if let Some(log_db) = load_file_path(&path) {
            app.show_log_db(log_db);
        }
    }
}

#[cfg(not(target_arch = "wasm32"))]
fn save(app: &mut App, loop_selection: Option<(re_data_store::Timeline, TimeRangeF)>) {
    let title = if loop_selection.is_some() {
        "Save loop selection"
    } else {
        "Save"
    };

    if let Some(path) = rfd::FileDialog::new()
        .set_file_name("data.rrd")
        .set_title(title)
        .save_file()
    {
        let f = match save_database_to_file(app.log_db(), path, loop_selection) {
            Ok(f) => f,
            Err(err) => {
                re_log::error!("File saving failed: {err}");
                return;
            }
        };
        if let Err(err) = app.spawn_threaded_promise(FILE_SAVER_PROMISE, f) {
            // NOTE: Shouldn't even be possible as the "Save" button is already
            // grayed out at this point... better safe than sorry though.
            re_log::error!("File saving failed: {err}");
        }
    }
}

fn main_view_selector_ui(ui: &mut egui::Ui, app: &mut App) {
    if app.log_db_is_nonempty() {
        ui.horizontal(|ui| {
            ui.label("Main view:");
            if ui
                .selectable_value(
                    &mut app.state.panel_selection,
                    PanelSelection::Viewport,
                    "Viewport",
                )
                .clicked()
            {
                ui.close_menu();
            }
        });
    }
}

fn recordings_menu(ui: &mut egui::Ui, app: &mut App) {
    let log_dbs = app
        .log_dbs
        .values()
        .sorted_by_key(|log_db| log_db.recording_info().map(|ri| ri.started))
        .collect_vec();

    if log_dbs.is_empty() {
        ui.weak("(empty)");
        return;
    }

    ui.style_mut().wrap = Some(false);
    for log_db in log_dbs {
        let info = if let Some(rec_info) = log_db.recording_info() {
            format!(
                "{} - {}",
                rec_info.application_id,
                rec_info.started.format()
            )
        } else {
            "<UNKNOWN>".to_owned()
        };
        if ui
            .radio(app.state.selected_rec_id == log_db.recording_id(), info)
            .clicked()
        {
            app.state.selected_rec_id = log_db.recording_id();
        }
    }
}

fn options_menu_ui(ui: &mut egui::Ui, _frame: &mut eframe::Frame, options: &mut AppOptions) {
    ui.style_mut().wrap = Some(false);

    if ui
        .checkbox(&mut options.show_metrics, "Show performance metrics")
        .on_hover_text("Show metrics for milliseconds/frame and RAM usage in the top bar.")
        .clicked()
    {
        ui.close_menu();
    }

    #[cfg(not(target_arch = "wasm32"))]
    {
        if ui
            .checkbox(&mut options.experimental_space_view_screenshots, "(experimental) Space View screenshots")
            .on_hover_text("Allow taking screenshots of 2D & 3D space views via their context menu. Does not contain labels.")
            .clicked()
        {
            ui.close_menu();
        }
    }

    #[cfg(debug_assertions)]
    {
        ui.separator();
        ui.label("Debug:");

        egui_debug_options_ui(ui);
        ui.separator();
        debug_menu_options_ui(ui, options, _frame);
    }
}

#[cfg(debug_assertions)]
fn egui_debug_options_ui(ui: &mut egui::Ui) {
    let mut debug = ui.style().debug;
    let mut any_clicked = false;

    any_clicked |= ui
        .checkbox(&mut debug.debug_on_hover, "Ui debug on hover")
        .on_hover_text("However over widgets to see their rectangles")
        .changed();
    any_clicked |= ui
        .checkbox(&mut debug.show_expand_width, "Show expand width")
        .on_hover_text("Show which widgets make their parent wider")
        .changed();
    any_clicked |= ui
        .checkbox(&mut debug.show_expand_height, "Show expand height")
        .on_hover_text("Show which widgets make their parent higher")
        .changed();
    any_clicked |= ui.checkbox(&mut debug.show_resize, "Show resize").changed();
    any_clicked |= ui
        .checkbox(
            &mut debug.show_interactive_widgets,
            "Show interactive widgets",
        )
        .on_hover_text("Show an overlay on all interactive widgets.")
        .changed();

    // This option currently causes the viewer to hang.
    // any_clicked |= ui
    //     .checkbox(&mut debug.show_blocking_widget, "Show blocking widgets")
    //     .on_hover_text("Show what widget blocks the interaction of another widget.")
    //     .changed();

    if any_clicked {
        let mut style = (*ui.ctx().style()).clone();
        style.debug = debug;
        ui.ctx().set_style(style);
    }
}

#[cfg(debug_assertions)]
fn debug_menu_options_ui(ui: &mut egui::Ui, options: &mut AppOptions, _frame: &mut eframe::Frame) {
    #[cfg(not(target_arch = "wasm32"))]
    {
        if ui.button("Mobile size").clicked() {
            // frame.set_window_size(egui::vec2(375.0, 812.0)); // iPhone 12 mini
            _frame.set_window_size(egui::vec2(375.0, 667.0)); //  iPhone SE 2nd gen
            _frame.set_fullscreen(false);
            ui.close_menu();
        }
        ui.separator();
    }

    if ui.button("Log info").clicked() {
        re_log::info!("Logging some info");
    }

    ui.checkbox(
        &mut options.show_picking_debug_overlay,
        "Picking Debug Overlay",
    )
    .on_hover_text("Show a debug overlay that renders the picking layer information using the `debug_overlay.wgsl` shader.");

    ui.menu_button("Crash", |ui| {
        #[allow(clippy::manual_assert)]
        if ui.button("panic!").clicked() {
            panic!("Intentional panic");
        }

        if ui.button("panic! during unwind").clicked() {
            struct PanicOnDrop {}

            impl Drop for PanicOnDrop {
                fn drop(&mut self) {
                    panic!("Second intentional panic in Drop::drop");
                }
            }

            let _this_will_panic_when_dropped = PanicOnDrop {};
            panic!("First intentional panic");
        }

        if ui.button("SEGFAULT").clicked() {
            // Taken from https://github.com/EmbarkStudios/crash-handling/blob/main/sadness-generator/src/lib.rs

            /// This is the fixed address used to generate a segfault. It's possible that
            /// this address can be mapped and writable by the your process in which case a
            /// crash may not occur
            #[cfg(target_pointer_width = "64")]
            pub const SEGFAULT_ADDRESS: u64 = u32::MAX as u64 + 0x42;
            #[cfg(target_pointer_width = "32")]
            pub const SEGFAULT_ADDRESS: u32 = 0x42;

            let bad_ptr: *mut u8 = SEGFAULT_ADDRESS as _;
            #[allow(unsafe_code)]
            // SAFETY: this is not safe. We are _trying_ to crash.
            unsafe {
                std::ptr::write_volatile(bad_ptr, 1);
            }
        }

        if ui.button("Stack overflow").clicked() {
            // Taken from https://github.com/EmbarkStudios/crash-handling/blob/main/sadness-generator/src/lib.rs
            fn recurse(data: u64) -> u64 {
                let mut buff = [0u8; 256];
                buff[..9].copy_from_slice(b"junk data");

                let mut result = data;
                for c in buff {
                    result += c as u64;
                }

                if result == 0 {
                    result
                } else {
                    recurse(result) + 1
                }
            }

            recurse(42);
        }
    });
}

// ---

/// Returns a closure that, when run, will save the contents of the current database
/// to disk, at the specified `path`.
///
/// If `time_selection` is specified, then only data for that specific timeline over that
/// specific time range will be accounted for.
#[cfg(not(target_arch = "wasm32"))]
fn save_database_to_file(
    log_db: &LogDb,
    path: std::path::PathBuf,
    time_selection: Option<(re_data_store::Timeline, TimeRangeF)>,
) -> anyhow::Result<impl FnOnce() -> anyhow::Result<std::path::PathBuf>> {
    use re_arrow_store::TimeRange;
<<<<<<< HEAD

    crate::profile_scope!("dump_messages");

    let begin_rec_msg = log_db
        .recording_msg()
        .map(|msg| LogMsg::BeginRecordingMsg(msg.clone()));

    let ent_op_msgs = log_db
        .iter_entity_op_msgs()
        .map(|msg| LogMsg::EntityPathOpMsg(log_db.recording_id(), msg.clone()))
        .collect_vec();

=======

    crate::profile_scope!("dump_messages");

    let begin_rec_msg = log_db
        .recording_msg()
        .map(|msg| LogMsg::BeginRecordingMsg(msg.clone()));

    let ent_op_msgs = log_db
        .iter_entity_op_msgs()
        .map(|msg| LogMsg::EntityPathOpMsg(log_db.recording_id(), msg.clone()))
        .collect_vec();

>>>>>>> 0de0edf9
    let time_filter = time_selection.map(|(timeline, range)| {
        (
            timeline,
            TimeRange::new(range.min.floor(), range.max.ceil()),
        )
    });
    let data_msgs: Result<Vec<_>, _> = log_db
        .entity_db
        .data_store
        .to_data_tables(time_filter)
        .map(|table| {
            table
                .to_arrow_msg()
                .map(|msg| LogMsg::ArrowMsg(log_db.recording_id(), msg))
        })
        .collect();

    use anyhow::Context as _;
    let data_msgs = data_msgs.with_context(|| "Failed to export to data tables")?;

    let msgs = std::iter::once(begin_rec_msg)
        .flatten() // option
        .chain(ent_op_msgs)
        .chain(data_msgs);

    Ok(move || {
        crate::profile_scope!("save_to_file");

        use anyhow::Context as _;
        let file = std::fs::File::create(path.as_path())
            .with_context(|| format!("Failed to create file at {path:?}"))?;

        re_log_encoding::encoder::encode_owned(msgs, file)
            .map(|_| path)
            .context("Message encode")
    })
}

#[allow(unused_mut)]
fn load_rrd_to_log_db(mut read: impl std::io::Read) -> anyhow::Result<LogDb> {
    crate::profile_function!();

    let decoder = re_log_encoding::decoder::Decoder::new(read)?;

    let mut log_db = LogDb::default();
    for msg in decoder {
        log_db.add(&msg?)?;
    }
    Ok(log_db)
}

#[cfg(not(target_arch = "wasm32"))]
#[must_use]
fn load_file_path(path: &std::path::Path) -> Option<LogDb> {
    fn load_file_path_impl(path: &std::path::Path) -> anyhow::Result<LogDb> {
        crate::profile_function!();
        use anyhow::Context as _;
        let file = std::fs::File::open(path).context("Failed to open file")?;
        load_rrd_to_log_db(file)
    }

    re_log::info!("Loading {path:?}…");

    match load_file_path_impl(path) {
        Ok(mut new_log_db) => {
            re_log::info!("Loaded {path:?}");
            new_log_db.data_source = Some(re_smart_channel::Source::File { path: path.into() });
            Some(new_log_db)
        }
        Err(err) => {
            let msg = format!("Failed loading {path:?}: {}", re_error::format(&err));
            re_log::error!("{msg}");
            rfd::MessageDialog::new()
                .set_level(rfd::MessageLevel::Error)
                .set_description(&msg)
                .show();
            None
        }
    }
}

#[must_use]
fn load_file_contents(name: &str, read: impl std::io::Read) -> Option<LogDb> {
    match load_rrd_to_log_db(read) {
        Ok(mut log_db) => {
            re_log::info!("Loaded {name:?}");
            log_db.data_source = Some(re_smart_channel::Source::File { path: name.into() });
            Some(log_db)
        }
        Err(err) => {
            let msg = format!("Failed loading {name:?}: {}", re_error::format(&err));
            re_log::error!("{msg}");
            rfd::MessageDialog::new()
                .set_level(rfd::MessageLevel::Error)
                .set_description(&msg)
                .show();
            None
        }
    }
}

fn recording_config_entry<'cfgs>(
    configs: &'cfgs mut IntMap<RecordingId, RecordingConfig>,
    id: RecordingId,
    data_source: &'_ re_smart_channel::Source,
    log_db: &'_ LogDb,
) -> &'cfgs mut RecordingConfig {
    configs
        .entry(id)
        .or_insert_with(|| new_recording_confg(data_source, log_db))
}

fn new_recording_confg(
    data_source: &'_ re_smart_channel::Source,
    log_db: &'_ LogDb,
) -> RecordingConfig {
    use crate::misc::time_control::PlayState;

    let play_state = match data_source {
        // Play files from the start by default - it feels nice and alive./
        // RrdHttpStream downloads the whole file before decoding it, so we treat it the same as a file.
        re_smart_channel::Source::File { .. }
        | re_smart_channel::Source::RrdHttpStream { .. }
        | re_smart_channel::Source::RrdWebEventListener => PlayState::Playing,

        // Live data - follow it!
        re_smart_channel::Source::Sdk
        | re_smart_channel::Source::WsClient { .. }
        | re_smart_channel::Source::TcpServer { .. } => PlayState::Following,
    };

    let mut rec_cfg = RecordingConfig::default();

    rec_cfg
        .time_ctrl
        .set_play_state(log_db.times_per_timeline(), play_state);

    rec_cfg
}<|MERGE_RESOLUTION|>--- conflicted
+++ resolved
@@ -559,7 +559,6 @@
                         .unwrap();
                     render_ctx.begin_frame();
 
-<<<<<<< HEAD
                     self.state.show(
                         ui,
                         render_ctx,
@@ -568,20 +567,6 @@
                         &self.component_ui_registry,
                         self.rx.source(),
                     );
-=======
-                    if log_db.is_default() {
-                        wait_screen_ui(ui, &self.rx);
-                    } else {
-                        self.state.show(
-                            ui,
-                            render_ctx,
-                            log_db,
-                            &self.re_ui,
-                            &self.component_ui_registry,
-                            self.rx.source(),
-                        );
-                    }
->>>>>>> 0de0edf9
 
                     render_ctx.before_submit();
                 }
@@ -1792,7 +1777,6 @@
     time_selection: Option<(re_data_store::Timeline, TimeRangeF)>,
 ) -> anyhow::Result<impl FnOnce() -> anyhow::Result<std::path::PathBuf>> {
     use re_arrow_store::TimeRange;
-<<<<<<< HEAD
 
     crate::profile_scope!("dump_messages");
 
@@ -1805,20 +1789,6 @@
         .map(|msg| LogMsg::EntityPathOpMsg(log_db.recording_id(), msg.clone()))
         .collect_vec();
 
-=======
-
-    crate::profile_scope!("dump_messages");
-
-    let begin_rec_msg = log_db
-        .recording_msg()
-        .map(|msg| LogMsg::BeginRecordingMsg(msg.clone()));
-
-    let ent_op_msgs = log_db
-        .iter_entity_op_msgs()
-        .map(|msg| LogMsg::EntityPathOpMsg(log_db.recording_id(), msg.clone()))
-        .collect_vec();
-
->>>>>>> 0de0edf9
     let time_filter = time_selection.map(|(timeline, range)| {
         (
             timeline,
