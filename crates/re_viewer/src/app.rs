use std::{any::Any, hash::Hash};

use ahash::HashMap;
use anyhow::Context;
use egui::NumExt as _;
use itertools::Itertools as _;
use poll_promise::Promise;
use web_time::Instant;

use re_arrow_store::{DataStoreConfig, DataStoreStats};
use re_data_store::log_db::LogDb;
use re_format::format_number;
use re_log_types::{ApplicationId, LogMsg, RecordingId, RecordingType};
use re_renderer::WgpuResourcePoolStatistics;
use re_smart_channel::Receiver;
use re_ui::{toasts, Command};
use re_viewer_context::{
    AppOptions, Caches, ComponentUiRegistry, PlayState, RecordingConfig, ViewerContext,
};

use crate::{
<<<<<<< HEAD
    app_icon::setup_app_icon,
    depthai::depthai,
    misc::{AppOptions, Caches, RecordingConfig, ViewerContext},
    ui::{data_ui::ComponentUiRegistry, Blueprint},
=======
    ui::{Blueprint, ViewportState},
>>>>>>> ac6eacc8
    viewer_analytics::ViewerAnalytics,
    AppEnvironment,
};

#[cfg(not(target_arch = "wasm32"))]
use re_log_types::TimeRangeF;

const WATERMARK: bool = false; // Nice for recording media material

// ----------------------------------------------------------------------------

#[derive(Clone, Copy, Debug, PartialEq, Eq, Hash)]
enum TimeControlCommand {
    TogglePlayPause,
    StepBack,
    StepForward,
    Restart,
    Follow,
}

// ----------------------------------------------------------------------------

/// Settings set once at startup (e.g. via command-line options) and not serialized.
#[derive(Clone, Copy, Default)]
pub struct StartupOptions {
    pub memory_limit: re_memory::MemoryLimit,
    pub persist_state: bool,
}

// ----------------------------------------------------------------------------

#[cfg(not(target_arch = "wasm32"))]
const MIN_ZOOM_FACTOR: f32 = 0.2;
#[cfg(not(target_arch = "wasm32"))]
const MAX_ZOOM_FACTOR: f32 = 4.0;

/// The Rerun viewer as an [`eframe`] application.
pub struct App {
    build_info: re_build_info::BuildInfo,
    startup_options: StartupOptions,
    ram_limit_warner: re_memory::RamLimitWarner,
    re_ui: re_ui::ReUi,

    /// Listens to the local text log stream
    text_log_rx: std::sync::mpsc::Receiver<re_log::LogMsg>,

    component_ui_registry: ComponentUiRegistry,

    rx: Receiver<LogMsg>,

    /// Where the logs are stored.
    log_dbs: HashMap<RecordingId, LogDb>,

    /// What is serialized
    state: AppState,

    /// Pending background tasks, using `poll_promise`.
    pending_promises: HashMap<String, Promise<Box<dyn Any + Send>>>,

    /// Toast notifications.
    toasts: toasts::Toasts,

    memory_panel: crate::memory_panel::MemoryPanel,
    memory_panel_open: bool,

    latest_queue_interest: web_time::Instant,

    /// Measures how long a frame takes to paint
    frame_time_history: egui::util::History<f32>,

    /// Commands to run at the end of the frame.
    pending_commands: Vec<Command>,
    cmd_palette: re_ui::CommandPalette,

    analytics: ViewerAnalytics,
<<<<<<< HEAD

    icon_status: AppIconStatus,

    #[cfg(not(target_arch = "wasm32"))]
    python_path: Option<String>,

    #[cfg(not(target_arch = "wasm32"))]
    backend_handle: Option<std::process::Child>,
=======
>>>>>>> ac6eacc8
}

impl App {
    #[cfg(not(target_arch = "wasm32"))]
    fn spawn_backend(python_path: &Option<String>) -> Option<std::process::Child> {
        let Some(py_path) = python_path else {
            panic!("Python path is missing, exiting...");
        };
        let backend_handle = match std::process::Command::new(py_path)
            .args(["-m", "depthai_viewer._backend.main"])
            .spawn()
        {
            Ok(child) => {
                println!("Backend started successfully.");
                Some(child)
            }
            Err(err) => {
                eprintln!("Failed to start depthai viewer backend: {err}. Command: {py_path:?} -m depthai_viewer._backend.main");
                None
            }
        };
        // assert!(
        //     backend_handle.is_some(),
        //     "Couldn't start backend, exiting..."
        // );
        backend_handle
    }

    /// Create a viewer that receives new log messages over time
    pub fn from_receiver(
        build_info: re_build_info::BuildInfo,
        app_env: &crate::AppEnvironment,
        startup_options: StartupOptions,
        re_ui: re_ui::ReUi,
        storage: Option<&dyn eframe::Storage>,
        rx: Receiver<LogMsg>,
    ) -> Self {
        let (logger, text_log_rx) = re_log::ChannelLogger::new(re_log::LevelFilter::Info);
        if re_log::add_boxed_logger(Box::new(logger)).is_err() {
            // This can happen when `rerun` crate users call `spawn`. TODO(emilk): make `spawn` spawn a new process.
            re_log::debug!(
                "re_log not initialized - we won't see any log messages as GUI notifications"
            );
        }

        let state: AppState = if startup_options.persist_state {
            storage
                .and_then(|storage| eframe::get_value(storage, eframe::APP_KEY))
                .unwrap_or_default()
        } else {
            AppState::default()
        };

        let mut analytics = ViewerAnalytics::new();
        analytics.on_viewer_started(&build_info, app_env);

        #[cfg(not(target_arch = "wasm32"))]
        let python_path = match app_env {
            AppEnvironment::PythonSdk(_, py_path) => Some(py_path.clone()),
            _ => None,
        };

        Self {
            build_info,
            startup_options,
            ram_limit_warner: re_memory::RamLimitWarner::warn_at_fraction_of_max(0.75),
            re_ui,
            text_log_rx,
            component_ui_registry: re_data_ui::create_component_ui_registry(),
            rx,
            log_dbs: Default::default(),
            state,
            pending_promises: Default::default(),
            toasts: toasts::Toasts::new(),
            memory_panel: Default::default(),
            memory_panel_open: false,

            latest_queue_interest: web_time::Instant::now(), // TODO(emilk): `Instant::MIN` when we have our own `Instant` that supports it.

            frame_time_history: egui::util::History::new(1..100, 0.5),

            pending_commands: Default::default(),
            cmd_palette: Default::default(),

            analytics,
<<<<<<< HEAD

            icon_status: AppIconStatus::NotSetTryAgain,

            #[cfg(not(target_arch = "wasm32"))]
            python_path: python_path.clone(),
            #[cfg(not(target_arch = "wasm32"))]
            backend_handle: App::spawn_backend(&python_path),
=======
>>>>>>> ac6eacc8
        }
    }

    #[cfg(not(target_arch = "wasm32"))]
    pub fn set_profiler(&mut self, profiler: crate::Profiler) {
        self.state.profiler = profiler;
    }

    /// Creates a promise with the specified name that will run `f` on a background
    /// thread using the `poll_promise` crate.
    ///
    /// Names can only be re-used once the promise with that name has finished running,
    /// otherwise an other is returned.
    // TODO(cmc): offer `spawn_async_promise` once we open save_file to the web
    #[cfg(not(target_arch = "wasm32"))]
    pub fn spawn_threaded_promise<F, T>(
        &mut self,
        name: impl Into<String>,
        f: F,
    ) -> anyhow::Result<()>
    where
        F: FnOnce() -> T + Send + 'static,
        T: Send + 'static,
    {
        let name = name.into();

        if self.pending_promises.contains_key(&name) {
            anyhow::bail!("there's already a promise {name:?} running!");
        }

        let f = move || Box::new(f()) as Box<dyn Any + Send>; // erase it
        let promise = Promise::spawn_thread(&name, f);

        self.pending_promises.insert(name, promise);

        Ok(())
    }

    /// Polls the promise with the given name.
    ///
    /// Returns `Some<T>` it it's ready, or `None` otherwise.
    ///
    /// Panics if `T` does not match the actual return value of the promise.
    pub fn poll_promise<T: Any>(&mut self, name: impl AsRef<str>) -> Option<T> {
        self.pending_promises
            .remove(name.as_ref())
            .and_then(|promise| match promise.try_take() {
                Ok(any) => Some(*any.downcast::<T>().unwrap()),
                Err(promise) => {
                    self.pending_promises
                        .insert(name.as_ref().to_owned(), promise);
                    None
                }
            })
    }

    /// Returns whether a promise with the given name is currently running.
    pub fn promise_exists(&mut self, name: impl AsRef<str>) -> bool {
        self.pending_promises.contains_key(name.as_ref())
    }

    fn check_keyboard_shortcuts(&mut self, egui_ctx: &egui::Context) {
        if let Some(cmd) = Command::listen_for_kb_shortcut(egui_ctx) {
            self.pending_commands.push(cmd);
        }
    }

    #[cfg(not(target_arch = "wasm32"))]
    fn loop_selection(&self) -> Option<(re_data_store::Timeline, TimeRangeF)> {
        self.state.selected_rec_id.as_ref().and_then(|rec_id| {
            self.state
                .recording_configs
                .get(rec_id)
                // is there an active loop selection?
                .and_then(|rec_cfg| {
                    rec_cfg
                        .time_ctrl
                        .loop_selection()
                        .map(|q| (*rec_cfg.time_ctrl.timeline(), q))
                })
        })
    }

    fn run_pending_commands(
        &mut self,
        blueprint: &mut Blueprint,
        egui_ctx: &egui::Context,
        frame: &mut eframe::Frame,
    ) {
        let commands = self.pending_commands.drain(..).collect_vec();
        for cmd in commands {
            self.run_command(cmd, blueprint, frame, egui_ctx);
        }
    }

<<<<<<< HEAD
    fn run_command(&mut self, cmd: Command, _frame: &mut eframe::Frame, egui_ctx: &egui::Context) {
=======
    fn run_command(
        &mut self,
        cmd: Command,
        blueprint: &mut Blueprint,
        _frame: &mut eframe::Frame,
        egui_ctx: &egui::Context,
    ) {
        let is_narrow_screen = egui_ctx.screen_rect().width() < 600.0; // responsive ui for mobiles etc

>>>>>>> ac6eacc8
        match cmd {
            #[cfg(not(target_arch = "wasm32"))]
            Command::Save => {
                save(self, None);
            }
            #[cfg(not(target_arch = "wasm32"))]
            Command::SaveSelection => {
                save(self, self.loop_selection());
            }
            #[cfg(not(target_arch = "wasm32"))]
            Command::Open => {
                open(self);
            }
            #[cfg(not(target_arch = "wasm32"))]
            Command::Quit => {
                self.state.depthai_state.shutdown();
                if let Some(backend_handle) = &mut self.backend_handle {
                    backend_handle.kill();
                }
                _frame.close();
            }

            Command::ResetViewer => {
                self.reset(egui_ctx);
            }

            #[cfg(not(target_arch = "wasm32"))]
            Command::OpenProfiler => {
                self.state.profiler.start();
            }

            Command::ToggleMemoryPanel => {
                self.memory_panel_open ^= true;
            }
            Command::ToggleBlueprintPanel => {
                blueprint.blueprint_panel_expanded ^= true;
            }
            Command::ToggleSelectionPanel => {
                blueprint.selection_panel_expanded ^= true;
            }
            Command::ToggleTimePanel => {
                blueprint.time_panel_expanded ^= true;
            }

            #[cfg(not(target_arch = "wasm32"))]
            Command::ToggleFullscreen => {
                _frame.set_fullscreen(!_frame.info().window_info.fullscreen);
            }
            #[cfg(not(target_arch = "wasm32"))]
            Command::ZoomIn => {
                self.state.app_options.zoom_factor += 0.1;
            }
            #[cfg(not(target_arch = "wasm32"))]
            Command::ZoomOut => {
                self.state.app_options.zoom_factor -= 0.1;
            }
            #[cfg(not(target_arch = "wasm32"))]
            Command::ZoomReset => {
                self.state.app_options.zoom_factor = 1.0;
            }

            Command::SelectionPrevious => {
                let state = &mut self.state;
                if let Some(rec_cfg) = state
                    .selected_rec_id
                    .as_ref()
                    .and_then(|rec_id| state.recording_configs.get_mut(rec_id))
                {
                    rec_cfg.selection_state.select_previous();
                }
            }
            Command::SelectionNext => {
                let state = &mut self.state;
                if let Some(rec_cfg) = state
                    .selected_rec_id
                    .as_ref()
                    .and_then(|rec_id| state.recording_configs.get_mut(rec_id))
                {
                    rec_cfg.selection_state.select_next();
                }
            }
            Command::ToggleCommandPalette => {
                self.cmd_palette.toggle();
            }

            Command::PlaybackTogglePlayPause => {
                self.run_time_control_command(TimeControlCommand::TogglePlayPause);
            }
            Command::PlaybackFollow => {
                self.run_time_control_command(TimeControlCommand::Follow);
            }
            Command::PlaybackStepBack => {
                self.run_time_control_command(TimeControlCommand::StepBack);
            }
            Command::PlaybackStepForward => {
                self.run_time_control_command(TimeControlCommand::StepForward);
            }
            Command::PlaybackRestart => {
                self.run_time_control_command(TimeControlCommand::Restart);
            }
        }
    }

    fn run_time_control_command(&mut self, command: TimeControlCommand) {
        let Some(rec_id) = &self.state.selected_rec_id else {return;};
        let Some(rec_cfg) = self.state.recording_configs.get_mut(rec_id) else {return;};
        let time_ctrl = &mut rec_cfg.time_ctrl;

        let Some(log_db) = self.log_dbs.get(rec_id) else { return };
        let times_per_timeline = log_db.times_per_timeline();

        match command {
            TimeControlCommand::TogglePlayPause => {
                time_ctrl.toggle_play_pause(times_per_timeline);
            }
            TimeControlCommand::Follow => {
                time_ctrl.set_play_state(times_per_timeline, PlayState::Following);
            }
            TimeControlCommand::StepBack => {
                time_ctrl.step_time_back(times_per_timeline);
            }
            TimeControlCommand::StepForward => {
                time_ctrl.step_time_fwd(times_per_timeline);
            }
            TimeControlCommand::Restart => {
                time_ctrl.restart(times_per_timeline);
            }
        }
    }

    fn selected_app_id(&self) -> ApplicationId {
        self.log_db()
            .and_then(|log_db| {
                log_db
                    .recording_info()
                    .map(|rec_info| rec_info.application_id.clone())
            })
            .unwrap_or(ApplicationId::unknown())
    }

    fn memory_panel_ui(
        &mut self,
        ui: &mut egui::Ui,
        gpu_resource_stats: &WgpuResourcePoolStatistics,
        store_config: &DataStoreConfig,
        blueprint_config: &DataStoreConfig,
        store_stats: &DataStoreStats,
        blueprint_stats: &DataStoreStats,
    ) {
        let frame = egui::Frame {
            fill: ui.visuals().panel_fill,
            ..self.re_ui.bottom_panel_frame()
        };

        egui::TopBottomPanel::bottom("memory_panel")
            .default_height(300.0)
            .resizable(true)
            .frame(frame)
            .show_animated_inside(ui, self.memory_panel_open, |ui| {
                self.memory_panel.ui(
                    ui,
                    &self.startup_options.memory_limit,
                    gpu_resource_stats,
                    store_config,
                    blueprint_config,
                    store_stats,
                    blueprint_stats,
                );
            });
    }

    // Materialize the blueprint from the DB if the selected blueprint id isn't the default one.
    fn load_or_create_blueprint(
        &mut self,
        this_frame_blueprint_id: &RecordingId,
        egui_ctx: &egui::Context,
    ) -> Blueprint {
        // TODO(jleibs): If the blueprint doesn't exist this probably means we are
        // initializing a new default-blueprint for the application in question.
        // Make sure it's marked as a blueprint.
        let blueprint_db = self
            .log_dbs
            .entry(this_frame_blueprint_id.clone())
            .or_insert_with(|| {
                let mut blueprint_db = LogDb::new(this_frame_blueprint_id.clone());

                blueprint_db.add_begin_recording_msg(&re_log_types::SetRecordingInfo {
                    row_id: re_log_types::RowId::random(),
                    info: re_log_types::RecordingInfo {
                        application_id: this_frame_blueprint_id.as_str().into(),
                        recording_id: this_frame_blueprint_id.clone(),
                        is_official_example: false,
                        started: re_log_types::Time::now(),
                        recording_source: re_log_types::RecordingSource::Other("viewer".to_owned()),
                        recording_type: RecordingType::Blueprint,
                    },
                });

                blueprint_db
            });
        Blueprint::from_db(egui_ctx, blueprint_db)
    }
}

impl eframe::App for App {
    fn clear_color(&self, _visuals: &egui::Visuals) -> [f32; 4] {
        [0.0; 4] // transparent so we can get rounded corners when doing [`re_ui::CUSTOM_WINDOW_DECORATIONS`]
    }

    #[cfg(not(target_arch = "wasm32"))]
    fn on_close_event(&mut self) -> bool {
        self.state.depthai_state.shutdown();
        if let Some(backend_handle) = &mut self.backend_handle {
            backend_handle.kill();
        }
        true
    }

    fn save(&mut self, storage: &mut dyn eframe::Storage) {
        if self.startup_options.persist_state {
            eframe::set_value(storage, eframe::APP_KEY, &self.state);
        }
    }

    fn update(&mut self, egui_ctx: &egui::Context, frame: &mut eframe::Frame) {
        let frame_start = Instant::now();
        self.state.depthai_state.update(); // Always update depthai state
        #[cfg(not(target_arch = "wasm32"))]
        {
            match &mut self.backend_handle {
                Some(handle) => match handle.try_wait() {
                    Ok(status) => {
                        if status.is_some() {
                            handle.kill();
                            self.state.depthai_state.reset();
                            re_log::debug!("Backend process has exited, restarting!");
                            self.backend_handle = App::spawn_backend(&self.python_path);
                        }
                    }
                    Err(_) => {}
                },
                None => self.backend_handle = App::spawn_backend(&self.python_path),
            };
        }

        #[cfg(not(target_arch = "wasm32"))]
        {
            if self.backend_handle.is_none() {
                self.backend_handle = App::spawn_backend(&self.python_path);
            };
        }

        if self.startup_options.memory_limit.limit.is_none() {
            // we only warn about high memory usage if the user hasn't specified a limit
            self.ram_limit_warner.update();
        }

<<<<<<< HEAD
        if self.icon_status == AppIconStatus::NotSetTryAgain {
            self.icon_status = setup_app_icon();
        }

        if self.shutdown.load(std::sync::atomic::Ordering::Relaxed) {
            self.state.depthai_state.shutdown();
            #[cfg(not(target_arch = "wasm32"))]
            {
                if let Some(backend_handle) = &mut self.backend_handle {
                    backend_handle.kill();
                }
                frame.close();
            }
            return;
        }

=======
>>>>>>> ac6eacc8
        #[cfg(not(target_arch = "wasm32"))]
        {
            // Ensure zoom factor is sane and in 10% steps at all times before applying it.
            {
                let mut zoom_factor = self.state.app_options.zoom_factor;
                zoom_factor = zoom_factor.clamp(MIN_ZOOM_FACTOR, MAX_ZOOM_FACTOR);
                zoom_factor = (zoom_factor * 10.).round() / 10.;
                self.state.app_options.zoom_factor = zoom_factor;
            }

            // Apply zoom factor on top of natively reported pixel per point.
            let pixels_per_point = frame.info().native_pixels_per_point.unwrap_or(1.0)
                * self.state.app_options.zoom_factor;
            egui_ctx.set_pixels_per_point(pixels_per_point);
        }

        // TODO(andreas): store the re_renderer somewhere else.
        let gpu_resource_stats = {
            let egui_renderer = {
                let render_state = frame.wgpu_render_state().unwrap();
                &mut render_state.renderer.read()
            };
            let render_ctx = egui_renderer
                .paint_callback_resources
                .get::<re_renderer::RenderContext>()
                .unwrap();

            // Query statistics before begin_frame as this might be more accurate if there's resources that we recreate every frame.
            render_ctx.gpu_resources.statistics()
        };

        // Look up the blueprint in use for this frame.
        // Note that it's important that we save this because it's possible that it will be changed
        // by the end up the frame (e.g. if the user selects a different recording), but we need it
        // to save changes back to the correct blueprint at the end.
        let active_blueprint_id = self
            .state
            .selected_blueprint_by_app
            .get(&self.selected_app_id())
            .cloned()
            .unwrap_or_else(|| {
                RecordingId::from_string(RecordingType::Blueprint, self.selected_app_id().0)
            });

        let store_config = self
            .log_db()
            .map(|log_db| log_db.entity_db.data_store.config().clone())
            .unwrap_or_default();

        let store_stats = self
            .log_db()
            .map(|log_db| DataStoreStats::from_store(&log_db.entity_db.data_store))
            .unwrap_or_default();

        let blueprint_config = self
            .log_dbs
            .get_mut(&active_blueprint_id)
            .map(|bp_db| bp_db.entity_db.data_store.config().clone())
            .unwrap_or_default();

        let blueprint_stats = self
            .log_dbs
            .get_mut(&active_blueprint_id)
            .map(|bp_db| DataStoreStats::from_store(&bp_db.entity_db.data_store))
            .unwrap_or_default();

        // do first, before doing too many allocations
        self.memory_panel
            .update(&gpu_resource_stats, &store_stats, &blueprint_stats);

        self.check_keyboard_shortcuts(egui_ctx);

        self.purge_memory_if_needed();

        self.state.cache.begin_frame();

        self.show_text_logs_as_notifications();
        self.receive_messages(egui_ctx);

        self.cleanup();

        file_saver_progress_ui(egui_ctx, self); // toasts for background file saver

        let mut main_panel_frame = egui::Frame::default();
        if re_ui::CUSTOM_WINDOW_DECORATIONS {
            // Add some margin so that we can later paint an outline around it all.
            main_panel_frame.inner_margin = 1.0.into();
        }

        let blueprint_snapshot = self.load_or_create_blueprint(&active_blueprint_id, egui_ctx);

        // Make a mutable copy we can edit.
        let mut blueprint = blueprint_snapshot.clone();

        egui::CentralPanel::default()
            .frame(main_panel_frame)
            .show(egui_ctx, |ui| {
                paint_background_fill(ui);

                warning_panel(&self.re_ui, ui, frame);

                top_panel(&blueprint, ui, frame, self, &gpu_resource_stats);

                self.memory_panel_ui(
                    ui,
                    &gpu_resource_stats,
                    &store_config,
                    &blueprint_config,
                    &store_stats,
                    &blueprint_stats,
                );

                // NOTE: cannot call `.log_db()` due to borrowck shenanigans
                if let Some(log_db) = self
                    .state
                    .selected_rec_id
                    .as_ref()
                    .and_then(|rec_id| self.log_dbs.get(rec_id))
                {
                    recording_config_entry(
                        &mut self.state.recording_configs,
                        log_db.recording_id().clone(),
                        self.rx.source(),
                        log_db,
                    )
                    .selection_state
                    .on_frame_start(|item| blueprint.is_item_valid(item));

                    // TODO(andreas): store the re_renderer somewhere else.
                    let egui_renderer = {
                        let render_state = frame.wgpu_render_state().unwrap();
                        &mut render_state.renderer.write()
                    };
                    if let Some(render_ctx) = egui_renderer
                        .paint_callback_resources
                        .get_mut::<re_renderer::RenderContext>()
<<<<<<< HEAD
                        .unwrap();
                    render_ctx.begin_frame();

                    self.state.show(
                        ui,
                        render_ctx,
                        log_db,
                        &self.re_ui,
                        &self.component_ui_registry,
                        self.rx.source(),
                    );

                    render_ctx.before_submit();
=======
                    {
                        render_ctx.begin_frame();

                        if log_db.is_empty() {
                            wait_screen_ui(ui, &self.rx);
                        } else {
                            self.state.show(
                                &mut blueprint,
                                ui,
                                render_ctx,
                                log_db,
                                &self.re_ui,
                                &self.component_ui_registry,
                                &self.rx,
                            );

                            render_ctx.before_submit();
                        }
                    }
                } else {
                    wait_screen_ui(ui, &self.rx);
>>>>>>> ac6eacc8
                }
            });

        if re_ui::CUSTOM_WINDOW_DECORATIONS {
            // Paint the main window frame on top of everything else
            paint_native_window_frame(egui_ctx);
        }

        self.handle_dropping_files(egui_ctx);
        self.toasts.show(egui_ctx);

        if let Some(cmd) = self.cmd_palette.show(egui_ctx) {
            self.pending_commands.push(cmd);
        }

        self.run_pending_commands(&mut blueprint, egui_ctx, frame);

        self.frame_time_history.add(
            egui_ctx.input(|i| i.time),
            frame_start.elapsed().as_secs_f32(),
        );
<<<<<<< HEAD
        egui_ctx.request_repaint(); // Force repaint even when out of focus
=======

        // If there was a real active blueprint that came from the store, save the changes back.
        if let Some(blueprint_db) = self.log_dbs.get_mut(&active_blueprint_id) {
            blueprint.sync_changes_to_store(&blueprint_snapshot, blueprint_db);
        } else {
            // This shouldn't happen because we should have used `active_blueprint_id` to
            // create this same blueprint in `load_or_create_blueprint`, but we couldn't
            // keep it around for borrow-checker reasons.
            re_log::warn_once!("Blueprint unexpectedly missing from store.");
        }
>>>>>>> ac6eacc8
    }
}

fn paint_background_fill(ui: &mut egui::Ui) {
    // This is required because the streams view (time panel)
    // has rounded top corners, which leaves a gap.
    // So we fill in that gap (and other) here.
    // Of course this does some over-draw, but we have to live with that.

    ui.painter().rect_filled(
        ui.ctx().screen_rect().shrink(0.5),
        re_ui::ReUi::native_window_rounding(),
        ui.visuals().panel_fill,
    );
}

fn paint_native_window_frame(egui_ctx: &egui::Context) {
    let painter = egui::Painter::new(
        egui_ctx.clone(),
        egui::LayerId::new(egui::Order::TOP, egui::Id::new("native_window_frame")),
        egui::Rect::EVERYTHING,
    );

    let stroke = egui::Stroke::new(1.0, egui::Color32::from_gray(42)); // from figma 2022-02-06

    painter.rect_stroke(
        egui_ctx.screen_rect().shrink(0.5),
        re_ui::ReUi::native_window_rounding(),
        stroke,
    );
}

fn wait_screen_ui(ui: &mut egui::Ui, rx: &Receiver<LogMsg>) {
    ui.centered_and_justified(|ui| {
        fn ready_and_waiting(ui: &mut egui::Ui, txt: &str) {
            let style = ui.style();
            let mut layout_job = egui::text::LayoutJob::default();
            layout_job.append(
                "Ready",
                0.0,
                egui::TextFormat::simple(
                    egui::TextStyle::Heading.resolve(style),
                    style.visuals.strong_text_color(),
                ),
            );
            layout_job.append(
                &format!("\n\n{txt}"),
                0.0,
                egui::TextFormat::simple(
                    egui::TextStyle::Body.resolve(style),
                    style.visuals.text_color(),
                ),
            );
            layout_job.halign = egui::Align::Center;
            ui.label(layout_job);
        }

        match rx.source() {
            re_smart_channel::SmartChannelSource::Files { paths } => {
                ui.strong(format!(
                    "Loading {}…",
                    paths
                        .iter()
                        .format_with(", ", |path, f| f(&format_args!("{}", path.display())))
                ));
            }
            re_smart_channel::SmartChannelSource::RrdHttpStream { url } => {
                ui.strong(format!("Loading {url}…"));
            }
            re_smart_channel::SmartChannelSource::RrdWebEventListener => {
                ready_and_waiting(ui, "Waiting for logging data…");
            }
            re_smart_channel::SmartChannelSource::Sdk => {
                ready_and_waiting(ui, "Waiting for logging data from SDK");
            }
            re_smart_channel::SmartChannelSource::WsClient { ws_server_url } => {
                // TODO(emilk): it would be even better to know whether or not we are connected, or are attempting to connect
                ready_and_waiting(ui, &format!("Waiting for data from {ws_server_url}"));
            }
            re_smart_channel::SmartChannelSource::TcpServer { port } => {
                ready_and_waiting(ui, &format!("Listening on port {port}"));
            }
        };
    });
}

impl App {
    /// Show recent text log messages to the user as toast notifications.
    fn show_text_logs_as_notifications(&mut self) {
        crate::profile_function!();

        while let Ok(re_log::LogMsg { level, target, msg }) = self.text_log_rx.try_recv() {
            let is_rerun_crate = target.starts_with("rerun") || target.starts_with("re_");
            if !is_rerun_crate {
                continue;
            }

            let kind = match level {
                re_log::Level::Error => toasts::ToastKind::Error,
                re_log::Level::Warn => toasts::ToastKind::Warning,
                re_log::Level::Info => toasts::ToastKind::Info,
                re_log::Level::Debug | re_log::Level::Trace => {
                    continue; // too spammy
                }
            };

            self.toasts.add(toasts::Toast {
                kind,
                text: msg,
                options: toasts::ToastOptions::with_ttl_in_seconds(4.0),
            });
        }
    }

    fn receive_messages(&mut self, egui_ctx: &egui::Context) {
        crate::profile_function!();

        let start = web_time::Instant::now();

        while let Ok(msg) = self.rx.try_recv() {
            let msg = match msg.payload {
                re_smart_channel::SmartMessagePayload::Msg(msg) => msg,
                re_smart_channel::SmartMessagePayload::Quit(err) => {
                    if let Some(err) = err {
                        re_log::warn!(%msg.source, err, "data source has left unexpectedly");
                    } else {
                        re_log::debug!(%msg.source, "data source has left");
                    }
                    continue;
                }
            };

            let recording_id = msg.recording_id();

            let is_new_recording = if let LogMsg::SetRecordingInfo(msg) = &msg {
                match msg.info.recording_id.variant {
                    RecordingType::Data => {
                        re_log::debug!("Opening a new recording: {:?}", msg.info);
                        self.state.selected_rec_id = Some(recording_id.clone());
                    }

                    RecordingType::Blueprint => {
                        re_log::debug!("Opening a new blueprint: {:?}", msg.info);
                        self.state.selected_blueprint_by_app.insert(
                            msg.info.application_id.clone(),
                            msg.info.recording_id.clone(),
                        );
                    }
                }
                true
            } else {
                false
            };

            let log_db = self
                .log_dbs
                .entry(recording_id.clone())
                .or_insert_with(|| LogDb::new(recording_id.clone()));

            if log_db.data_source.is_none() {
                log_db.data_source = Some(self.rx.source().clone());
            }

            if let Err(err) = log_db.add(&msg) {
                re_log::error!("Failed to add incoming msg: {err}");
            };

            if is_new_recording {
                // Do analytics after ingesting the new message,
                // because thats when the `log_db.recording_info` is set,
                // which we use in the analytics call.
                self.analytics.on_open_recording(log_db);
            }

            if start.elapsed() > web_time::Duration::from_millis(10) {
                egui_ctx.request_repaint(); // make sure we keep receiving messages asap
                break; // don't block the main thread for too long
            }
        }
    }

    fn cleanup(&mut self) {
        crate::profile_function!();

        self.log_dbs.retain(|_, log_db| !log_db.is_empty());

        if !self
            .state
            .selected_rec_id
            .as_ref()
            .map_or(false, |rec_id| self.log_dbs.contains_key(rec_id))
        {
            self.state.selected_rec_id = self
                .log_dbs
                .values()
                .find(|log| log.recording_type() == RecordingType::Data)
                .map(|log| log.recording_id().clone());
        }

        self.state
            .recording_configs
            .retain(|recording_id, _| self.log_dbs.contains_key(recording_id));
    }

    fn purge_memory_if_needed(&mut self) {
        crate::profile_function!();

        fn format_limit(limit: Option<i64>) -> String {
            if let Some(bytes) = limit {
                format_bytes(bytes as _)
            } else {
                "∞".to_owned()
            }
        }

        for log_db in self.log_dbs.values_mut() {
            log_db.clear_by_cutoff(2e9 as i64);
        }

        use re_format::format_bytes;
        use re_memory::MemoryUse;
        let limit = self.startup_options.memory_limit;
        let mem_use_before = MemoryUse::capture();
        if let Some(minimum_fraction_to_purge) = limit.is_exceeded_by(&mem_use_before) {
            let fraction_to_purge = (minimum_fraction_to_purge + 0.2).clamp(0.25, 1.0);

            re_log::debug!("RAM limit: {}", format_limit(limit.limit));
            if let Some(resident) = mem_use_before.resident {
                re_log::debug!("Resident: {}", format_bytes(resident as _),);
            }
            if let Some(counted) = mem_use_before.counted {
                re_log::debug!("Counted: {}", format_bytes(counted as _));
            }

            {
                crate::profile_scope!("pruning");
                if let Some(counted) = mem_use_before.counted {
                    re_log::debug!(
                        "Attempting to purge {:.1}% of used RAM ({})…",
                        100.0 * fraction_to_purge,
                        format_bytes(counted as f64 * fraction_to_purge as f64)
                    );
                }
                for log_db in self.log_dbs.values_mut() {
                    log_db.purge_fraction_of_ram(fraction_to_purge);
                }
                self.state.cache.purge_memory();

                let mem_use_after = MemoryUse::capture();

                let freed_memory = mem_use_before - mem_use_after;

                if let (Some(counted_before), Some(counted_diff)) =
                    (mem_use_before.counted, freed_memory.counted)
                {
                    re_log::debug!(
                        "Freed up {} ({:.1}%)",
                        format_bytes(counted_diff as _),
                        100.0 * counted_diff as f32 / counted_before as f32
                    );
                }

                self.memory_panel.note_memory_purge();
            }
        }
    }
    /// Reset the viewer to how it looked the first time you ran it.
    fn reset(&mut self, egui_ctx: &egui::Context) {
        let selected_rec_id = self.state.selected_rec_id.clone();

        self.state = Default::default();
        self.state.selected_rec_id = selected_rec_id;

        // Keep the style:
        let style = egui_ctx.style();
        egui_ctx.memory_mut(|mem| *mem = Default::default());
        egui_ctx.set_style((*style).clone());
    }

    /// Do we have an open `LogDb` that is non-empty?
    fn log_db_is_nonempty(&self) -> bool {
        self.log_db().map_or(false, |log_db| !log_db.is_empty())
    }

    fn log_db(&self) -> Option<&LogDb> {
        self.state
            .selected_rec_id
            .as_ref()
            .and_then(|rec_id| self.log_dbs.get(rec_id))
    }

    fn show_log_db(&mut self, log_db: LogDb) {
        self.analytics.on_open_recording(&log_db);
        self.state.selected_rec_id = Some(log_db.recording_id().clone());
        self.log_dbs.insert(log_db.recording_id().clone(), log_db);
    }

    fn handle_dropping_files(&mut self, egui_ctx: &egui::Context) {
        preview_files_being_dropped(egui_ctx);

        // Collect dropped files:
        if egui_ctx.input(|i| i.raw.dropped_files.len()) > 2 {
            rfd::MessageDialog::new()
                .set_level(rfd::MessageLevel::Error)
                .set_description("Can only load one file at a time")
                .show();
        }
        if let Some(file) = egui_ctx.input(|i| i.raw.dropped_files.first().cloned()) {
            if let Some(bytes) = &file.bytes {
                let mut bytes: &[u8] = &(*bytes)[..];
                if let Some(log_db) = load_file_contents(&file.name, &mut bytes) {
                    self.show_log_db(log_db);

                    #[allow(clippy::needless_return)] // false positive on wasm32
                    return;
                }
            }

            #[cfg(not(target_arch = "wasm32"))]
            if let Some(path) = &file.path {
                if let Some(log_db) = load_file_path(path) {
                    self.show_log_db(log_db);
                }
            }
        }
    }
}

fn preview_files_being_dropped(egui_ctx: &egui::Context) {
    use egui::{Align2, Color32, Id, LayerId, Order, TextStyle};

    // Preview hovering files:
    if !egui_ctx.input(|i| i.raw.hovered_files.is_empty()) {
        use std::fmt::Write as _;

        let mut text = "Drop to load:\n".to_owned();
        egui_ctx.input(|input| {
            for file in &input.raw.hovered_files {
                if let Some(path) = &file.path {
                    write!(text, "\n{}", path.display()).ok();
                } else if !file.mime.is_empty() {
                    write!(text, "\n{}", file.mime).ok();
                }
            }
        });

        let painter =
            egui_ctx.layer_painter(LayerId::new(Order::Foreground, Id::new("file_drop_target")));

        let screen_rect = egui_ctx.screen_rect();
        painter.rect_filled(screen_rect, 0.0, Color32::from_black_alpha(192));
        painter.text(
            screen_rect.center(),
            Align2::CENTER_CENTER,
            text,
            TextStyle::Body.resolve(&egui_ctx.style()),
            Color32::WHITE,
        );
    }
}

// ------------------------------------------------------------------------------------

#[derive(Copy, Clone, Default, PartialEq, Eq, serde::Deserialize, serde::Serialize)]
enum PanelSelection {
    #[default]
    Viewport,
}

#[derive(Default, serde::Deserialize, serde::Serialize)]
#[serde(default)]
struct AppState {
    /// Global options for the whole viewer.
    app_options: AppOptions,

    /// Things that need caching.
    #[serde(skip)]
    cache: Caches,

    #[serde(skip)]
    selected_rec_id: Option<RecordingId>,
    #[serde(skip)]
    selected_blueprint_by_app: HashMap<ApplicationId, RecordingId>,

    /// Configuration for the current recording (found in [`LogDb`]).
<<<<<<< HEAD
    recording_configs: IntMap<RecordingId, RecordingConfig>,

    #[serde(skip)] // Quick fix for subscriptions setting, just don't remembet space views
    blueprints: HashMap<ApplicationId, crate::ui::Blueprint>,
=======
    recording_configs: HashMap<RecordingId, RecordingConfig>,
>>>>>>> ac6eacc8

    /// Which view panel is currently being shown
    panel_selection: PanelSelection,

    selection_panel: crate::selection_panel::SelectionPanel,
<<<<<<< HEAD

    time_panel: crate::time_panel::TimePanel,
=======
    time_panel: re_time_panel::TimePanel,
>>>>>>> ac6eacc8

    selected_device: depthai::DeviceId,
    depthai_state: depthai::State,

    #[cfg(not(target_arch = "wasm32"))]
    #[serde(skip)]
    profiler: crate::Profiler,

    // TODO(jleibs): This is sort of a weird place to put this but makes more
    // sense than the blueprint
    #[serde(skip)]
    viewport_state: ViewportState,
}

impl AppState {
    #[allow(clippy::too_many_arguments)]
    fn show(
        &mut self,
        blueprint: &mut Blueprint,
        ui: &mut egui::Ui,
        render_ctx: &mut re_renderer::RenderContext,
        log_db: &LogDb,
        re_ui: &re_ui::ReUi,
        component_ui_registry: &ComponentUiRegistry,
        rx: &Receiver<LogMsg>,
    ) {
        crate::profile_function!();

        let Self {
            app_options: options,
            cache,
            selected_rec_id: _,
            selected_blueprint_by_app: _,
            recording_configs,
            panel_selection,
<<<<<<< HEAD
            blueprints,
            selection_panel: _,
            time_panel: _,
            selected_device: _,
            depthai_state,
=======
            selection_panel,
            time_panel,
>>>>>>> ac6eacc8
            #[cfg(not(target_arch = "wasm32"))]
                profiler: _,
            viewport_state,
        } = self;

        let rec_cfg = recording_config_entry(
            recording_configs,
            log_db.recording_id().clone(),
            rx.source(),
            log_db,
        );

        let mut ctx = ViewerContext {
            app_options: options,
            cache,
            component_ui_registry,
            log_db,
            rec_cfg,
            re_ui,
            render_ctx,
            depthai_state,
        };

<<<<<<< HEAD
        // Hide time panel for now, reuse for recordings in the future
        // time_panel.show_panel(&mut ctx, blueprint, ui);
=======
        time_panel.show_panel(&mut ctx, ui, blueprint.time_panel_expanded);
        selection_panel.show_panel(viewport_state, &mut ctx, ui, blueprint);
>>>>>>> ac6eacc8

        let central_panel_frame = egui::Frame {
            fill: ui.style().visuals.panel_fill,
            inner_margin: egui::Margin::same(0.0),
            ..Default::default()
        };

        egui::CentralPanel::default()
            .frame(central_panel_frame)
            .show_inside(ui, |ui| match *panel_selection {
                PanelSelection::Viewport => {
                    blueprint.blueprint_panel_and_viewport(viewport_state, &mut ctx, ui);
                }
            });

        {
            // We move the time at the very end of the frame,
            // so we have one frame to see the first data before we move the time.
            let dt = ui.ctx().input(|i| i.stable_dt);
            let more_data_is_coming = rx.is_connected();
            let needs_repaint =
                ctx.rec_cfg
                    .time_ctrl
                    .update(log_db.times_per_timeline(), dt, more_data_is_coming);
            if needs_repaint == re_viewer_context::NeedsRepaint::Yes {
                ui.ctx().request_repaint();
            }
        }

        if WATERMARK {
            re_ui.paint_watermark();
        }
    }
}

fn warning_panel(re_ui: &re_ui::ReUi, ui: &mut egui::Ui, frame: &mut eframe::Frame) {
    // We have not yet optimized the UI experience for mobile. Show a warning banner
    // with a link to the tracking issue.

    // Although this banner is applicable to IOS / Android generically without limit to web
    // There is a small issue in egui where Windows native currently reports as android.
    // TODO(jleibs): Remove the is_web gate once https://github.com/emilk/egui/pull/2832 has landed.
    if frame.is_web()
        && (ui.ctx().os() == egui::os::OperatingSystem::IOS
            || ui.ctx().os() == egui::os::OperatingSystem::Android)
    {
        let frame = egui::Frame {
            fill: ui.visuals().panel_fill,
            ..re_ui.bottom_panel_frame()
        };

        egui::TopBottomPanel::bottom("warning_panel")
            .resizable(false)
            .frame(frame)
            .show_inside(ui, |ui| {
                ui.centered_and_justified(|ui| {
                    let text =
                        re_ui.warning_text("Mobile OSes are not yet supported. Click for details.");
                    ui.hyperlink_to(text, "https://github.com/rerun-io/rerun/issues/1672");
                });
            });
    }
}

fn top_panel(
    blueprint: &Blueprint,
    ui: &mut egui::Ui,
    frame: &mut eframe::Frame,
    app: &mut App,
    gpu_resource_stats: &WgpuResourcePoolStatistics,
) {
    crate::profile_function!();

    let native_pixels_per_point = frame.info().native_pixels_per_point;
    let fullscreen = {
        #[cfg(target_arch = "wasm32")]
        {
            false
        }
        #[cfg(not(target_arch = "wasm32"))]
        {
            frame.info().window_info.fullscreen
        }
    };
    let top_bar_style = app.re_ui.top_bar_style(native_pixels_per_point, fullscreen);

    egui::TopBottomPanel::top("top_bar")
        .frame(app.re_ui.top_panel_frame())
        .exact_height(top_bar_style.height)
        .show_inside(ui, |ui| {
            let _response = egui::menu::bar(ui, |ui| {
                ui.set_height(top_bar_style.height);
                ui.add_space(top_bar_style.indent);

                top_bar_ui(blueprint, ui, frame, app, gpu_resource_stats);
            })
            .response;

            #[cfg(not(target_arch = "wasm32"))]
            if !re_ui::NATIVE_WINDOW_BAR {
                let title_bar_response = _response.interact(egui::Sense::click());
                if title_bar_response.double_clicked() {
                    frame.set_maximized(!frame.info().window_info.maximized);
                } else if title_bar_response.is_pointer_button_down_on() {
                    frame.drag_window();
                }
            }
        });
}

fn rerun_menu_button_ui(ui: &mut egui::Ui, frame: &mut eframe::Frame, app: &mut App) {
    // let desired_icon_height = ui.max_rect().height() - 2.0 * ui.spacing_mut().button_padding.y;
    let desired_icon_height = ui.max_rect().height() - 4.0; // TODO(emilk): figure out this fudge
    let desired_icon_height = desired_icon_height.at_most(28.0); // figma size 2023-02-03

    let icon_image = app.re_ui.icon_image(&re_ui::icons::RERUN_MENU);
    let image_size = icon_image.size_vec2() * (desired_icon_height / icon_image.size_vec2().y);
    let texture_id = icon_image.texture_id(ui.ctx());

    ui.menu_image_button(texture_id, image_size, |ui| {
        ui.set_min_width(220.0);
        let spacing = 12.0;

        ui.menu_button("About", |ui| about_rerun_ui(ui, &app.build_info));

        main_view_selector_ui(ui, app);

        ui.add_space(spacing);

        Command::ToggleCommandPalette.menu_button_ui(ui, &mut app.pending_commands);

        ui.add_space(spacing);

        #[cfg(not(target_arch = "wasm32"))]
        {
            Command::Open.menu_button_ui(ui, &mut app.pending_commands);

            save_buttons_ui(ui, app);

            ui.add_space(spacing);

            // On the web the browser controls the zoom
            let zoom_factor = app.state.app_options.zoom_factor;
            ui.weak(format!("Zoom {:.0}%", zoom_factor * 100.0))
                .on_hover_text("The zoom factor applied on top of the OS scaling factor.");
            Command::ZoomIn.menu_button_ui(ui, &mut app.pending_commands);
            Command::ZoomOut.menu_button_ui(ui, &mut app.pending_commands);
            ui.add_enabled_ui(zoom_factor != 1.0, |ui| {
                Command::ZoomReset.menu_button_ui(ui, &mut app.pending_commands)
            });

            Command::ToggleFullscreen.menu_button_ui(ui, &mut app.pending_commands);

            ui.add_space(spacing);
        }

        {
            Command::ResetViewer.menu_button_ui(ui, &mut app.pending_commands);

            #[cfg(not(target_arch = "wasm32"))]
            Command::OpenProfiler.menu_button_ui(ui, &mut app.pending_commands);

            Command::ToggleMemoryPanel.menu_button_ui(ui, &mut app.pending_commands);
        }

        ui.add_space(spacing);

        ui.menu_button("Recordings", |ui| {
            recordings_menu(ui, app);
        });

        ui.menu_button("Blueprints", |ui| {
            blueprints_menu(ui, app);
        });

        ui.menu_button("Options", |ui| {
            options_menu_ui(ui, frame, &mut app.state.app_options);
        });

        ui.add_space(spacing);
        ui.hyperlink_to(
            "Help",
            "https://www.rerun.io/docs/getting-started/viewer-walkthrough",
        );

        #[cfg(not(target_arch = "wasm32"))]
        {
            ui.add_space(spacing);
            Command::Quit.menu_button_ui(ui, &mut app.pending_commands);
        }
    });
}

fn about_rerun_ui(ui: &mut egui::Ui, build_info: &re_build_info::BuildInfo) {
    let re_build_info::BuildInfo {
        crate_name,
        version,
        rustc_version,
        llvm_version,
        git_hash,
        git_branch: _,
        is_in_rerun_workspace: _,
        target_triple,
        datetime,
    } = *build_info;

    ui.style_mut().wrap = Some(false);

    let rustc_version = if rustc_version.is_empty() {
        "unknown"
    } else {
        rustc_version
    };

    let llvm_version = if llvm_version.is_empty() {
        "unknown"
    } else {
        llvm_version
    };

    let short_git_hash = &git_hash[..std::cmp::min(git_hash.len(), 7)];

    ui.label(format!(
        "{crate_name} {version} ({short_git_hash})\n\
        {target_triple}\n\
        rustc {rustc_version}\n\
        LLVM {llvm_version}\n\
        Built {datetime}",
    ));

    ui.add_space(12.0);
    ui.hyperlink_to("www.rerun.io", "https://www.rerun.io/");
}

fn top_bar_ui(
    blueprint: &Blueprint,
    ui: &mut egui::Ui,
    frame: &mut eframe::Frame,
    app: &mut App,
    gpu_resource_stats: &WgpuResourcePoolStatistics,
) {
    rerun_menu_button_ui(ui, frame, app);

    if app.state.app_options.show_metrics {
        ui.separator();
        frame_time_label_ui(ui, app);
        memory_use_label_ui(ui, gpu_resource_stats);
        input_latency_label_ui(ui, app);
    }

<<<<<<< HEAD
    if let Some(log_db) = app.log_dbs.get(&app.state.selected_rec_id) {
        ui.with_layout(egui::Layout::right_to_left(egui::Align::Center), |ui| {
            let selected_app_id = log_db
                .recording_info()
                .map_or_else(ApplicationId::unknown, |rec_info| {
                    rec_info.application_id.clone()
                });

            let blueprint = app
                .state
                .blueprints
                .entry(selected_app_id)
                .or_insert_with(|| Blueprint::new(ui.ctx()));

            // From right-to-left:

            if re_ui::CUSTOM_WINDOW_DECORATIONS && !cfg!(target_arch = "wasm32") {
                ui.add_space(8.0);
                #[cfg(not(target_arch = "wasm32"))]
                re_ui::native_window_buttons_ui(frame, ui);
                ui.separator();
            } else {
                // Make the first button the same distance form the side as from the top,
                // no matter how high the top bar is.
                let extra_margin = (ui.available_height() - 24.0) / 2.0;
                ui.add_space(extra_margin);
            }
            let mut blueprint_panel_expanded = blueprint.blueprint_panel_expanded;
            if app
                .re_ui
                .medium_icon_toggle_button(
                    ui,
                    &re_ui::icons::LEFT_PANEL_TOGGLE,
                    &mut blueprint_panel_expanded,
                )
                .on_hover_text(format!(
                    "Toggle Blueprint View{}",
                    Command::ToggleBlueprintPanel.format_shortcut_tooltip_suffix(ui.ctx())
                ))
                .clicked()
            {
                app.pending_commands.push(Command::ToggleBlueprintPanel);
            }
=======
    ui.with_layout(egui::Layout::right_to_left(egui::Align::Center), |ui| {
        if re_ui::CUSTOM_WINDOW_DECORATIONS && !cfg!(target_arch = "wasm32") {
            ui.add_space(8.0);
            #[cfg(not(target_arch = "wasm32"))]
            re_ui::native_window_buttons_ui(frame, ui);
            ui.separator();
        } else {
            // Make the first button the same distance form the side as from the top,
            // no matter how high the top bar is.
            let extra_margin = (ui.available_height() - 24.0) / 2.0;
            ui.add_space(extra_margin);
        }

        let mut selection_panel_expanded = blueprint.selection_panel_expanded;
        if app
            .re_ui
            .medium_icon_toggle_button(
                ui,
                &re_ui::icons::RIGHT_PANEL_TOGGLE,
                &mut selection_panel_expanded,
            )
            .on_hover_text(format!(
                "Toggle Selection View{}",
                Command::ToggleSelectionPanel.format_shortcut_tooltip_suffix(ui.ctx())
            ))
            .clicked()
        {
            app.pending_commands.push(Command::ToggleSelectionPanel);
        }

        let mut time_panel_expanded = blueprint.time_panel_expanded;
        if app
            .re_ui
            .medium_icon_toggle_button(
                ui,
                &re_ui::icons::BOTTOM_PANEL_TOGGLE,
                &mut time_panel_expanded,
            )
            .on_hover_text(format!(
                "Toggle Timeline View{}",
                Command::ToggleTimePanel.format_shortcut_tooltip_suffix(ui.ctx())
            ))
            .clicked()
        {
            app.pending_commands.push(Command::ToggleTimePanel);
        }

        let mut blueprint_panel_expanded = blueprint.blueprint_panel_expanded;
        if app
            .re_ui
            .medium_icon_toggle_button(
                ui,
                &re_ui::icons::LEFT_PANEL_TOGGLE,
                &mut blueprint_panel_expanded,
            )
            .on_hover_text(format!(
                "Toggle Blueprint View{}",
                Command::ToggleBlueprintPanel.format_shortcut_tooltip_suffix(ui.ctx())
            ))
            .clicked()
        {
            app.pending_commands.push(Command::ToggleBlueprintPanel);
        }
>>>>>>> ac6eacc8

        if cfg!(debug_assertions) && app.state.app_options.show_metrics {
            ui.vertical_centered(|ui| {
                ui.style_mut().wrap = Some(false);
                ui.add_space(6.0); // TODO(emilk): in egui, add a proper way of centering a single widget in a UI.
                egui::warn_if_debug_build(ui);
            });
        }
    });
}

fn frame_time_label_ui(ui: &mut egui::Ui, app: &mut App) {
    if let Some(frame_time) = app.frame_time_history.average() {
        let ms = frame_time * 1e3;

        let visuals = ui.visuals();
        let color = if ms < 15.0 {
            visuals.weak_text_color()
        } else {
            visuals.warn_fg_color
        };

        // we use monospace so the width doesn't fluctuate as the numbers change.
        let text = format!("{ms:.1} ms");
        ui.label(egui::RichText::new(text).monospace().color(color))
            .on_hover_text("CPU time used by Depthai Viewer each frame. Lower is better.");
    }
}

fn memory_use_label_ui(ui: &mut egui::Ui, gpu_resource_stats: &WgpuResourcePoolStatistics) {
    const CODE: &str = "use re_memory::AccountingAllocator;\n\
                        #[global_allocator]\n\
                        static GLOBAL: AccountingAllocator<std::alloc::System> =\n    \
                            AccountingAllocator::new(std::alloc::System);";

    fn click_to_copy(
        ui: &mut egui::Ui,
        text: impl Into<String>,
        add_contents_on_hover: impl FnOnce(&mut egui::Ui),
    ) {
        #[allow(clippy::blocks_in_if_conditions)]
        let text = text.into();
        if ui
            .add(
                egui::Label::new(
                    egui::RichText::new(text)
                        .monospace()
                        .color(ui.visuals().weak_text_color()),
                )
                .sense(egui::Sense::click()),
            )
            .on_hover_ui(|ui| add_contents_on_hover(ui))
            .clicked()
        {
            ui.ctx().output_mut(|o| o.copied_text = CODE.to_owned());
        }
    }

    let mem = re_memory::MemoryUse::capture();

    if let Some(count) = re_memory::accounting_allocator::global_allocs() {
        // we use monospace so the width doesn't fluctuate as the numbers change.

        let bytes_used_text = re_format::format_bytes(count.size as _);
        ui.label(
            egui::RichText::new(&bytes_used_text)
                .monospace()
                .color(ui.visuals().weak_text_color()),
        )
        .on_hover_text(format!(
            "Depthai Viewer is using {} of RAM in {} separate allocations,\n\
            plus {} of GPU memory in {} textures and {} buffers.",
            bytes_used_text,
            format_number(count.count),
            re_format::format_bytes(gpu_resource_stats.total_bytes() as _),
            format_number(gpu_resource_stats.num_textures),
            format_number(gpu_resource_stats.num_buffers),
        ));
    } else if let Some(rss) = mem.resident {
        let bytes_used_text = re_format::format_bytes(rss as _);
        click_to_copy(ui, &bytes_used_text, |ui| {
            ui.label(format!(
                "Rerun Viewer is using {} of Resident memory (RSS),\n\
                plus {} of GPU memory in {} textures and {} buffers.",
                bytes_used_text,
                re_format::format_bytes(gpu_resource_stats.total_bytes() as _),
                format_number(gpu_resource_stats.num_textures),
                format_number(gpu_resource_stats.num_buffers),
            ));
            ui.label(
                "To get more accurate memory reportings, consider configuring your Rerun \n\
                 viewer to use an AccountingAllocator by adding the following to your \n\
                 code's main entrypoint:",
            );
            ui.code(CODE);
            ui.label("(click to copy to clipboard)");
        });
    } else {
        click_to_copy(ui, "N/A MiB", |ui| {
            ui.label(
                "The Rerun viewer was not configured to run with an AccountingAllocator,\n\
                consider adding the following to your code's main entrypoint:",
            );
            ui.code(CODE);
            ui.label("(click to copy to clipboard)");
        });
    }
}

fn input_latency_label_ui(ui: &mut egui::Ui, app: &mut App) {
    // TODO(emilk): it would be nice to know if the network stream is still open
    let is_latency_interesting = app.rx.source().is_network();

    let queue_len = app.rx.len();

    // empty queue == unreliable latency
    let latency_sec = app.rx.latency_ns() as f32 / 1e9;
    if queue_len > 0
        && (!is_latency_interesting || app.state.app_options.warn_latency < latency_sec)
    {
        // we use this to avoid flicker
        app.latest_queue_interest = web_time::Instant::now();
    }

    if app.latest_queue_interest.elapsed().as_secs_f32() < 1.0 {
        ui.separator();
        if is_latency_interesting {
            let text = format!(
                "Latency: {:.2}s, queue: {}",
                latency_sec,
                format_number(queue_len),
            );
            let hover_text =
                    "When more data is arriving over network than the Depthai Viewer can index, a queue starts building up, leading to latency and increased RAM use.\n\
                    This latency does NOT include network latency.";

            if latency_sec < app.state.app_options.warn_latency {
                ui.weak(text).on_hover_text(hover_text);
            } else {
                ui.label(app.re_ui.warning_text(text))
                    .on_hover_text(hover_text);
            }
        } else {
            ui.weak(format!("Queue: {}", format_number(queue_len)))
                .on_hover_text("Number of messages in the inbound queue");
        }
    }
}

// ----------------------------------------------------------------------------

const FILE_SAVER_PROMISE: &str = "file_saver";

fn file_saver_progress_ui(egui_ctx: &egui::Context, app: &mut App) {
    use std::path::PathBuf;

    let file_save_in_progress = app.promise_exists(FILE_SAVER_PROMISE);
    if file_save_in_progress {
        // There's already a file save running in the background.

        if let Some(res) = app.poll_promise::<anyhow::Result<PathBuf>>(FILE_SAVER_PROMISE) {
            // File save promise has returned.

            match res {
                Ok(path) => {
                    re_log::info!("File saved to {path:?}."); // this will also show a notification the user
                }
                Err(err) => {
                    re_log::error!("{err}"); // this will also show a notification the user
                }
            }
        } else {
            // File save promise is still running in the background.

            // NOTE: not a toast, want something a bit more discreet here.
            egui::Window::new("file_saver_spin")
                .anchor(egui::Align2::RIGHT_BOTTOM, egui::Vec2::ZERO)
                .title_bar(false)
                .enabled(false)
                .auto_sized()
                .show(egui_ctx, |ui| {
                    ui.horizontal(|ui| {
                        ui.spinner();
                        ui.label("Writing file to disk…");
                    })
                });
        }
    }
}

// TODO(emilk): support saving data on web
#[cfg(not(target_arch = "wasm32"))]
fn save_buttons_ui(ui: &mut egui::Ui, app: &mut App) {
    let file_save_in_progress = app.promise_exists(FILE_SAVER_PROMISE);

    let save_button = Command::Save.menu_button(ui.ctx());
    let save_selection_button = Command::SaveSelection.menu_button(ui.ctx());

    if file_save_in_progress {
        ui.add_enabled_ui(false, |ui| {
            ui.horizontal(|ui| {
                ui.add(save_button);
                ui.spinner();
            });
            ui.horizontal(|ui| {
                ui.add(save_selection_button);
                ui.spinner();
            });
        });
    } else {
        ui.add_enabled_ui(app.log_db_is_nonempty(), |ui| {
            if ui
                .add(save_button)
                .on_hover_text("Save all data to a Rerun data file (.rrd)")
                .clicked()
            {
                ui.close_menu();
                app.pending_commands.push(Command::Save);
            }

            // We need to know the loop selection _before_ we can even display the
            // button, as this will determine whether its grayed out or not!
            // TODO(cmc): In practice the loop (green) selection is always there
            // at the moment so...
            let loop_selection = app.loop_selection();

            if ui
                .add_enabled(loop_selection.is_some(), save_selection_button)
                .on_hover_text(
                    "Save data for the current loop selection to a Rerun data file (.rrd)",
                )
                .clicked()
            {
                ui.close_menu();
                app.pending_commands.push(Command::SaveSelection);
            }
        });
    }
}

#[cfg(not(target_arch = "wasm32"))]
fn open(app: &mut App) {
    if let Some(path) = rfd::FileDialog::new()
        .add_filter("rerun data file", &["rrd"])
        .pick_file()
    {
        if let Some(log_db) = load_file_path(&path) {
            app.show_log_db(log_db);
        }
    }
}

#[cfg(not(target_arch = "wasm32"))]
fn save(app: &mut App, loop_selection: Option<(re_data_store::Timeline, TimeRangeF)>) {
    let Some(log_db) = app.log_db() else {
        // NOTE: Can only happen if saving through the command palette.
        re_log::error!("No data to save!");
        return;
    };

    let title = if loop_selection.is_some() {
        "Save loop selection"
    } else {
        "Save"
    };

    if let Some(path) = rfd::FileDialog::new()
        .set_file_name("data.rrd")
        .set_title(title)
        .save_file()
    {
        let f = match save_database_to_file(log_db, path, loop_selection) {
            Ok(f) => f,
            Err(err) => {
                re_log::error!("File saving failed: {err}");
                return;
            }
        };
        if let Err(err) = app.spawn_threaded_promise(FILE_SAVER_PROMISE, f) {
            // NOTE: Can only happen if saving through the command palette.
            re_log::error!("File saving failed: {err}");
        }
    }
}

fn main_view_selector_ui(ui: &mut egui::Ui, app: &mut App) {
    if app.log_db_is_nonempty() {
        ui.horizontal(|ui| {
            ui.label("Main view:");
            if ui
                .selectable_value(
                    &mut app.state.panel_selection,
                    PanelSelection::Viewport,
                    "Viewport",
                )
                .clicked()
            {
                ui.close_menu();
            }
        });
    }
}

fn recordings_menu(ui: &mut egui::Ui, app: &mut App) {
    let log_dbs = app
        .log_dbs
        .values()
        .filter(|log| log.recording_type() == RecordingType::Data)
        .sorted_by_key(|log_db| log_db.recording_info().map(|ri| ri.started))
        .collect_vec();

    if log_dbs.is_empty() {
        ui.weak("(empty)");
        return;
    }

    ui.style_mut().wrap = Some(false);
    for log_db in &log_dbs {
        let info = if let Some(rec_info) = log_db.recording_info() {
            format!(
                "{} - {}",
                rec_info.application_id,
                rec_info.started.format()
            )
        } else {
            "<UNKNOWN>".to_owned()
        };
        if ui
            .radio(
                app.state.selected_rec_id.as_ref() == Some(log_db.recording_id()),
                info,
            )
            .clicked()
        {
            app.state.selected_rec_id = Some(log_db.recording_id().clone());
        }
    }
}

fn blueprints_menu(ui: &mut egui::Ui, app: &mut App) {
    let app_id = app.selected_app_id();
    let blueprint_dbs = app
        .log_dbs
        .values()
        .sorted_by_key(|log_db| log_db.recording_info().map(|ri| ri.started))
        .filter(|log| {
            log.recording_type() == RecordingType::Blueprint
                && log
                    .recording_info()
                    .map_or(false, |ri| ri.application_id == app_id)
        })
        .collect_vec();

    if blueprint_dbs.is_empty() {
        ui.weak("(empty)");
        return;
    }

    ui.style_mut().wrap = Some(false);
    for log_db in blueprint_dbs
        .iter()
        .filter(|log| log.recording_type() == RecordingType::Blueprint)
    {
        let info = if let Some(rec_info) = log_db.recording_info() {
            if rec_info.is_app_default_blueprint() {
                format!("{} - Default Blueprint", rec_info.application_id,)
            } else {
                format!(
                    "{} - {}",
                    rec_info.application_id,
                    rec_info.started.format()
                )
            }
        } else {
            "<UNKNOWN>".to_owned()
        };
        if ui
            .radio(
                app.state.selected_blueprint_by_app.get(&app_id) == Some(log_db.recording_id()),
                info,
            )
            .clicked()
        {
            app.state
                .selected_blueprint_by_app
                .insert(app_id.clone(), log_db.recording_id().clone());
        }
    }
}

fn options_menu_ui(ui: &mut egui::Ui, _frame: &mut eframe::Frame, options: &mut AppOptions) {
    ui.style_mut().wrap = Some(false);

    if ui
        .checkbox(&mut options.show_metrics, "Show performance metrics")
        .on_hover_text("Show metrics for milliseconds/frame and RAM usage in the top bar.")
        .clicked()
    {
        ui.close_menu();
    }

    #[cfg(not(target_arch = "wasm32"))]
    {
        if ui
            .checkbox(&mut options.experimental_space_view_screenshots, "(experimental) Space View screenshots")
            .on_hover_text("Allow taking screenshots of 2D & 3D space views via their context menu. Does not contain labels.")
            .clicked()
        {
            ui.close_menu();
        }
    }

    #[cfg(debug_assertions)]
    {
        ui.separator();
        ui.label("Debug:");

        egui_debug_options_ui(ui);
        ui.separator();
        debug_menu_options_ui(ui, options, _frame);
    }
}

#[cfg(debug_assertions)]
fn egui_debug_options_ui(ui: &mut egui::Ui) {
    let mut debug = ui.style().debug;
    let mut any_clicked = false;

    any_clicked |= ui
        .checkbox(&mut debug.debug_on_hover, "Ui debug on hover")
        .on_hover_text("However over widgets to see their rectangles")
        .changed();
    any_clicked |= ui
        .checkbox(&mut debug.show_expand_width, "Show expand width")
        .on_hover_text("Show which widgets make their parent wider")
        .changed();
    any_clicked |= ui
        .checkbox(&mut debug.show_expand_height, "Show expand height")
        .on_hover_text("Show which widgets make their parent higher")
        .changed();
    any_clicked |= ui.checkbox(&mut debug.show_resize, "Show resize").changed();
    any_clicked |= ui
        .checkbox(
            &mut debug.show_interactive_widgets,
            "Show interactive widgets",
        )
        .on_hover_text("Show an overlay on all interactive widgets.")
        .changed();

    // This option currently causes the viewer to hang.
    // any_clicked |= ui
    //     .checkbox(&mut debug.show_blocking_widget, "Show blocking widgets")
    //     .on_hover_text("Show what widget blocks the interaction of another widget.")
    //     .changed();

    if any_clicked {
        let mut style = (*ui.ctx().style()).clone();
        style.debug = debug;
        ui.ctx().set_style(style);
    }
}

#[cfg(debug_assertions)]
fn debug_menu_options_ui(ui: &mut egui::Ui, options: &mut AppOptions, _frame: &mut eframe::Frame) {
    #[cfg(not(target_arch = "wasm32"))]
    {
        if ui.button("Mobile size").clicked() {
            // frame.set_window_size(egui::vec2(375.0, 812.0)); // iPhone 12 mini
            _frame.set_window_size(egui::vec2(375.0, 667.0)); //  iPhone SE 2nd gen
            _frame.set_fullscreen(false);
            ui.close_menu();
        }
        ui.separator();
    }

    if ui.button("Log info").clicked() {
        re_log::info!("Logging some info");
    }

    ui.checkbox(
        &mut options.show_picking_debug_overlay,
        "Picking Debug Overlay",
    )
    .on_hover_text("Show a debug overlay that renders the picking layer information using the `debug_overlay.wgsl` shader.");

    ui.menu_button("Crash", |ui| {
        #[allow(clippy::manual_assert)]
        if ui.button("panic!").clicked() {
            panic!("Intentional panic");
        }

        if ui.button("panic! during unwind").clicked() {
            struct PanicOnDrop {}

            impl Drop for PanicOnDrop {
                fn drop(&mut self) {
                    panic!("Second intentional panic in Drop::drop");
                }
            }

            let _this_will_panic_when_dropped = PanicOnDrop {};
            panic!("First intentional panic");
        }

        if ui.button("SEGFAULT").clicked() {
            // Taken from https://github.com/EmbarkStudios/crash-handling/blob/main/sadness-generator/src/lib.rs

            /// This is the fixed address used to generate a segfault. It's possible that
            /// this address can be mapped and writable by the your process in which case a
            /// crash may not occur
            #[cfg(target_pointer_width = "64")]
            pub const SEGFAULT_ADDRESS: u64 = u32::MAX as u64 + 0x42;
            #[cfg(target_pointer_width = "32")]
            pub const SEGFAULT_ADDRESS: u32 = 0x42;

            let bad_ptr: *mut u8 = SEGFAULT_ADDRESS as _;
            #[allow(unsafe_code)]
            // SAFETY: this is not safe. We are _trying_ to crash.
            unsafe {
                std::ptr::write_volatile(bad_ptr, 1);
            }
        }

        if ui.button("Stack overflow").clicked() {
            // Taken from https://github.com/EmbarkStudios/crash-handling/blob/main/sadness-generator/src/lib.rs
            fn recurse(data: u64) -> u64 {
                let mut buff = [0u8; 256];
                buff[..9].copy_from_slice(b"junk data");

                let mut result = data;
                for c in buff {
                    result += c as u64;
                }

                if result == 0 {
                    result
                } else {
                    recurse(result) + 1
                }
            }

            recurse(42);
        }
    });
}

// ---

/// Returns a closure that, when run, will save the contents of the current database
/// to disk, at the specified `path`.
///
/// If `time_selection` is specified, then only data for that specific timeline over that
/// specific time range will be accounted for.
#[cfg(not(target_arch = "wasm32"))]
fn save_database_to_file(
    log_db: &LogDb,
    path: std::path::PathBuf,
    time_selection: Option<(re_data_store::Timeline, TimeRangeF)>,
) -> anyhow::Result<impl FnOnce() -> anyhow::Result<std::path::PathBuf>> {
    use re_arrow_store::TimeRange;

    crate::profile_scope!("dump_messages");

    let begin_rec_msg = log_db
        .recording_msg()
        .map(|msg| LogMsg::SetRecordingInfo(msg.clone()));

    let ent_op_msgs = log_db
        .iter_entity_op_msgs()
        .map(|msg| LogMsg::EntityPathOpMsg(log_db.recording_id().clone(), msg.clone()))
        .collect_vec();

    let time_filter = time_selection.map(|(timeline, range)| {
        (
            timeline,
            TimeRange::new(range.min.floor(), range.max.ceil()),
        )
    });
    let data_msgs: Result<Vec<_>, _> = log_db
        .entity_db
        .data_store
        .to_data_tables(time_filter)
        .map(|table| {
            table
                .to_arrow_msg()
                .map(|msg| LogMsg::ArrowMsg(log_db.recording_id().clone(), msg))
        })
        .collect();

    use anyhow::Context as _;
    let data_msgs = data_msgs.with_context(|| "Failed to export to data tables")?;

    let msgs = std::iter::once(begin_rec_msg)
        .flatten() // option
        .chain(ent_op_msgs)
        .chain(data_msgs);

    Ok(move || {
        crate::profile_scope!("save_to_file");

        use anyhow::Context as _;
        let file = std::fs::File::create(path.as_path())
            .with_context(|| format!("Failed to create file at {path:?}"))?;

        let encoding_options = re_log_encoding::EncodingOptions::COMPRESSED;
        re_log_encoding::encoder::encode_owned(encoding_options, msgs, file)
            .map(|_| path)
            .context("Message encode")
    })
}

#[allow(unused_mut)]
fn load_rrd_to_log_db(mut read: impl std::io::Read) -> anyhow::Result<LogDb> {
    crate::profile_function!();

    let mut decoder = re_log_encoding::decoder::Decoder::new(read)?;

    let first = decoder.next().context("no messages in recording")??;

    let mut log_db = LogDb::new(first.recording_id().clone());
    log_db.add(&first)?;

    for msg in decoder {
        log_db.add(&msg?)?;
    }
    Ok(log_db)
}

#[cfg(not(target_arch = "wasm32"))]
#[must_use]
fn load_file_path(path: &std::path::Path) -> Option<LogDb> {
    fn load_file_path_impl(path: &std::path::Path) -> anyhow::Result<LogDb> {
        crate::profile_function!();
        use anyhow::Context as _;
        let file = std::fs::File::open(path).context("Failed to open file")?;
        load_rrd_to_log_db(file)
    }

    re_log::info!("Loading {path:?}…");

    match load_file_path_impl(path) {
        Ok(mut new_log_db) => {
            re_log::info!("Loaded {path:?}");
            new_log_db.data_source = Some(re_smart_channel::SmartChannelSource::Files {
                paths: vec![path.into()],
            });
            Some(new_log_db)
        }
        Err(err) => {
            let msg = format!("Failed loading {path:?}: {}", re_error::format(&err));
            re_log::error!("{msg}");
            rfd::MessageDialog::new()
                .set_level(rfd::MessageLevel::Error)
                .set_description(&msg)
                .show();
            None
        }
    }
}

#[must_use]
fn load_file_contents(name: &str, read: impl std::io::Read) -> Option<LogDb> {
    match load_rrd_to_log_db(read) {
        Ok(mut log_db) => {
            re_log::info!("Loaded {name:?}");
            log_db.data_source = Some(re_smart_channel::SmartChannelSource::Files {
                paths: vec![name.into()],
            });
            Some(log_db)
        }
        Err(err) => {
            let msg = format!("Failed loading {name:?}: {}", re_error::format(&err));
            re_log::error!("{msg}");
            rfd::MessageDialog::new()
                .set_level(rfd::MessageLevel::Error)
                .set_description(&msg)
                .show();
            None
        }
    }
}

fn recording_config_entry<'cfgs>(
    configs: &'cfgs mut HashMap<RecordingId, RecordingConfig>,
    id: RecordingId,
    data_source: &'_ re_smart_channel::SmartChannelSource,
    log_db: &'_ LogDb,
) -> &'cfgs mut RecordingConfig {
    configs
        .entry(id)
        .or_insert_with(|| new_recording_confg(data_source, log_db))
}

fn new_recording_confg(
    data_source: &'_ re_smart_channel::SmartChannelSource,
    log_db: &'_ LogDb,
) -> RecordingConfig {
    let play_state = match data_source {
        // Play files from the start by default - it feels nice and alive./
        // RrdHttpStream downloads the whole file before decoding it, so we treat it the same as a file.
        re_smart_channel::SmartChannelSource::Files { .. }
        | re_smart_channel::SmartChannelSource::RrdHttpStream { .. }
        | re_smart_channel::SmartChannelSource::RrdWebEventListener => PlayState::Playing,

        // Live data - follow it!
        re_smart_channel::SmartChannelSource::Sdk
        | re_smart_channel::SmartChannelSource::WsClient { .. }
        | re_smart_channel::SmartChannelSource::TcpServer { .. } => PlayState::Following,
    };

    let mut rec_cfg = RecordingConfig::default();

    rec_cfg
        .time_ctrl
        .set_play_state(log_db.times_per_timeline(), play_state);

    rec_cfg
}<|MERGE_RESOLUTION|>--- conflicted
+++ resolved
@@ -18,15 +18,11 @@
     AppOptions, Caches, ComponentUiRegistry, PlayState, RecordingConfig, ViewerContext,
 };
 
+use nohash_hasher::IntMap;
+
 use crate::{
-<<<<<<< HEAD
-    app_icon::setup_app_icon,
     depthai::depthai,
-    misc::{AppOptions, Caches, RecordingConfig, ViewerContext},
-    ui::{data_ui::ComponentUiRegistry, Blueprint},
-=======
     ui::{Blueprint, ViewportState},
->>>>>>> ac6eacc8
     viewer_analytics::ViewerAnalytics,
     AppEnvironment,
 };
@@ -102,17 +98,12 @@
     cmd_palette: re_ui::CommandPalette,
 
     analytics: ViewerAnalytics,
-<<<<<<< HEAD
-
-    icon_status: AppIconStatus,
 
     #[cfg(not(target_arch = "wasm32"))]
     python_path: Option<String>,
 
     #[cfg(not(target_arch = "wasm32"))]
     backend_handle: Option<std::process::Child>,
-=======
->>>>>>> ac6eacc8
 }
 
 impl App {
@@ -198,16 +189,11 @@
             cmd_palette: Default::default(),
 
             analytics,
-<<<<<<< HEAD
-
-            icon_status: AppIconStatus::NotSetTryAgain,
 
             #[cfg(not(target_arch = "wasm32"))]
             python_path: python_path.clone(),
             #[cfg(not(target_arch = "wasm32"))]
             backend_handle: App::spawn_backend(&python_path),
-=======
->>>>>>> ac6eacc8
         }
     }
 
@@ -303,9 +289,6 @@
         }
     }
 
-<<<<<<< HEAD
-    fn run_command(&mut self, cmd: Command, _frame: &mut eframe::Frame, egui_ctx: &egui::Context) {
-=======
     fn run_command(
         &mut self,
         cmd: Command,
@@ -315,7 +298,6 @@
     ) {
         let is_narrow_screen = egui_ctx.screen_rect().width() < 600.0; // responsive ui for mobiles etc
 
->>>>>>> ac6eacc8
         match cmd {
             #[cfg(not(target_arch = "wasm32"))]
             Command::Save => {
@@ -573,11 +555,6 @@
             self.ram_limit_warner.update();
         }
 
-<<<<<<< HEAD
-        if self.icon_status == AppIconStatus::NotSetTryAgain {
-            self.icon_status = setup_app_icon();
-        }
-
         if self.shutdown.load(std::sync::atomic::Ordering::Relaxed) {
             self.state.depthai_state.shutdown();
             #[cfg(not(target_arch = "wasm32"))]
@@ -590,8 +567,6 @@
             return;
         }
 
-=======
->>>>>>> ac6eacc8
         #[cfg(not(target_arch = "wasm32"))]
         {
             // Ensure zoom factor is sane and in 10% steps at all times before applying it.
@@ -728,9 +703,8 @@
                     if let Some(render_ctx) = egui_renderer
                         .paint_callback_resources
                         .get_mut::<re_renderer::RenderContext>()
-<<<<<<< HEAD
-                        .unwrap();
-                    render_ctx.begin_frame();
+                    {
+                        render_ctx.begin_frame();
 
                     self.state.show(
                         ui,
@@ -742,31 +716,9 @@
                     );
 
                     render_ctx.before_submit();
-=======
-                    {
-                        render_ctx.begin_frame();
-
-                        if log_db.is_empty() {
-                            wait_screen_ui(ui, &self.rx);
-                        } else {
-                            self.state.show(
-                                &mut blueprint,
-                                ui,
-                                render_ctx,
-                                log_db,
-                                &self.re_ui,
-                                &self.component_ui_registry,
-                                &self.rx,
-                            );
-
-                            render_ctx.before_submit();
-                        }
-                    }
-                } else {
-                    wait_screen_ui(ui, &self.rx);
->>>>>>> ac6eacc8
                 }
-            });
+            }
+        });
 
         if re_ui::CUSTOM_WINDOW_DECORATIONS {
             // Paint the main window frame on top of everything else
@@ -786,9 +738,7 @@
             egui_ctx.input(|i| i.time),
             frame_start.elapsed().as_secs_f32(),
         );
-<<<<<<< HEAD
         egui_ctx.request_repaint(); // Force repaint even when out of focus
-=======
 
         // If there was a real active blueprint that came from the store, save the changes back.
         if let Some(blueprint_db) = self.log_dbs.get_mut(&active_blueprint_id) {
@@ -799,7 +749,6 @@
             // keep it around for borrow-checker reasons.
             re_log::warn_once!("Blueprint unexpectedly missing from store.");
         }
->>>>>>> ac6eacc8
     }
 }
 
@@ -1185,29 +1134,16 @@
     selected_blueprint_by_app: HashMap<ApplicationId, RecordingId>,
 
     /// Configuration for the current recording (found in [`LogDb`]).
-<<<<<<< HEAD
     recording_configs: IntMap<RecordingId, RecordingConfig>,
 
     #[serde(skip)] // Quick fix for subscriptions setting, just don't remembet space views
     blueprints: HashMap<ApplicationId, crate::ui::Blueprint>,
-=======
-    recording_configs: HashMap<RecordingId, RecordingConfig>,
->>>>>>> ac6eacc8
 
     /// Which view panel is currently being shown
     panel_selection: PanelSelection,
 
     selection_panel: crate::selection_panel::SelectionPanel,
-<<<<<<< HEAD
-
-    time_panel: crate::time_panel::TimePanel,
-=======
-    time_panel: re_time_panel::TimePanel,
->>>>>>> ac6eacc8
-
-    selected_device: depthai::DeviceId,
     depthai_state: depthai::State,
-
     #[cfg(not(target_arch = "wasm32"))]
     #[serde(skip)]
     profiler: crate::Profiler,
@@ -1239,16 +1175,10 @@
             selected_blueprint_by_app: _,
             recording_configs,
             panel_selection,
-<<<<<<< HEAD
             blueprints,
             selection_panel: _,
-            time_panel: _,
             selected_device: _,
             depthai_state,
-=======
-            selection_panel,
-            time_panel,
->>>>>>> ac6eacc8
             #[cfg(not(target_arch = "wasm32"))]
                 profiler: _,
             viewport_state,
@@ -1272,13 +1202,8 @@
             depthai_state,
         };
 
-<<<<<<< HEAD
         // Hide time panel for now, reuse for recordings in the future
         // time_panel.show_panel(&mut ctx, blueprint, ui);
-=======
-        time_panel.show_panel(&mut ctx, ui, blueprint.time_panel_expanded);
-        selection_panel.show_panel(viewport_state, &mut ctx, ui, blueprint);
->>>>>>> ac6eacc8
 
         let central_panel_frame = egui::Frame {
             fill: ui.style().visuals.panel_fill,
@@ -1529,51 +1454,6 @@
         input_latency_label_ui(ui, app);
     }
 
-<<<<<<< HEAD
-    if let Some(log_db) = app.log_dbs.get(&app.state.selected_rec_id) {
-        ui.with_layout(egui::Layout::right_to_left(egui::Align::Center), |ui| {
-            let selected_app_id = log_db
-                .recording_info()
-                .map_or_else(ApplicationId::unknown, |rec_info| {
-                    rec_info.application_id.clone()
-                });
-
-            let blueprint = app
-                .state
-                .blueprints
-                .entry(selected_app_id)
-                .or_insert_with(|| Blueprint::new(ui.ctx()));
-
-            // From right-to-left:
-
-            if re_ui::CUSTOM_WINDOW_DECORATIONS && !cfg!(target_arch = "wasm32") {
-                ui.add_space(8.0);
-                #[cfg(not(target_arch = "wasm32"))]
-                re_ui::native_window_buttons_ui(frame, ui);
-                ui.separator();
-            } else {
-                // Make the first button the same distance form the side as from the top,
-                // no matter how high the top bar is.
-                let extra_margin = (ui.available_height() - 24.0) / 2.0;
-                ui.add_space(extra_margin);
-            }
-            let mut blueprint_panel_expanded = blueprint.blueprint_panel_expanded;
-            if app
-                .re_ui
-                .medium_icon_toggle_button(
-                    ui,
-                    &re_ui::icons::LEFT_PANEL_TOGGLE,
-                    &mut blueprint_panel_expanded,
-                )
-                .on_hover_text(format!(
-                    "Toggle Blueprint View{}",
-                    Command::ToggleBlueprintPanel.format_shortcut_tooltip_suffix(ui.ctx())
-                ))
-                .clicked()
-            {
-                app.pending_commands.push(Command::ToggleBlueprintPanel);
-            }
-=======
     ui.with_layout(egui::Layout::right_to_left(egui::Align::Center), |ui| {
         if re_ui::CUSTOM_WINDOW_DECORATIONS && !cfg!(target_arch = "wasm32") {
             ui.add_space(8.0);
@@ -1637,7 +1517,6 @@
         {
             app.pending_commands.push(Command::ToggleBlueprintPanel);
         }
->>>>>>> ac6eacc8
 
         if cfg!(debug_assertions) && app.state.app_options.show_metrics {
             ui.vertical_centered(|ui| {
