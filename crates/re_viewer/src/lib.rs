//! Depthai Viewer GUI.
//!
//! This crate contains all the GUI code for the Depthai Viewer,
//! including all 2D and 3D visualization code.

mod app;
<<<<<<< HEAD
pub mod depthai;
=======
pub mod blueprint_components;
>>>>>>> ac6eacc8
pub mod env_vars;
pub mod math;
mod misc;
mod remote_viewer_app;
mod ui;
mod viewer_analytics;

pub(crate) use misc::mesh_loader;
use re_log_types::PythonVersion;
<<<<<<< HEAD
pub(crate) use ui::{bottom_panel, memory_panel, selection_panel, time_panel, UiVerbosity};
=======
pub(crate) use ui::{memory_panel, selection_panel};

// TODO(jleibs): Do we want to expose this
pub use ui::{SpaceView, ViewCategory};
>>>>>>> ac6eacc8

pub use app::{App, StartupOptions};
pub use remote_viewer_app::RemoteViewerApp;

pub mod external {
    pub use eframe;
    pub use egui;
    pub use re_renderer;
}

// ----------------------------------------------------------------------------
// When compiling for native:

#[cfg(not(target_arch = "wasm32"))]
mod native;
#[cfg(not(target_arch = "wasm32"))]
pub use native::{run_native_app, run_native_viewer_with_messages};

#[cfg(not(target_arch = "wasm32"))]
pub use misc::profiler::Profiler;

// ----------------------------------------------------------------------------
// When compiling for web:

#[cfg(target_arch = "wasm32")]
mod web;

// ---------------------------------------------------------------------------

/// Profiling macro for feature "puffin"
#[doc(hidden)]
#[macro_export]
macro_rules! profile_function {
    ($($arg: tt)*) => {
        #[cfg(not(target_arch = "wasm32"))]
        puffin::profile_function!($($arg)*);
    };
}

/// Profiling macro for feature "puffin"
#[doc(hidden)]
#[macro_export]
macro_rules! profile_scope {
    ($($arg: tt)*) => {
        #[cfg(not(target_arch = "wasm32"))]
        puffin::profile_scope!($($arg)*);
    };
}

// ---------------------------------------------------------------------------
type SysExePath = String;

/// Where is this App running in?
#[derive(Clone, Debug, PartialEq, Eq)]
pub enum AppEnvironment {
    /// Created from the Rerun Python SDK.
    PythonSdk(PythonVersion, SysExePath),

    /// Created from the Rerun Rust SDK.
    RustSdk {
        rustc_version: String,
        llvm_version: String,
    },

    /// Running the Rust `rerun` binary from the CLI.
    RerunCli {
        rustc_version: String,
        llvm_version: String,
    },

    /// We are a web-viewer running in a browser as Wasm.
    Web,
}

impl AppEnvironment {
    pub fn from_recording_source(source: &re_log_types::RecordingSource) -> Self {
        use re_log_types::RecordingSource;
        match source {
            RecordingSource::PythonSdk(python_version, sys_exe) => {
                Self::PythonSdk(python_version.clone(), sys_exe.clone())
            }
            RecordingSource::RustSdk {
                rustc_version: rust_version,
                llvm_version,
            } => Self::RustSdk {
                rustc_version: rust_version.clone(),
                llvm_version: llvm_version.clone(),
            },
            RecordingSource::Unknown | RecordingSource::Other(_) => Self::RustSdk {
                rustc_version: "unknown".into(),
                llvm_version: "unknown".into(),
            },
        }
    }
}

// ---------------------------------------------------------------------------

<<<<<<< HEAD
#[allow(dead_code)]
const APPLICATION_NAME: &str = "Depthai Viewer";

=======
>>>>>>> ac6eacc8
pub(crate) fn wgpu_options() -> egui_wgpu::WgpuConfiguration {
    egui_wgpu::WgpuConfiguration {
            // When running wgpu on native debug builds, we want some extra control over how
            // and when a poisoned surface gets recreated.
            #[cfg(all(not(target_arch = "wasm32"), debug_assertions))] // native debug build
            on_surface_error: std::sync::Arc::new(|err| {
                // On windows, this error also occurs when the app is minimized.
                // Silently return here to prevent spamming the console with:
                // "The underlying surface has changed, and therefore the swap chain
                //  must be updated"
                if err == wgpu::SurfaceError::Outdated && !cfg!(target_os = "windows"){
                    // We haven't been able to present anything to the swapchain for
                    // a while, because the pipeline is poisoned.
                    // Recreate a sane surface to restart the cycle and see if the
                    // user has fixed the issue.
                    egui_wgpu::SurfaceErrorAction::RecreateSurface
                } else {
                    egui_wgpu::SurfaceErrorAction::SkipFrame
                }
            }),
            supported_backends: re_renderer::config::supported_backends(),
            device_descriptor: std::sync::Arc::new(|adapter| re_renderer::config::HardwareTier::from_adapter(adapter).device_descriptor()),
            ..Default::default()
        }
}

#[must_use]
pub(crate) fn customize_eframe(cc: &eframe::CreationContext<'_>) -> re_ui::ReUi {
    if let Some(render_state) = &cc.wgpu_render_state {
        use re_renderer::{config::RenderContextConfig, RenderContext};

        let paint_callback_resources = &mut render_state.renderer.write().paint_callback_resources;

        paint_callback_resources.insert(RenderContext::new(
            &render_state.adapter,
            render_state.device.clone(),
            render_state.queue.clone(),
            RenderContextConfig {
                output_format_color: render_state.target_format,
                hardware_tier: re_renderer::config::HardwareTier::from_adapter(
                    &render_state.adapter,
                ),
            },
        ));
    }

    re_ui::ReUi::load_and_apply(&cc.egui_ctx)
}

// ---------------------------------------------------------------------------

/// This wakes up the ui thread each time we receive a new message.
#[cfg(not(feature = "web_viewer"))]
#[cfg(not(target_arch = "wasm32"))]
pub fn wake_up_ui_thread_on_each_msg<T: Send + 'static>(
    rx: re_smart_channel::Receiver<T>,
    ctx: egui::Context,
) -> re_smart_channel::Receiver<T> {
    // We need to intercept messages to wake up the ui thread.
    // For that, we need a new channel.
    // However, we want to make sure the channel latency numbers are from the start
    // of the first channel, to the end of the second.
    // For that we need to use `chained_channel`, `recv_with_send_time` and `send_at`.
    let (tx, new_rx) = rx.chained_channel();
    std::thread::Builder::new()
        .name("ui_waker".to_owned())
        .spawn(move || {
<<<<<<< HEAD
            while let Ok((sent_at, msg)) = rx.recv_with_send_time() {
                // TODO(filip): Improve this code to be more smart, maybe we have 100 legit messages and ui is in focus?
                if tx.len() > 100 {
                    re_log::trace!("Dropping messages: Most likely the app is not in focus!");
                    continue;
                }
                if tx.send_at(sent_at, msg).is_ok() {
=======
            while let Ok(msg) = rx.recv_with_send_time() {
                if tx.send_at(msg.time, msg.source, msg.payload).is_ok() {
>>>>>>> ac6eacc8
                    ctx.request_repaint();
                } else {
                    break;
                }
            }
            re_log::debug!("Shutting down ui_waker thread");
        })
        .unwrap();
    new_rx
}<|MERGE_RESOLUTION|>--- conflicted
+++ resolved
@@ -4,11 +4,8 @@
 //! including all 2D and 3D visualization code.
 
 mod app;
-<<<<<<< HEAD
 pub mod depthai;
-=======
 pub mod blueprint_components;
->>>>>>> ac6eacc8
 pub mod env_vars;
 pub mod math;
 mod misc;
@@ -18,14 +15,10 @@
 
 pub(crate) use misc::mesh_loader;
 use re_log_types::PythonVersion;
-<<<<<<< HEAD
-pub(crate) use ui::{bottom_panel, memory_panel, selection_panel, time_panel, UiVerbosity};
-=======
 pub(crate) use ui::{memory_panel, selection_panel};
 
 // TODO(jleibs): Do we want to expose this
-pub use ui::{SpaceView, ViewCategory};
->>>>>>> ac6eacc8
+pub use ui::{ViewCategory};
 
 pub use app::{App, StartupOptions};
 pub use remote_viewer_app::RemoteViewerApp;
@@ -124,12 +117,9 @@
 
 // ---------------------------------------------------------------------------
 
-<<<<<<< HEAD
 #[allow(dead_code)]
 const APPLICATION_NAME: &str = "Depthai Viewer";
 
-=======
->>>>>>> ac6eacc8
 pub(crate) fn wgpu_options() -> egui_wgpu::WgpuConfiguration {
     egui_wgpu::WgpuConfiguration {
             // When running wgpu on native debug builds, we want some extra control over how
@@ -197,7 +187,6 @@
     std::thread::Builder::new()
         .name("ui_waker".to_owned())
         .spawn(move || {
-<<<<<<< HEAD
             while let Ok((sent_at, msg)) = rx.recv_with_send_time() {
                 // TODO(filip): Improve this code to be more smart, maybe we have 100 legit messages and ui is in focus?
                 if tx.len() > 100 {
@@ -205,10 +194,6 @@
                     continue;
                 }
                 if tx.send_at(sent_at, msg).is_ok() {
-=======
-            while let Ok(msg) = rx.recv_with_send_time() {
-                if tx.send_at(msg.time, msg.source, msg.payload).is_ok() {
->>>>>>> ac6eacc8
                     ctx.request_repaint();
                 } else {
                     break;
