use itertools::Itertools;
use re_log_types::EntityPath;

use super::api::BackendCommChannel;
use super::ws::WsMessageData;
use instant::Instant;
use std::fmt;

use strum::EnumIter;
use strum::IntoEnumIterator;

<<<<<<< HEAD
#[derive(serde::Deserialize, serde::Serialize, Clone, PartialEq, Debug)]
pub struct CameraConfig {
=======
#[derive(serde::Deserialize, serde::Serialize, fmt::Debug, PartialEq, Clone, Copy, EnumIter)]
#[allow(non_camel_case_types)]
pub enum ColorCameraResolution {
    THE_720_P,
    THE_800_P,
    THE_1440X1080,
    THE_1080_P,
    THE_1200_P,
    THE_5_MP,
    THE_4_K,
    THE_12_MP,
    THE_4000X3000,
    THE_13_MP,
    THE_48_MP,
}

#[derive(
    serde::Deserialize,
    serde::Serialize,
    fmt::Debug,
    PartialEq,
    Eq,
    Clone,
    Copy,
    EnumIter,
    PartialOrd,
    Ord,
)]
#[allow(non_camel_case_types)]
pub enum MonoCameraResolution {
    THE_400_P,
    THE_720_P,
    THE_800_P,
    THE_1200_P,
}

// fmt::Display is used in UI while fmt::Debug is used with the depthai backend api
impl fmt::Display for ColorCameraResolution {
    fn fmt(&self, f: &mut fmt::Formatter<'_>) -> fmt::Result {
        match self {
            Self::THE_1080_P => write!(f, "1080p"),
            Self::THE_4_K => write!(f, "4k"),
            Self::THE_720_P => write!(f, "720p"),
            Self::THE_800_P => write!(f, "800p"),
            Self::THE_1200_P => write!(f, "1200p"),
            Self::THE_5_MP => write!(f, "5MP"),
            Self::THE_12_MP => write!(f, "12MP"),
            Self::THE_13_MP => write!(f, "13MP"),
            Self::THE_4000X3000 => write!(f, "4000x3000"),
            Self::THE_48_MP => write!(f, "48MP"),
            Self::THE_1440X1080 => write!(f, "1440x1080"),
        }
    }
}

impl fmt::Display for MonoCameraResolution {
    fn fmt(&self, f: &mut fmt::Formatter<'_>) -> fmt::Result {
        match self {
            Self::THE_400_P => write!(f, "400p"),
            Self::THE_720_P => write!(f, "720p"),
            Self::THE_800_P => write!(f, "800p"),
            Self::THE_1200_P => write!(f, "1200p"),
        }
    }
}

#[derive(serde::Deserialize, serde::Serialize, Clone, Copy, PartialEq)]
pub struct ColorCameraConfig {
>>>>>>> 7172e263
    pub fps: u8,
    pub resolution: CameraSensorResolution,
    pub kind: CameraSensorKind,
    pub board_socket: CameraBoardSocket,
    pub name: String,
    pub stream_enabled: bool,
}

impl Default for CameraConfig {
    fn default() -> Self {
        Self {
            fps: 30,
            resolution: CameraSensorResolution::THE_1080_P,
            kind: CameraSensorKind::COLOR,
            board_socket: CameraBoardSocket::CAM_B,
            name: String::from("color"),
            stream_enabled: true,
        }
    }
}

impl CameraConfig {
    pub fn left() -> Self {
        Self {
            board_socket: CameraBoardSocket::LEFT,
            ..Default::default()
        }
    }

    pub fn right() -> Self {
        Self {
            board_socket: CameraBoardSocket::RIGHT,
            ..Default::default()
        }
    }
}

#[derive(serde::Deserialize, serde::Serialize, Clone, Copy, PartialEq, EnumIter, Debug)]
#[allow(non_camel_case_types)]
pub enum CameraBoardSocket {
    AUTO,
    RGB,
    LEFT,
    RIGHT,
    CENTER,
    CAM_A,
    CAM_B,
    CAM_C,
    CAM_D,
    CAM_E,
    CAM_F,
    CAM_G,
    CAM_H,
}

impl Default for CameraBoardSocket {
    fn default() -> Self {
        Self::AUTO
    }
}

impl CameraBoardSocket {
    pub fn depth_align_options() -> Vec<Self> {
        return vec![Self::RGB, Self::LEFT, Self::RIGHT];
    }
}

#[derive(serde::Serialize, serde::Deserialize, Clone, Copy, PartialEq, Debug)]
#[allow(non_camel_case_types)]
pub enum ImuKind {
    SIX_AXIS,
    NINE_AXIS,
}

<<<<<<< HEAD
#[derive(serde::Serialize, serde::Deserialize, Clone, Copy, PartialEq, Debug)]
#[allow(non_camel_case_types)]
pub enum CameraSensorResolution {
    THE_400_P,
    THE_720_P,
    THE_800_P,
    THE_1440X1080,
    THE_1080_P,
    THE_1200_P,
    THE_5_MP,
    THE_4_K,
    THE_12_MP,
    THE_4000X3000,
    THE_13_MP,
    THE_48_MP,
}

// fmt::Display is used in UI while fmt::Debug is used with the depthai backend api
impl fmt::Display for CameraSensorResolution {
    fn fmt(&self, f: &mut fmt::Formatter<'_>) -> fmt::Result {
        match self {
            Self::THE_1080_P => write!(f, "1080p"),
            Self::THE_4_K => write!(f, "4k"),
            Self::THE_720_P => write!(f, "720p"),
            Self::THE_800_P => write!(f, "800p"),
            Self::THE_1200_P => write!(f, "1200p"),
            Self::THE_5_MP => write!(f, "5MP"),
            Self::THE_12_MP => write!(f, "12MP"),
            Self::THE_13_MP => write!(f, "13MP"),
            Self::THE_4000X3000 => write!(f, "4000x3000"),
            Self::THE_48_MP => write!(f, "48MP"),
            Self::THE_1440X1080 => write!(f, "1440x1080"),
            Self::THE_400_P => write!(f, "400p"),
            Self::THE_720_P => write!(f, "720p"),
=======
impl Default for MonoCameraConfig {
    fn default() -> Self {
        Self {
            fps: 30,
            resolution: MonoCameraResolution::THE_400_P,
            board_socket: CameraBoardSocket::AUTO,
            stream_enabled: true,
        }
    }
}

impl MonoCameraConfig {
    fn left() -> Self {
        Self {
            board_socket: CameraBoardSocket::LEFT,
            ..Default::default()
        }
    }

    fn right() -> Self {
        Self {
            board_socket: CameraBoardSocket::RIGHT,
            ..Default::default()
>>>>>>> 7172e263
        }
    }
}

#[derive(serde::Deserialize, serde::Serialize, Clone, Copy, PartialEq, Debug)]
#[allow(non_camel_case_types)]
pub enum CameraSensorKind {
    COLOR,
    MONO,
    TOF,
    THERMAL,
}

impl Default for CameraSensorKind {
    fn default() -> Self {
        Self::COLOR
    }
}

#[derive(serde::Serialize, serde::Deserialize, Clone, PartialEq, Debug)]
pub struct CameraFeatures {
    pub resolutions: Vec<CameraSensorResolution>,
    pub max_fps: u8,
    pub board_socket: CameraBoardSocket,
    pub supported_types: Vec<CameraSensorKind>,
    pub stereo_pairs: Vec<CameraBoardSocket>, // Which cameras can be paired with this one
    pub name: String,
}

#[derive(serde::Serialize, serde::Deserialize, Clone, PartialEq, Debug, Default)]
pub struct DeviceProperties {
    pub id: String,
    pub cameras: Vec<CameraFeatures>,
    pub imu: Option<ImuKind>,
    pub stereo_pairs: Vec<(CameraBoardSocket, CameraBoardSocket)>,
}

impl DeviceProperties {
    pub fn has_right_camera(&self) -> bool {
        self.has_cam_with_name("right")
    }

    pub fn has_left_camera(&self) -> bool {
        self.has_cam_with_name("left")
    }

    fn has_cam_with_name(&self, name: &str) -> bool {
        self.cameras.iter().any(|cam| cam.name == name)
    }
}

#[derive(serde::Deserialize, serde::Serialize, Clone, Copy, PartialEq)]
#[allow(non_camel_case_types)]
pub enum DepthProfilePreset {
    HIGH_DENSITY,
    HIGH_ACCURACY,
}

impl Default for DepthProfilePreset {
    fn default() -> Self {
        Self::HIGH_DENSITY
    }
}

impl fmt::Display for DepthProfilePreset {
    fn fmt(&self, f: &mut fmt::Formatter<'_>) -> fmt::Result {
        match self {
            Self::HIGH_DENSITY => write!(f, "High Density"),
            Self::HIGH_ACCURACY => write!(f, "High Accuracy"),
        }
    }
}

#[derive(serde::Deserialize, serde::Serialize, Clone, Copy, PartialEq, Debug, EnumIter)]
#[allow(non_camel_case_types)]
pub enum DepthMedianFilter {
    MEDIAN_OFF,
    KERNEL_3x3,
    KERNEL_5x5,
    KERNEL_7x7,
}

impl Default for DepthMedianFilter {
    fn default() -> Self {
        Self::KERNEL_7x7
    }
}

#[derive(serde::Deserialize, serde::Serialize, Clone, Copy, PartialEq, Debug)]
pub struct DepthConfig {
    pub median: DepthMedianFilter,
    pub lr_check: bool,
    pub lrc_threshold: u64,
    pub extended_disparity: bool,
    pub subpixel_disparity: bool,
    pub sigma: i64,
    pub confidence: i64,
    pub align: CameraBoardSocket,
    pub stereo_pair: (CameraBoardSocket, CameraBoardSocket),
}

impl Default for DepthConfig {
    fn default() -> Self {
        Self {
            median: DepthMedianFilter::default(),
            lr_check: true,
            lrc_threshold: 5,
            extended_disparity: false,
            subpixel_disparity: true,
            sigma: 0,
            confidence: 230,
            align: CameraBoardSocket::RGB,
            stereo_pair: (CameraBoardSocket::CAM_A, CameraBoardSocket::CAM_C),
        }
    }
}

impl DepthConfig {
    pub fn default_as_option() -> Option<Self> {
        Some(Self::default())
    }

    pub fn only_runtime_configs_differ(&self, other: &DepthConfig) -> bool {
        self.lr_check == other.lr_check
            && self.align == other.align
            && self.extended_disparity == other.extended_disparity
            && self.subpixel_disparity == other.subpixel_disparity
            && self != other
    }
}

#[derive(serde::Deserialize, serde::Serialize, Clone)]
pub struct DeviceConfig {
<<<<<<< HEAD
    pub cameras: Vec<CameraConfig>,
=======
    pub color_camera: ColorCameraConfig,
    pub left_camera: Option<MonoCameraConfig>,
    pub right_camera: Option<MonoCameraConfig>,
>>>>>>> 7172e263
    #[serde(default = "bool_true")]
    pub depth_enabled: bool, // Much easier to have an explicit bool for checkbox
    #[serde(default = "DepthConfig::default_as_option")]
    pub depth: Option<DepthConfig>,
    pub ai_model: AiModel,
}

impl Default for DeviceConfig {
    fn default() -> Self {
        Self {
<<<<<<< HEAD
            cameras: Vec::new(),
=======
            color_camera: ColorCameraConfig::default(),
            left_camera: Some(MonoCameraConfig::left()),
            right_camera: Some(MonoCameraConfig::right()),
>>>>>>> 7172e263
            depth_enabled: true,
            depth: Some(DepthConfig::default()),
            ai_model: AiModel::default(),
        }
    }
}

<<<<<<< HEAD
impl DeviceConfig {
    pub fn create_device_config_from_camera_features(
        camera_features: &Vec<CameraFeatures>,
    ) -> DeviceConfig {
        let mut config = DeviceConfig::default();
        for features in camera_features {
            config.cameras.push(CameraConfig {
                name: features.name.clone(),
                fps: 30, // TODO(filip): Do performance improvements to allow higher fps
                resolution: features.resolutions.last().unwrap().clone(),
                board_socket: features.board_socket,
                stream_enabled: true,
                kind: if features.supported_types.contains(&CameraSensorKind::COLOR) {
                    CameraSensorKind::COLOR
                } else {
                    CameraSensorKind::MONO
                },
            });
        }
        config
    }
}

=======
>>>>>>> 7172e263
#[derive(serde::Serialize, serde::Deserialize)]
#[allow(non_camel_case_types)]
pub enum CameraSensorType {
    COLOR,
    MONO,
    THERMAL,
    TOF,
}

#[derive(serde::Serialize, serde::Deserialize)]
pub struct CameraSensorConfig {
    height: i64,
    #[serde(rename = "maxFps")]
    max_fps: i64,
    #[serde(rename = "minFps")]
    min_fps: i64,
    #[serde(rename = "type")]
    kind: CameraSensorType,
    width: i64,
}

#[derive(serde::Serialize, serde::Deserialize)]
#[allow(non_camel_case_types)]
pub enum CameraImageOrientation {
    AUTO,
    HORIZONTAL_MIRROR,
    NORMAL,
    ROTATE_180_DEG,
    VERTICAL_FLIP,
}

impl PartialEq for DeviceConfig {
    fn eq(&self, other: &Self) -> bool {
        let depth_eq = match (&self.depth, &other.depth) {
            (Some(a), Some(b)) => a == b,
            _ => true, // If one is None, it's only different if depth_enabled is different
        };
        self.cameras == other.cameras
            && depth_eq
            && self.depth_enabled == other.depth_enabled
            && self.ai_model == other.ai_model
    }
}

#[inline]
const fn bool_true() -> bool {
    true
}

#[derive(Default, serde::Deserialize, serde::Serialize)]
pub struct DeviceConfigState {
    #[serde(skip)]
    pub config: Option<DeviceConfig>,
    #[serde(skip)]
    pub update_in_progress: bool,
}

impl fmt::Debug for DeviceConfig {
    fn fmt(&self, f: &mut fmt::Formatter<'_>) -> fmt::Result {
        write!(
            f,
            "Device config: cams: {:?}, depth: {:?}, ai_model: {:?}, depth_enabled: {:?}",
            self.cameras, self.depth, self.ai_model, self.depth_enabled
        )
    }
}

#[derive(serde::Deserialize)]
struct PipelineResponse {
    message: String,
}

impl Default for PipelineResponse {
    fn default() -> Self {
        Self {
            message: String::from("Pipeline not started"),
        }
    }
}

#[derive(serde::Deserialize, serde::Serialize, Clone, Copy, PartialEq, fmt::Debug)]
pub enum ErrorAction {
    None,
    FullReset,
}

#[derive(serde::Deserialize, serde::Serialize, Clone, PartialEq, fmt::Debug)]
pub struct Error {
    pub action: ErrorAction,
    pub message: String,
}

impl Default for Error {
    fn default() -> Self {
        Self {
            action: ErrorAction::None,
            message: String::from("Invalid message"),
        }
    }
}

#[derive(serde::Deserialize, serde::Serialize, Clone, fmt::Debug)]
pub struct AiModel {
    pub path: String,
    pub display_name: String,
    pub camera: CameraBoardSocket,
}

impl Default for AiModel {
    fn default() -> Self {
        default_neural_networks()[1].clone()
    }
}

impl AiModel {
    pub fn none() -> Self {
        Self {
            path: String::new(),
            display_name: String::from("No model selected"),
            camera: CameraBoardSocket::CAM_B,
        }
    }
}

impl PartialEq for AiModel {
    fn eq(&self, other: &Self) -> bool {
        self.path == other.path
    }
}

#[derive(serde::Serialize, serde::Deserialize)]
pub struct State {
    #[serde(skip)]
    devices_available: Option<Vec<DeviceId>>,
    #[serde(skip)]
<<<<<<< HEAD
    pub selected_device: DeviceProperties,
=======
    pub selected_device: Device,
>>>>>>> 7172e263
    #[serde(skip)]
    pub applied_device_config: DeviceConfigState,
    #[serde(skip)]
    pub modified_device_config: DeviceConfig,
    #[serde(skip, default = "all_subscriptions")]
    // Want to resubscribe to api when app is reloaded
    pub subscriptions: Vec<ChannelId>, // Shown in ui
    #[serde(skip)]
    setting_subscriptions: bool,
    #[serde(skip)]
    pub backend_comms: BackendCommChannel,
    #[serde(skip)]
    poll_instant: Option<Instant>,
    #[serde(default = "default_neural_networks")]
    pub neural_networks: Vec<AiModel>,
    #[serde(skip)]
    update_timeout_timer: Option<Instant>,
}

#[inline]
fn all_subscriptions() -> Vec<ChannelId> {
    ChannelId::iter().collect_vec()
}

#[inline]
fn default_neural_networks() -> Vec<AiModel> {
    vec![
        AiModel::none(),
        AiModel {
            path: String::from("yolov8n_coco_640x352"),
            display_name: String::from("Yolo V8"),
            camera: CameraBoardSocket::CAM_B,
        },
        AiModel {
            path: String::from("mobilenet-ssd"),
            display_name: String::from("MobileNet SSD"),
            camera: CameraBoardSocket::CAM_B,
        },
        AiModel {
            path: String::from("face-detection-retail-0004"),
            display_name: String::from("Face Detection"),
            camera: CameraBoardSocket::CAM_B,
        },
        AiModel {
            path: String::from("age-gender-recognition-retail-0013"),
            display_name: String::from("Age gender recognition"),
            camera: CameraBoardSocket::CAM_B,
        },
    ]
}

impl Default for State {
    fn default() -> Self {
        Self {
            devices_available: None,
            selected_device: DeviceProperties::default(),
            applied_device_config: DeviceConfigState::default(),
            modified_device_config: DeviceConfig::default(),
            subscriptions: ChannelId::iter().collect(),
            setting_subscriptions: false,
            backend_comms: BackendCommChannel::default(),
            poll_instant: Some(Instant::now()), // No default for Instant
            neural_networks: default_neural_networks(),
            update_timeout_timer: None,
        }
    }
}

#[repr(u8)]
#[derive(
    serde::Serialize, serde::Deserialize, Copy, Clone, PartialEq, Eq, fmt::Debug, Hash, EnumIter,
)]
pub enum ChannelId {
    ColorImage,
    LeftMono,
    RightMono,
    DepthImage,
    PinholeCamera,
    ImuData,
}

/// Entity paths for depthai-viewer space views
/// !---- These have to match with EntityPath in rerun_py/rerun_sdk/depthai_viewer_backend/sdk_callbacks.py ----!
pub mod entity_paths {
    use lazy_static::lazy_static;
    use re_log_types::EntityPath;

    lazy_static! {
        pub static ref RGB_PINHOLE_CAMERA: EntityPath = EntityPath::from("color/camera/rgb");
        pub static ref LEFT_PINHOLE_CAMERA: EntityPath = EntityPath::from("mono/camera/left_mono");
        pub static ref LEFT_CAMERA_IMAGE: EntityPath =
            EntityPath::from("mono/camera/left_mono/Left mono");
        pub static ref RIGHT_PINHOLE_CAMERA: EntityPath =
            EntityPath::from("mono/camera/right_mono");
        pub static ref RIGHT_CAMERA_IMAGE: EntityPath =
            EntityPath::from("mono/camera/right_mono/Right mono");
        pub static ref RGB_CAMERA_IMAGE: EntityPath =
            EntityPath::from("color/camera/rgb/Color camera");
        pub static ref DETECTIONS: EntityPath = EntityPath::from("color/camera/rgb/Detections");
        pub static ref DETECTION: EntityPath = EntityPath::from("color/camera/rgb/Detection");
        pub static ref DEVICE_TRANSFORM: EntityPath = EntityPath::from("camera");

        // --- These are extra for the depthai-viewer ---
        pub static ref COLOR_CAM_3D: EntityPath = EntityPath::from("color");
        pub static ref MONO_CAM_3D: EntityPath = EntityPath::from("mono");
        pub static ref DEPTH_RGB: EntityPath = EntityPath::from("color/camera/rgb/Depth");
        pub static ref DEPTH_LEFT_MONO: EntityPath =
            EntityPath::from("mono/camera/left_mono/Depth");
        pub static ref DEPTH_RIGHT_MONO: EntityPath =
            EntityPath::from("mono/camera/right_mono/Depth");
    }
}

impl State {
    pub fn only_runtime_configs_changed(
        old_config: &DeviceConfig,
        new_config: &DeviceConfig,
    ) -> bool {
        let any_runtime_conf_changed = old_config.depth.is_some()
            && new_config.depth.is_some()
            && old_config
                .depth
                .unwrap()
                .only_runtime_configs_differ(&new_config.depth.unwrap()); // || others to be added
        any_runtime_conf_changed
            && old_config.cameras == new_config.cameras
            && old_config.ai_model == new_config.ai_model
    }

<<<<<<< HEAD
=======
    /// Get the entities that should be removed based on UI (e.g. if depth is disabled, remove the depth image)
    pub fn get_entities_to_remove(&mut self) -> Vec<EntityPath> {
        let mut remove_entities = Vec::new();
        let Some(applied_device_config) = &self.applied_device_config.config else {
            return vec![entity_paths::DEPTH_LEFT_MONO.clone(),
            entity_paths::DEPTH_RIGHT_MONO.clone(),
            entity_paths::DEPTH_RGB.clone(),
            entity_paths::MONO_CAM_3D.clone(),
            entity_paths::MONO_CAMERA_TRANSFORM.clone(),
            entity_paths::RIGHT_PINHOLE_CAMERA.clone(),
            entity_paths::RIGHT_CAMERA_IMAGE.clone(),
            entity_paths::LEFT_PINHOLE_CAMERA.clone(),
            entity_paths::LEFT_CAMERA_IMAGE.clone(),
            entity_paths::RGB_PINHOLE_CAMERA.clone(),
            entity_paths::RGB_CAMERA_IMAGE.clone(),
            entity_paths::RGB_CAMERA_TRANSFORM.clone(),
            entity_paths::COLOR_CAM_3D.clone(),
            entity_paths::DETECTIONS.clone(),
            entity_paths::DETECTION.clone()]
        };
        if applied_device_config.depth.is_none() {
            remove_entities.push(entity_paths::DEPTH_LEFT_MONO.clone());
            remove_entities.push(entity_paths::DEPTH_RIGHT_MONO.clone());
            remove_entities.push(entity_paths::DEPTH_RGB.clone());
        }
        if let Some(right_cam) = applied_device_config.right_camera {
            if !right_cam.stream_enabled {
                remove_entities.push(entity_paths::RIGHT_PINHOLE_CAMERA.clone());
                remove_entities.push(entity_paths::RIGHT_CAMERA_IMAGE.clone());
                if let Some(left_cam) = applied_device_config.left_camera {
                    if !left_cam.stream_enabled {
                        remove_entities.push(entity_paths::MONO_CAM_3D.clone());
                        remove_entities.push(entity_paths::MONO_CAMERA_TRANSFORM.clone());
                    }
                } else {
                    remove_entities.push(entity_paths::LEFT_PINHOLE_CAMERA.clone());
                    remove_entities.push(entity_paths::LEFT_CAMERA_IMAGE.clone());
                }
            }
        } else {
            remove_entities.push(entity_paths::RIGHT_PINHOLE_CAMERA.clone());
            remove_entities.push(entity_paths::RIGHT_CAMERA_IMAGE.clone());
        }
        if let Some(left_cam) = applied_device_config.left_camera {
            if !left_cam.stream_enabled {
                remove_entities.push(entity_paths::LEFT_PINHOLE_CAMERA.clone());
                remove_entities.push(entity_paths::LEFT_CAMERA_IMAGE.clone());
            }
        }
        if !applied_device_config.color_camera.stream_enabled {
            remove_entities.push(entity_paths::RGB_PINHOLE_CAMERA.clone());
            remove_entities.push(entity_paths::RGB_CAMERA_IMAGE.clone());
            remove_entities.push(entity_paths::COLOR_CAM_3D.clone());
            remove_entities.push(entity_paths::RGB_CAMERA_TRANSFORM.clone());
        }
        if applied_device_config.ai_model.path.is_empty() {
            remove_entities.push(entity_paths::DETECTIONS.clone());
            remove_entities.push(entity_paths::DETECTION.clone());
        }
        remove_entities
    }

>>>>>>> 7172e263
    pub fn set_subscriptions(&mut self, subscriptions: &Vec<ChannelId>) {
        if self.subscriptions.len() == subscriptions.len()
            && self
                .subscriptions
                .iter()
                .all(|channel_id| subscriptions.contains(channel_id))
        {
            return;
        }
        self.backend_comms.set_subscriptions(subscriptions);
        self.subscriptions = subscriptions.clone();
    }

    pub fn get_devices(&mut self) -> Vec<DeviceId> {
        // Return stored available devices or fetch them from the api (they get fetched every 30s via poller)
        if let Some(devices) = self.devices_available.clone() {
            return devices;
        }
        Vec::new()
    }

    pub fn shutdown(&mut self) {
        self.backend_comms.shutdown();
    }

    fn set_update_in_progress(&mut self, in_progress: bool) {
        self.update_timeout_timer = None;
        if in_progress {
            self.update_timeout_timer = Some(Instant::now());
        }
        self.applied_device_config.update_in_progress = in_progress;
    }

    pub fn update(&mut self) {
        if let Some(update_timeout) = self.update_timeout_timer {
            if update_timeout.elapsed().as_secs() > 30 {
                self.set_update_in_progress(false);
            }
        }

        if let Some(ws_message) = self.backend_comms.receive() {
            re_log::debug!("Received message: {:?}", ws_message);
            match ws_message.data {
                WsMessageData::Subscriptions(subscriptions) => {
                    re_log::debug!("Setting subscriptions");
                    self.subscriptions = subscriptions;
                }
                WsMessageData::Devices(devices) => {
                    re_log::debug!("Setting devices...");
                    self.devices_available = Some(devices);
                }
                WsMessageData::Pipeline((config, _)) => {
                    let mut subs = self.subscriptions.clone();
                    if config.depth.is_some() {
                        subs.push(ChannelId::DepthImage);
                    }
                    if let Some(color_camera) =
                        &config.cameras.iter().find(|cam| cam.name == "color")
                    {
                        if color_camera.stream_enabled {
                            subs.push(ChannelId::ColorImage);
                        }
                    }
<<<<<<< HEAD
                    if let Some(left_cam) = &config.cameras.iter().find(|cam| cam.name == "left") {
=======
                    if let Some(left_cam) = config.left_camera {
>>>>>>> 7172e263
                        if left_cam.stream_enabled {
                            subs.push(ChannelId::LeftMono);
                        }
                    }
<<<<<<< HEAD
                    if let Some(right_cam) = &config.cameras.iter().find(|cam| cam.name == "right")
                    {
=======
                    if let Some(right_cam) = config.right_camera {
>>>>>>> 7172e263
                        if right_cam.stream_enabled {
                            subs.push(ChannelId::RightMono);
                        }
                    }
                    self.applied_device_config.config = Some(config.clone());
                    self.modified_device_config = config.clone();
                    let Some(applied_device_config) = self.applied_device_config.config.as_mut() else {
                        self.reset();
                    self.applied_device_config.update_in_progress = false;
                    return;
                    };
                    applied_device_config.depth_enabled = config.depth.is_some();
                    self.modified_device_config.depth_enabled =
                        self.modified_device_config.depth.is_some();
                    self.set_subscriptions(&subs);
                    self.set_update_in_progress(false);
                }
                WsMessageData::DeviceProperties(device) => {
                    re_log::debug!("Setting device: {device:?}");
                    self.selected_device = device;
                    self.backend_comms.set_subscriptions(&self.subscriptions);
<<<<<<< HEAD
                    self.modified_device_config =
                        DeviceConfig::create_device_config_from_camera_features(
                            &self.selected_device.cameras,
                        );
                    // self.backend_comms
                    //     .set_pipeline(&self.applied_device_config.config, false);
                    self.set_update_in_progress(false);
=======
                    // self.backend_comms
                    //     .set_pipeline(&self.applied_device_config.config, false);
                    self.applied_device_config.update_in_progress = false;
>>>>>>> 7172e263
                }
                WsMessageData::Error(error) => {
                    re_log::error!("Error: {:}", error.message);
                    self.set_update_in_progress(false);
                    match error.action {
                        ErrorAction::None => (),
                        ErrorAction::FullReset => {
                            self.set_device(String::new());
                        }
                    }
                }
            }
        }

        if let Some(poll_instant) = self.poll_instant {
            if poll_instant.elapsed().as_secs() < 2 {
                return;
            }
            if self.selected_device.id.is_empty() {
                self.backend_comms.get_devices();
            }
            self.poll_instant = Some(Instant::now());
        } else {
            self.poll_instant = Some(Instant::now());
        }
    }

    pub fn set_device(&mut self, device_id: DeviceId) {
        re_log::debug!("Setting device: {:?}", device_id);
        self.applied_device_config.config = None;
        self.backend_comms.set_device(device_id);
        self.set_update_in_progress(true);
    }

    pub fn set_device_config(&mut self, config: &mut DeviceConfig, runtime_only: bool) {
        // Don't try to set pipeline in ws not connected
        if !self
            .backend_comms
            .ws
            .connected
            .load(std::sync::atomic::Ordering::SeqCst)
        {
            return;
        }
        if !config.depth_enabled {
            config.depth = None;
        }

<<<<<<< HEAD
        if !self.selected_device.has_left_camera() || !self.selected_device.has_right_camera() {
            config.depth = None;
        }

=======
        if self
            .selected_device
            .supported_left_mono_resolutions
            .is_empty()
        {
            config.left_camera = None;
            config.depth = None;
        }
        if self
            .selected_device
            .supported_right_mono_resolutions
            .is_empty()
        {
            config.right_camera = None;
            config.depth = None;
        }
>>>>>>> 7172e263
        if self.selected_device.id.is_empty() {
            self.applied_device_config.config = Some(config.clone());
            return;
        }
        self.backend_comms.set_pipeline(config, runtime_only);
        if runtime_only {
            self.applied_device_config.config = Some(config.clone());
<<<<<<< HEAD
            self.set_update_in_progress(false);
        } else {
            self.set_update_in_progress(true);
=======
            self.applied_device_config.update_in_progress = false;
        } else {
            self.applied_device_config.update_in_progress = true;
>>>>>>> 7172e263
        }
    }

    pub fn reset(&mut self) {
        *self = Self::default();
    }

    pub fn is_update_in_progress(&self) -> bool {
        self.applied_device_config.update_in_progress
    }
}

pub type DeviceId = String;<|MERGE_RESOLUTION|>--- conflicted
+++ resolved
@@ -9,79 +9,8 @@
 use strum::EnumIter;
 use strum::IntoEnumIterator;
 
-<<<<<<< HEAD
 #[derive(serde::Deserialize, serde::Serialize, Clone, PartialEq, Debug)]
 pub struct CameraConfig {
-=======
-#[derive(serde::Deserialize, serde::Serialize, fmt::Debug, PartialEq, Clone, Copy, EnumIter)]
-#[allow(non_camel_case_types)]
-pub enum ColorCameraResolution {
-    THE_720_P,
-    THE_800_P,
-    THE_1440X1080,
-    THE_1080_P,
-    THE_1200_P,
-    THE_5_MP,
-    THE_4_K,
-    THE_12_MP,
-    THE_4000X3000,
-    THE_13_MP,
-    THE_48_MP,
-}
-
-#[derive(
-    serde::Deserialize,
-    serde::Serialize,
-    fmt::Debug,
-    PartialEq,
-    Eq,
-    Clone,
-    Copy,
-    EnumIter,
-    PartialOrd,
-    Ord,
-)]
-#[allow(non_camel_case_types)]
-pub enum MonoCameraResolution {
-    THE_400_P,
-    THE_720_P,
-    THE_800_P,
-    THE_1200_P,
-}
-
-// fmt::Display is used in UI while fmt::Debug is used with the depthai backend api
-impl fmt::Display for ColorCameraResolution {
-    fn fmt(&self, f: &mut fmt::Formatter<'_>) -> fmt::Result {
-        match self {
-            Self::THE_1080_P => write!(f, "1080p"),
-            Self::THE_4_K => write!(f, "4k"),
-            Self::THE_720_P => write!(f, "720p"),
-            Self::THE_800_P => write!(f, "800p"),
-            Self::THE_1200_P => write!(f, "1200p"),
-            Self::THE_5_MP => write!(f, "5MP"),
-            Self::THE_12_MP => write!(f, "12MP"),
-            Self::THE_13_MP => write!(f, "13MP"),
-            Self::THE_4000X3000 => write!(f, "4000x3000"),
-            Self::THE_48_MP => write!(f, "48MP"),
-            Self::THE_1440X1080 => write!(f, "1440x1080"),
-        }
-    }
-}
-
-impl fmt::Display for MonoCameraResolution {
-    fn fmt(&self, f: &mut fmt::Formatter<'_>) -> fmt::Result {
-        match self {
-            Self::THE_400_P => write!(f, "400p"),
-            Self::THE_720_P => write!(f, "720p"),
-            Self::THE_800_P => write!(f, "800p"),
-            Self::THE_1200_P => write!(f, "1200p"),
-        }
-    }
-}
-
-#[derive(serde::Deserialize, serde::Serialize, Clone, Copy, PartialEq)]
-pub struct ColorCameraConfig {
->>>>>>> 7172e263
     pub fps: u8,
     pub resolution: CameraSensorResolution,
     pub kind: CameraSensorKind,
@@ -156,7 +85,6 @@
     NINE_AXIS,
 }
 
-<<<<<<< HEAD
 #[derive(serde::Serialize, serde::Deserialize, Clone, Copy, PartialEq, Debug)]
 #[allow(non_camel_case_types)]
 pub enum CameraSensorResolution {
@@ -191,32 +119,22 @@
             Self::THE_1440X1080 => write!(f, "1440x1080"),
             Self::THE_400_P => write!(f, "400p"),
             Self::THE_720_P => write!(f, "720p"),
-=======
-impl Default for MonoCameraConfig {
-    fn default() -> Self {
-        Self {
-            fps: 30,
-            resolution: MonoCameraResolution::THE_400_P,
-            board_socket: CameraBoardSocket::AUTO,
-            stream_enabled: true,
-        }
-    }
-}
-
-impl MonoCameraConfig {
-    fn left() -> Self {
-        Self {
-            board_socket: CameraBoardSocket::LEFT,
-            ..Default::default()
-        }
-    }
-
-    fn right() -> Self {
-        Self {
-            board_socket: CameraBoardSocket::RIGHT,
-            ..Default::default()
->>>>>>> 7172e263
-        }
+        }
+    }
+}
+
+#[derive(serde::Deserialize, serde::Serialize, Clone, Copy, PartialEq, Debug)]
+#[allow(non_camel_case_types)]
+pub enum CameraSensorKind {
+    COLOR,
+    MONO,
+    TOF,
+    THERMAL,
+}
+
+impl Default for CameraSensorKind {
+    fn default() -> Self {
+        Self::COLOR
     }
 }
 
@@ -349,13 +267,7 @@
 
 #[derive(serde::Deserialize, serde::Serialize, Clone)]
 pub struct DeviceConfig {
-<<<<<<< HEAD
     pub cameras: Vec<CameraConfig>,
-=======
-    pub color_camera: ColorCameraConfig,
-    pub left_camera: Option<MonoCameraConfig>,
-    pub right_camera: Option<MonoCameraConfig>,
->>>>>>> 7172e263
     #[serde(default = "bool_true")]
     pub depth_enabled: bool, // Much easier to have an explicit bool for checkbox
     #[serde(default = "DepthConfig::default_as_option")]
@@ -366,13 +278,7 @@
 impl Default for DeviceConfig {
     fn default() -> Self {
         Self {
-<<<<<<< HEAD
             cameras: Vec::new(),
-=======
-            color_camera: ColorCameraConfig::default(),
-            left_camera: Some(MonoCameraConfig::left()),
-            right_camera: Some(MonoCameraConfig::right()),
->>>>>>> 7172e263
             depth_enabled: true,
             depth: Some(DepthConfig::default()),
             ai_model: AiModel::default(),
@@ -380,7 +286,6 @@
     }
 }
 
-<<<<<<< HEAD
 impl DeviceConfig {
     pub fn create_device_config_from_camera_features(
         camera_features: &Vec<CameraFeatures>,
@@ -404,8 +309,6 @@
     }
 }
 
-=======
->>>>>>> 7172e263
 #[derive(serde::Serialize, serde::Deserialize)]
 #[allow(non_camel_case_types)]
 pub enum CameraSensorType {
@@ -541,11 +444,7 @@
     #[serde(skip)]
     devices_available: Option<Vec<DeviceId>>,
     #[serde(skip)]
-<<<<<<< HEAD
     pub selected_device: DeviceProperties,
-=======
-    pub selected_device: Device,
->>>>>>> 7172e263
     #[serde(skip)]
     pub applied_device_config: DeviceConfigState,
     #[serde(skip)]
@@ -675,71 +574,6 @@
             && old_config.ai_model == new_config.ai_model
     }
 
-<<<<<<< HEAD
-=======
-    /// Get the entities that should be removed based on UI (e.g. if depth is disabled, remove the depth image)
-    pub fn get_entities_to_remove(&mut self) -> Vec<EntityPath> {
-        let mut remove_entities = Vec::new();
-        let Some(applied_device_config) = &self.applied_device_config.config else {
-            return vec![entity_paths::DEPTH_LEFT_MONO.clone(),
-            entity_paths::DEPTH_RIGHT_MONO.clone(),
-            entity_paths::DEPTH_RGB.clone(),
-            entity_paths::MONO_CAM_3D.clone(),
-            entity_paths::MONO_CAMERA_TRANSFORM.clone(),
-            entity_paths::RIGHT_PINHOLE_CAMERA.clone(),
-            entity_paths::RIGHT_CAMERA_IMAGE.clone(),
-            entity_paths::LEFT_PINHOLE_CAMERA.clone(),
-            entity_paths::LEFT_CAMERA_IMAGE.clone(),
-            entity_paths::RGB_PINHOLE_CAMERA.clone(),
-            entity_paths::RGB_CAMERA_IMAGE.clone(),
-            entity_paths::RGB_CAMERA_TRANSFORM.clone(),
-            entity_paths::COLOR_CAM_3D.clone(),
-            entity_paths::DETECTIONS.clone(),
-            entity_paths::DETECTION.clone()]
-        };
-        if applied_device_config.depth.is_none() {
-            remove_entities.push(entity_paths::DEPTH_LEFT_MONO.clone());
-            remove_entities.push(entity_paths::DEPTH_RIGHT_MONO.clone());
-            remove_entities.push(entity_paths::DEPTH_RGB.clone());
-        }
-        if let Some(right_cam) = applied_device_config.right_camera {
-            if !right_cam.stream_enabled {
-                remove_entities.push(entity_paths::RIGHT_PINHOLE_CAMERA.clone());
-                remove_entities.push(entity_paths::RIGHT_CAMERA_IMAGE.clone());
-                if let Some(left_cam) = applied_device_config.left_camera {
-                    if !left_cam.stream_enabled {
-                        remove_entities.push(entity_paths::MONO_CAM_3D.clone());
-                        remove_entities.push(entity_paths::MONO_CAMERA_TRANSFORM.clone());
-                    }
-                } else {
-                    remove_entities.push(entity_paths::LEFT_PINHOLE_CAMERA.clone());
-                    remove_entities.push(entity_paths::LEFT_CAMERA_IMAGE.clone());
-                }
-            }
-        } else {
-            remove_entities.push(entity_paths::RIGHT_PINHOLE_CAMERA.clone());
-            remove_entities.push(entity_paths::RIGHT_CAMERA_IMAGE.clone());
-        }
-        if let Some(left_cam) = applied_device_config.left_camera {
-            if !left_cam.stream_enabled {
-                remove_entities.push(entity_paths::LEFT_PINHOLE_CAMERA.clone());
-                remove_entities.push(entity_paths::LEFT_CAMERA_IMAGE.clone());
-            }
-        }
-        if !applied_device_config.color_camera.stream_enabled {
-            remove_entities.push(entity_paths::RGB_PINHOLE_CAMERA.clone());
-            remove_entities.push(entity_paths::RGB_CAMERA_IMAGE.clone());
-            remove_entities.push(entity_paths::COLOR_CAM_3D.clone());
-            remove_entities.push(entity_paths::RGB_CAMERA_TRANSFORM.clone());
-        }
-        if applied_device_config.ai_model.path.is_empty() {
-            remove_entities.push(entity_paths::DETECTIONS.clone());
-            remove_entities.push(entity_paths::DETECTION.clone());
-        }
-        remove_entities
-    }
-
->>>>>>> 7172e263
     pub fn set_subscriptions(&mut self, subscriptions: &Vec<ChannelId>) {
         if self.subscriptions.len() == subscriptions.len()
             && self
@@ -803,21 +637,13 @@
                             subs.push(ChannelId::ColorImage);
                         }
                     }
-<<<<<<< HEAD
                     if let Some(left_cam) = &config.cameras.iter().find(|cam| cam.name == "left") {
-=======
-                    if let Some(left_cam) = config.left_camera {
->>>>>>> 7172e263
                         if left_cam.stream_enabled {
                             subs.push(ChannelId::LeftMono);
                         }
                     }
-<<<<<<< HEAD
                     if let Some(right_cam) = &config.cameras.iter().find(|cam| cam.name == "right")
                     {
-=======
-                    if let Some(right_cam) = config.right_camera {
->>>>>>> 7172e263
                         if right_cam.stream_enabled {
                             subs.push(ChannelId::RightMono);
                         }
@@ -839,7 +665,6 @@
                     re_log::debug!("Setting device: {device:?}");
                     self.selected_device = device;
                     self.backend_comms.set_subscriptions(&self.subscriptions);
-<<<<<<< HEAD
                     self.modified_device_config =
                         DeviceConfig::create_device_config_from_camera_features(
                             &self.selected_device.cameras,
@@ -847,11 +672,6 @@
                     // self.backend_comms
                     //     .set_pipeline(&self.applied_device_config.config, false);
                     self.set_update_in_progress(false);
-=======
-                    // self.backend_comms
-                    //     .set_pipeline(&self.applied_device_config.config, false);
-                    self.applied_device_config.update_in_progress = false;
->>>>>>> 7172e263
                 }
                 WsMessageData::Error(error) => {
                     re_log::error!("Error: {:}", error.message);
@@ -900,29 +720,10 @@
             config.depth = None;
         }
 
-<<<<<<< HEAD
         if !self.selected_device.has_left_camera() || !self.selected_device.has_right_camera() {
             config.depth = None;
         }
 
-=======
-        if self
-            .selected_device
-            .supported_left_mono_resolutions
-            .is_empty()
-        {
-            config.left_camera = None;
-            config.depth = None;
-        }
-        if self
-            .selected_device
-            .supported_right_mono_resolutions
-            .is_empty()
-        {
-            config.right_camera = None;
-            config.depth = None;
-        }
->>>>>>> 7172e263
         if self.selected_device.id.is_empty() {
             self.applied_device_config.config = Some(config.clone());
             return;
@@ -930,15 +731,9 @@
         self.backend_comms.set_pipeline(config, runtime_only);
         if runtime_only {
             self.applied_device_config.config = Some(config.clone());
-<<<<<<< HEAD
             self.set_update_in_progress(false);
         } else {
             self.set_update_in_progress(true);
-=======
-            self.applied_device_config.update_in_progress = false;
-        } else {
-            self.applied_device_config.update_in_progress = true;
->>>>>>> 7172e263
         }
     }
 
