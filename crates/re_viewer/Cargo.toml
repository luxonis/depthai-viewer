--- conflicted
+++ resolved
@@ -66,6 +66,7 @@
 ewebsock = { version = "0.2", optional = false }
 strum = { version = "0.24", features = ["derive"] }
 strum_macros = "0.24"
+instant = { version = "0.1", features = ["wasm-bindgen"] }
 
 # Internal (optional):
 re_analytics = { workspace = true, optional = true }
@@ -77,30 +78,20 @@
 arrow2.workspace = true
 arrow2_convert.workspace = true
 bytemuck = { version = "1.11", features = ["extern_crate_alloc"] }
-<<<<<<< HEAD
 crossbeam-channel = "0.5.7"
-eframe = { workspace = true, features = [
-=======
 cfg-if.workspace = true
 eframe = { workspace = true, default-features = false, features = [
->>>>>>> ac6eacc8
   "default_fonts",
   "persistence",
   "puffin",
   "wgpu",
 ] }
 egui.workspace = true
-<<<<<<< HEAD
 egui_dock = { workspace = true, features = ["serde"] }
 egui_extras.workspace = true
-=======
-egui_extras.workspace = true
 egui_tiles.workspace = true
->>>>>>> ac6eacc8
-egui-wgpu.workspace = true
 enumset.workspace = true
 glam = { workspace = true, features = [
-  "mint",
 ] } # can't update glam until a new version of `macaw` is released
 half.workspace = true
 image = { workspace = true, default-features = false, features = [
@@ -119,34 +110,22 @@
 slotmap.workspace = true
 smallvec = { workspace = true, features = ["serde"] }
 thiserror.workspace = true
-<<<<<<< HEAD
 time = { workspace = true, default-features = false, features = [
   "formatting",
   "wasm-bindgen",
 ] }
 uuid = { version = "1.1", features = ["serde", "v4", "js"] }
 vec1 = "1.8"
-=======
-time = { workspace = true, features = ["formatting"] }
 web-time.workspace = true
->>>>>>> ac6eacc8
 wgpu.workspace = true
 url = "2.3.1"
 
-# native dependencies:
 [target.'cfg(not(target_arch = "wasm32"))'.dependencies]
-<<<<<<< HEAD
-arboard = { version = "3.2", default-features = false, features = [
-  "image-data",
-] }
 pyo3 = { version = "0.18.0", features = ["auto-initialize"] }
 pyo3-asyncio = { version = "0.18", features = ["attributes", "tokio-runtime"] }
 async-std = "1.9"
 
-puffin_http = "0.11"
-=======
 puffin_http = "0.12"
->>>>>>> ac6eacc8
 puffin.workspace = true
 
 [target.'cfg(any(target_os = "macos"))'.dependencies]
