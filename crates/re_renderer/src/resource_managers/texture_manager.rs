--- conflicted
+++ resolved
@@ -84,41 +84,6 @@
     pub width: u32,
     pub height: u32,
     //generate_mip_maps: bool, // TODO(andreas): generate mipmaps!
-}
-
-// TODO(andreas): Move this to texture pool.
-#[derive(thiserror::Error, Debug)]
-pub enum TextureCreationError {
-    #[error("Texture with debug label {0:?} has zero width or height!")]
-    ZeroSize(DebugLabel),
-
-    #[error(
-        "Texture with debug label {label:?} has a format {format:?} that data can't be transferred to!"
-    )]
-    UnsupportedFormatForTransfer {
-        label: DebugLabel,
-        format: wgpu::TextureFormat,
-    },
-}
-
-#[derive(thiserror::Error, Debug)]
-pub enum TextureManager2DError<DataCreationError> {
-    /// Something went wrong when creating the GPU texture.
-    #[error(transparent)]
-    TextureCreation(#[from] TextureCreationError),
-
-    /// Something went wrong in a user-callback.
-    #[error(transparent)]
-    DataCreation(DataCreationError),
-}
-
-impl From<TextureManager2DError<never::Never>> for TextureCreationError {
-    fn from(err: TextureManager2DError<never::Never>) -> Self {
-        match err {
-            TextureManager2DError::TextureCreation(texture_creation) => texture_creation,
-            TextureManager2DError::DataCreation(never) => match never {},
-        }
-    }
 }
 
 // TODO(andreas): Move this to texture pool.
@@ -267,8 +232,6 @@
         texture_desc: Texture2DCreationDesc<'_>,
     ) -> Result<GpuTexture2D, TextureCreationError> {
         self.get_or_create_with(key, texture_pool, || texture_desc)
-<<<<<<< HEAD
-=======
     }
 
     /// Creates a new 2D texture resource and schedules data upload to the GPU if a texture
@@ -283,28 +246,10 @@
             Ok(create_texture_desc())
         })
         .map_err(|err| err.into())
->>>>>>> ac6eacc8
     }
 
     /// Creates a new 2D texture resource and schedules data upload to the GPU if a texture
     /// wasn't already created using the same key.
-<<<<<<< HEAD
-    pub fn get_or_create_with<'a>(
-        &mut self,
-        key: u64,
-        texture_pool: &mut GpuTexturePool,
-        create_texture_desc: impl FnOnce() -> Texture2DCreationDesc<'a>,
-    ) -> Result<GpuTexture2D, TextureCreationError> {
-        self.get_or_try_create_with(key, texture_pool, || -> Result<_, never::Never> {
-            Ok(create_texture_desc())
-        })
-        .map_err(|err| err.into())
-    }
-
-    /// Creates a new 2D texture resource and schedules data upload to the GPU if a texture
-    /// wasn't already created using the same key.
-=======
->>>>>>> ac6eacc8
     pub fn get_or_try_create_with<'a, Err: std::fmt::Display>(
         &mut self,
         key: u64,
