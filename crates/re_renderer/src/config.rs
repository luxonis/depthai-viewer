/// Hardware tiers `re_renderer` distinguishes.
///
/// To reduce complexity, we don't do fine-grained feature checks,
/// but instead support set of features, each a superset of the next.
///
/// Tiers are sorted from lowest to highest. Certain tiers may not be possible on a given machine/setup,
/// but choosing lower tiers is always possible.
/// Tiers may loosely relate to quality settings, but their primary function is an easier way to
/// do bundle feature *support* checks.
<<<<<<< HEAD
=======
///
/// See also `global_bindings.wgsl`
>>>>>>> ac6eacc8
#[derive(Clone, Copy, Debug, PartialEq, Eq)]
pub enum HardwareTier {
    /// Limited feature support as provided by WebGL and native GLES2/OpenGL3(ish).
    Gles = 0,

    /// Full support of WebGPU spec without additional feature requirements.
    ///
    /// Expecting to run either in a stable WebGPU implementation.
    /// I.e. either natively with Vulkan/Metal or in a browser with WebGPU support.
    FullWebGpuSupport = 1,
    // Run natively with Vulkan/Metal and require additional features.
    //HighEnd
}

impl HardwareTier {
    /// Whether the current hardware tier supports sampling from textures with a sample count higher than 1.
    pub fn support_sampling_msaa_texture(&self) -> bool {
        match self {
            HardwareTier::Gles => false,
            HardwareTier::FullWebGpuSupport => true,
        }
    }

    /// Whether the current hardware tier supports sampling from textures with a sample count higher than 1.
    pub fn support_depth_readback(&self) -> bool {
        match self {
            HardwareTier::Gles => false,
            HardwareTier::FullWebGpuSupport => true,
        }
    }
}

impl HardwareTier {
    /// Picks the highest possible tier for a given adapter.
    ///
    /// Note that it is always possible to pick a lower tier!
    pub fn from_adapter(adapter: &wgpu::Adapter) -> Self {
        match adapter.get_info().backend {
            wgpu::Backend::Vulkan
            | wgpu::Backend::Metal
            | wgpu::Backend::Dx12
            | wgpu::Backend::BrowserWebGpu => HardwareTier::FullWebGpuSupport,

            // Dx11 support in wgpu is sporadic, treat it like GLES to be on the safe side.
            wgpu::Backend::Dx11 | wgpu::Backend::Gl | wgpu::Backend::Empty => HardwareTier::Gles,
        }
    }

    /// Wgpu limits required by the given hardware tier.
    pub fn limits(self) -> wgpu::Limits {
        wgpu::Limits {
            // In any scenario require high texture resolution to facilitate rendering into large surfaces
            // (important for 4k screens and beyond)
            // 8192 is widely supported by now.
            max_texture_dimension_2d: 8192,
            ..wgpu::Limits::downlevel_webgl2_defaults()
        }
    }

    /// Required features for the given hardware tier.
    pub fn features(self) -> wgpu::Features {
        wgpu::Features::empty()
    }

    /// Device descriptor compatible with the given hardware tier.
    pub fn device_descriptor(self) -> wgpu::DeviceDescriptor<'static> {
        wgpu::DeviceDescriptor {
            label: Some("re_renderer device"),
            features: self.features(),
            limits: self.limits(),
        }
    }

    /// Downlevel features required by the given tier.
    pub fn required_downlevel_capabilities(self) -> wgpu::DownlevelCapabilities {
        wgpu::DownlevelCapabilities {
            flags: match self {
                HardwareTier::Gles => wgpu::DownlevelFlags::empty(),
                // Require fully WebGPU compliance for the native tier.
                HardwareTier::FullWebGpuSupport => wgpu::DownlevelFlags::all(),
            },
            limits: Default::default(), // unused so far both here and in wgpu
            shader_model: wgpu::ShaderModel::Sm4,
        }
    }

    /// Checks if passed downlevel capabilities support the given hardware tier.
    pub fn check_downlevel_capabilities(
        self,
        downlevel_capabilities: &wgpu::DownlevelCapabilities,
    ) -> anyhow::Result<()> {
        let required_downlevel_capabilities = self.required_downlevel_capabilities();
        anyhow::ensure!(
            downlevel_capabilities.shader_model >= required_downlevel_capabilities.shader_model,
            "Adapter does not support the minimum shader model required to run re_renderer at the {:?} tier: {:?}",
            self,
            required_downlevel_capabilities.shader_model
        );
        anyhow::ensure!(
            downlevel_capabilities
                .flags
                .contains(required_downlevel_capabilities.flags),
            "Adapter does not support the downlevel capabilities required to run re_renderer at the {:?} tier: {:?}",
            self,
            required_downlevel_capabilities.flags - downlevel_capabilities.flags
        );

        Ok(())
    }
}

/// Startup configuration for a [`crate::RenderContext`]
///
/// Contains any kind of configuration that doesn't change for the entire lifetime of a [`crate::RenderContext`].
/// (flipside, if we do want to change any of these, the [`crate::RenderContext`] needs to be re-created)
pub struct RenderContextConfig {
    /// The color format used by the eframe output buffer.
    pub output_format_color: wgpu::TextureFormat,

    /// The targeted hardware tier.
    ///
    /// Passed devices are expected to fulfill all restrictions on the provided tier.
    pub hardware_tier: HardwareTier,
}

/// Backends that are officially supported by `re_renderer`.
///
/// Other backend might work as well, but lack of support isn't regarded as a bug.
pub fn supported_backends() -> wgpu::Backends {
    if cfg!(target_arch = "wasm32") {
        // Web - WebGL is used automatically when wgpu is compiled with `webgl` feature.
        wgpu::Backends::GL | wgpu::Backends::BROWSER_WEBGPU
    } else {
        // Native.
        // Only use Vulkan & Metal unless explicitly told so since this reduces surfaces and thus surprises.
        //
        // Bunch of cases where it's still useful to switch though:
        // * Some Windows VMs only provide DX12 drivers, observed with Parallels on Apple Silicon
        // * May run into Linux issues that warrant trying out the GL backend.
        //
        // For changing the backend we use standard wgpu env var, i.e. WGPU_BACKEND.
        wgpu::util::backend_bits_from_env()
            .unwrap_or(wgpu::Backends::VULKAN | wgpu::Backends::METAL)
    }
}<|MERGE_RESOLUTION|>--- conflicted
+++ resolved
@@ -7,14 +7,8 @@
 /// but choosing lower tiers is always possible.
 /// Tiers may loosely relate to quality settings, but their primary function is an easier way to
 /// do bundle feature *support* checks.
-<<<<<<< HEAD
-=======
-///
-/// See also `global_bindings.wgsl`
->>>>>>> ac6eacc8
 #[derive(Clone, Copy, Debug, PartialEq, Eq)]
 pub enum HardwareTier {
-    /// Limited feature support as provided by WebGL and native GLES2/OpenGL3(ish).
     Gles = 0,
 
     /// Full support of WebGPU spec without additional feature requirements.
