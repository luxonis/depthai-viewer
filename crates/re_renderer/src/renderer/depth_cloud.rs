//! Renderer that makes it easy to draw point clouds straight out of depth textures.
//!
//! Textures are uploaded just-in-time, no caching.
//!
//! ## Implementation details
//!
//! Since there's no widespread support for bindless textures, this requires one bind group and one
//! draw call per texture.
//! This is a pretty heavy shader though, so the overhead is minimal.
//!
//! The vertex shader backprojects the depth texture using the user-specified intrinsics, and then
//! behaves pretty much exactly like our point cloud renderer (see [`point_cloud.rs`]).

use itertools::Itertools;
use smallvec::smallvec;

use crate::{
    allocator::create_and_fill_uniform_buffer_batch,
    draw_phases::{ DrawPhase, OutlineMaskProcessor },
    include_shader_module,
<<<<<<< HEAD
    resource_managers::{GpuTexture2D, ResourceManagerError},
    texture_info,
=======
    resource_managers::{ GpuTexture2D, ResourceManagerError },
>>>>>>> e2603174
    view_builder::ViewBuilder,
    wgpu_resources::{
        BindGroupDesc,
        BindGroupEntry,
        BindGroupLayoutDesc,
        GpuBindGroup,
        GpuBindGroupLayoutHandle,
        GpuRenderPipelineHandle,
        GpuTexture,
        PipelineLayoutDesc,
        RenderPipelineDesc,
        TextureDesc,
    },
    Colormap,
    OutlineMaskPreference,
    PickingLayerObjectId,
    PickingLayerProcessor,
    texture_info,
};

use super::{
<<<<<<< HEAD
    ColormappedTexture, DrawData, FileResolver, FileSystem, RenderContext, Renderer,
    SharedRendererData, WgpuResourcePools,
=======
    DrawData,
    FileResolver,
    FileSystem,
    RenderContext,
    Renderer,
    SharedRendererData,
    WgpuResourcePools,
    ColormappedTexture,
>>>>>>> e2603174
};

// ---
mod gpu_data {
    use crate::{
<<<<<<< HEAD
        renderer::TextureEncoding,
        texture_info,
        wgpu_buffer_types::{self, U32RowPadded},
        PickingLayerObjectId,
=======
        wgpu_buffer_types::{ self, U32RowPadded },
        PickingLayerObjectId,
        renderer::TextureEncoding,
        texture_info,
>>>>>>> e2603174
    };

    // Keep in sync with mirror in depth_cloud.wgsl

    // Which texture to read from?
    const SAMPLE_TYPE_FLOAT_FILTER: u32 = 1;
    const SAMPLE_TYPE_FLOAT_NOFILTER: u32 = 2;
    const SAMPLE_TYPE_SINT_NOFILTER: u32 = 3;
    const SAMPLE_TYPE_UINT_NOFILTER: u32 = 4;
    // ------------------
    //  Encoded textures
    // ------------------
    const SAMPLE_TYPE_NV12: u32 = 5;

    /// Keep in sync with mirror in `depth_cloud.wgsl.`
    #[repr(C, align(256))]
    #[derive(Clone, Copy, bytemuck::Pod, bytemuck::Zeroable)]
    pub struct DepthCloudInfoUBO {
        /// The extrinsics of the camera used for the projection.
        pub world_from_obj: wgpu_buffer_types::Mat4,

        pub depth_camera_intrinsics: wgpu_buffer_types::Mat3,

        pub outline_mask_id: wgpu_buffer_types::UVec2,
        pub picking_layer_object_id: PickingLayerObjectId,

        /// Multiplier to get world-space depth from whatever is in the texture.
        pub world_depth_from_texture_depth: f32,

        /// Point radius is calculated as world-space depth times this value.
        pub point_radius_from_world_depth: f32,

        /// The maximum depth value in world-space, for use with the colormap.
        pub max_depth_in_world: f32,

        /// Which colormap should be used.
        pub colormap: u32,

        /// Which texture sample to use
        pub albedo_sample_type: U32RowPadded,

        /// Which texture sample to use
        pub depth_sample_type: U32RowPadded,

        /// Changes over different draw-phases.
        pub radius_boost_in_ui_points: wgpu_buffer_types::F32RowPadded,

        pub end_padding: [wgpu_buffer_types::PaddingRow; 16 - 4 - 3 - 1 - 1 - 1 - 1 - 1],
    }

    impl DepthCloudInfoUBO {
        pub fn from_depth_cloud(
            radius_boost_in_ui_points: f32,
            depth_cloud: &super::DepthCloud,
<<<<<<< HEAD
            device_features: wgpu::Features,
=======
            device_features: wgpu::Features
>>>>>>> e2603174
        ) -> Self {
            let super::DepthCloud {
                world_from_obj,
                depth_camera_intrinsics,
                world_depth_from_texture_depth,
                point_radius_from_world_depth,
                max_depth_in_world,
                depth_dimensions: _,
                depth_texture,
                colormap,
                outline_mask_id,
                picking_object_id,
                albedo_texture,
            } = depth_cloud;

            let albedo_sample_type = match albedo_texture {
                Some(colormapped_texture) => {
                    match colormapped_texture.texture.format().sample_type(None) {
<<<<<<< HEAD
                        Some(wgpu::TextureSampleType::Float { .. }) => {
                            if texture_info::is_float_filterable(
                                colormapped_texture.texture.format(),
                                device_features,
                            ) {
                                SAMPLE_TYPE_FLOAT_FILTER
                            } else {
                                SAMPLE_TYPE_FLOAT_NOFILTER
                            }
                        }
                        Some(wgpu::TextureSampleType::Uint) => match colormapped_texture.encoding {
                            Some(TextureEncoding::Nv12) => SAMPLE_TYPE_NV12,
                            _ => SAMPLE_TYPE_UINT_NOFILTER,
                        },
=======
                        Some(wgpu::TextureSampleType::Float { .. }) =>
                            match colormapped_texture.encoding {
                                Some(TextureEncoding::Nv12) => SAMPLE_TYPE_NV12,
                                _ => {
                                    if
                                        texture_info::is_float_filterable(
                                            colormapped_texture.texture.format(),
                                            device_features
                                        )
                                    {
                                        SAMPLE_TYPE_FLOAT_FILTER
                                    } else {
                                        SAMPLE_TYPE_FLOAT_NOFILTER
                                    }
                                }
                            }
                        Some(wgpu::TextureSampleType::Uint) => {
                            match colormapped_texture.encoding {
                                Some(TextureEncoding::Nv12) => SAMPLE_TYPE_NV12,
                                _ => SAMPLE_TYPE_UINT_NOFILTER,
                            }
                        }
>>>>>>> e2603174
                        Some(wgpu::TextureSampleType::Sint) => SAMPLE_TYPE_SINT_NOFILTER,
                        _ => 0,
                    }
                }
<<<<<<< HEAD
                _ => 0,
=======
                _ => { 0 }
>>>>>>> e2603174
            };

            let depth_sample_type = match depth_texture.texture.format().sample_type(None) {
                Some(wgpu::TextureSampleType::Float { .. }) => {
<<<<<<< HEAD
                    if texture_info::is_float_filterable(
                        depth_texture.texture.format(),
                        device_features,
                    ) {
=======
                    if
                        texture_info::is_float_filterable(
                            depth_texture.texture.format(),
                            device_features
                        )
                    {
>>>>>>> e2603174
                        SAMPLE_TYPE_FLOAT_FILTER
                    } else {
                        SAMPLE_TYPE_FLOAT_NOFILTER
                    }
                }
                Some(wgpu::TextureSampleType::Uint) => SAMPLE_TYPE_UINT_NOFILTER,
                _ => panic!("Depth texture must be float or uint"),
            };

            Self {
                world_from_obj: (*world_from_obj).into(),
                depth_camera_intrinsics: (*depth_camera_intrinsics).into(),
                outline_mask_id: outline_mask_id.0.unwrap_or_default().into(),
                world_depth_from_texture_depth: *world_depth_from_texture_depth,
                point_radius_from_world_depth: *point_radius_from_world_depth,
                max_depth_in_world: *max_depth_in_world,
                colormap: *colormap as u32,
                radius_boost_in_ui_points: radius_boost_in_ui_points.into(),
                picking_layer_object_id: *picking_object_id,
                albedo_sample_type: albedo_sample_type.into(),
                depth_sample_type: depth_sample_type.into(),
                end_padding: Default::default(),
            }
        }
    }
}

pub struct DepthCloud {
    /// The extrinsics of the camera used for the projection.
    pub world_from_obj: glam::Mat4,

    /// The intrinsics of the camera used for the projection.
    ///
    /// Only supports pinhole cameras at the moment.
    pub depth_camera_intrinsics: glam::Mat3,

    /// Multiplier to get world-space depth from whatever is in [`Self::depth_texture`].
    pub world_depth_from_texture_depth: f32,

    /// Point radius is calculated as world-space depth times this value.
    pub point_radius_from_world_depth: f32,

    /// The maximum depth value in world-space, for use with the colormap.
    pub max_depth_in_world: f32,

    /// The dimensions of the depth texture in pixels.
    pub depth_dimensions: glam::UVec2,

    /// The actual data for the depth texture.
    ///
    /// Only textures with sample type `Float` are supported.
    pub depth_texture: ColormappedTexture,

    /// Configures color mapping mode.
    pub colormap: Colormap,

    /// Option outline mask id preference.
    pub outline_mask_id: OutlineMaskPreference,

    /// Picking object id that applies for the entire depth cloud.
    pub picking_object_id: PickingLayerObjectId,

    pub albedo_texture: Option<ColormappedTexture>,
}

impl DepthCloud {
    /// World-space bounding-box.
    pub fn bbox(&self) -> macaw::BoundingBox {
        let max_depth = self.max_depth_in_world;
        let w = self.depth_dimensions.x as f32;
        let h = self.depth_dimensions.y as f32;
        let corners = [
            glam::Vec3::ZERO, // camera origin
            glam::Vec3::new(0.0, 0.0, max_depth),
            glam::Vec3::new(0.0, h, max_depth),
            glam::Vec3::new(w, 0.0, max_depth),
            glam::Vec3::new(w, h, max_depth),
        ];

        let intrinsics = self.depth_camera_intrinsics;
        let focal_length = glam::vec2(intrinsics.col(0).x, intrinsics.col(1).y);
        let offset = intrinsics.col(2).truncate();

        let mut bbox = macaw::BoundingBox::nothing();

        for corner in corners {
            let depth = corner.z;
            let pos_in_obj = (((corner.truncate() - offset) * depth) / focal_length).extend(depth);
            let pos_in_world = self.world_from_obj.project_point3(pos_in_obj);
            bbox.extend(pos_in_world);
        }

        bbox
    }
}

pub struct DepthClouds {
    pub clouds: Vec<DepthCloud>,
    pub radius_boost_in_ui_points_for_outlines: f32,
}

#[derive(Clone)]
struct DepthCloudDrawInstance {
    bind_group_opaque: GpuBindGroup,
    bind_group_outline: GpuBindGroup,
    num_points: u32,
    render_outline_mask: bool,
}

#[derive(Clone)]
pub struct DepthCloudDrawData {
    instances: Vec<DepthCloudDrawInstance>,
}

impl DrawData for DepthCloudDrawData {
    type Renderer = DepthCloudRenderer;
}

#[derive(thiserror::Error, Debug)]
pub enum DepthCloudDrawDataError {
    #[error(
        "Depth texture format was {0:?}, only formats with sample type float are supported"
    )] InvalidDepthTextureFormat(wgpu::TextureFormat),

<<<<<<< HEAD
    #[error("Invalid albedo texture format {0:?}")]
    InvalidAlbedoTextureFormat(wgpu::TextureFormat),

    #[error(transparent)]
    ResourceManagerError(#[from] ResourceManagerError),
=======
    #[error("Invalid albedo texture format {0:?}")] InvalidAlbedoTextureFormat(wgpu::TextureFormat),

    #[error(transparent)] ResourceManagerError(#[from] ResourceManagerError),
>>>>>>> e2603174
}

impl DepthCloudDrawData {
    pub fn new(
        ctx: &mut RenderContext,
        depth_clouds: &DepthClouds
    ) -> Result<Self, DepthCloudDrawDataError> {
        crate::profile_function!();

        let DepthClouds { clouds: depth_clouds, radius_boost_in_ui_points_for_outlines } =
            depth_clouds;

        let bg_layout = ctx.renderers
            .write()
            .get_or_create::<_, DepthCloudRenderer>(
                &ctx.shared_renderer_data,
                &mut ctx.gpu_resources,
                &ctx.device,
                &mut ctx.resolver
            ).bind_group_layout;

        if depth_clouds.is_empty() {
            return Ok(DepthCloudDrawData {
                instances: Vec::new(),
            });
        }

        let depth_cloud_ubo_binding_outlines = create_and_fill_uniform_buffer_batch(
            ctx,
            "depth_cloud_ubos".into(),
<<<<<<< HEAD
            depth_clouds.iter().map(|dc| {
                gpu_data::DepthCloudInfoUBO::from_depth_cloud(
                    *radius_boost_in_ui_points_for_outlines,
                    dc,
                    ctx.device.features(),
                )
            }),
=======
            depth_clouds
                .iter()
                .map(|dc| {
                    gpu_data::DepthCloudInfoUBO::from_depth_cloud(
                        *radius_boost_in_ui_points_for_outlines,
                        dc,
                        ctx.device.features()
                    )
                })
>>>>>>> e2603174
        );
        let depth_cloud_ubo_binding_opaque = create_and_fill_uniform_buffer_batch(
            ctx,
            "depth_cloud_ubos".into(),
<<<<<<< HEAD
            depth_clouds.iter().map(|dc| {
                gpu_data::DepthCloudInfoUBO::from_depth_cloud(0.0, dc, ctx.device.features())
            }),
=======
            depth_clouds
                .iter()
                .map(|dc|
                    gpu_data::DepthCloudInfoUBO::from_depth_cloud(0.0, dc, ctx.device.features())
                )
>>>>>>> e2603174
        );

        let mut instances = Vec::with_capacity(depth_clouds.len());
        let mut albedo_texture_float_filterable =
            ctx.texture_manager_2d.zeroed_texture_float().handle;
        let mut albedo_texture_float_nofilter =
            ctx.texture_manager_2d.zeroed_texture_float().handle;
        let mut albedo_texture_sint = ctx.texture_manager_2d.zeroed_texture_sint().handle;
        let mut albedo_texture_uint = ctx.texture_manager_2d.zeroed_texture_uint().handle;

        let mut depth_texture_float = ctx.texture_manager_2d.zeroed_texture_float().handle;
        let mut depth_texture_uint = ctx.texture_manager_2d.zeroed_texture_uint().handle;

        for (depth_cloud, ubo_outlines, ubo_opaque) in itertools::izip!(
            depth_clouds,
            depth_cloud_ubo_binding_outlines,
            depth_cloud_ubo_binding_opaque
        ) {
            let depth_texture = &depth_cloud.depth_texture.texture;
            let depth_texture_format = depth_texture.creation_desc.format;
            match depth_texture_format.sample_type(None) {
                Some(wgpu::TextureSampleType::Float { .. }) => {
                    depth_texture_float = depth_texture.handle;
                }
                Some(wgpu::TextureSampleType::Uint) => {
                    depth_texture_uint = depth_texture.handle;
                }
                _ => {
<<<<<<< HEAD
                    return Err(DepthCloudDrawDataError::InvalidDepthTextureFormat(
                        depth_texture_format,
                    ));
                }
            }
            if let Some(albedo_texture) = depth_cloud
                .albedo_texture
                .as_ref()
                .and_then(|t| Some(&t.texture))
=======
                    return Err(
                        DepthCloudDrawDataError::InvalidDepthTextureFormat(depth_texture_format)
                    );
                }
            }
            if
                let Some(albedo_texture) = depth_cloud.albedo_texture
                    .as_ref()
                    .and_then(|t| Some(&t.texture))
>>>>>>> e2603174
            {
                let texture_format = albedo_texture.creation_desc.format;
                match texture_format.sample_type(None) {
                    Some(wgpu::TextureSampleType::Float { .. }) => {
<<<<<<< HEAD
                        if texture_info::is_float_filterable(texture_format, ctx.device.features())
                        {
=======
                        if texture_info::is_float_filterable(texture_format, ctx.device.features()) {
>>>>>>> e2603174
                            albedo_texture_float_filterable = albedo_texture.handle;
                        } else {
                            albedo_texture_float_nofilter = albedo_texture.handle;
                        }
<<<<<<< HEAD
                    }
                    Some(wgpu::TextureSampleType::Sint) => {
                        albedo_texture_sint = albedo_texture.handle;
                    }
                    Some(wgpu::TextureSampleType::Uint) => {
                        albedo_texture_uint = albedo_texture.handle;
                    }
                    _ => {
                        return Err(DepthCloudDrawDataError::InvalidAlbedoTextureFormat(
                            texture_format,
                        ));
=======
                    }
                    Some(wgpu::TextureSampleType::Sint) => {
                        albedo_texture_sint = albedo_texture.handle;
                    }
                    Some(wgpu::TextureSampleType::Uint) => {
                        albedo_texture_uint = albedo_texture.handle;
                    }
                    _ => {
                        return Err(
                            DepthCloudDrawDataError::InvalidAlbedoTextureFormat(texture_format)
                        );
>>>>>>> e2603174
                    }
                }
            }

            let mk_bind_group = |label, ubo: BindGroupEntry| {
                ctx.gpu_resources.bind_groups.alloc(
                    &ctx.device,
                    &ctx.gpu_resources,
                    &(BindGroupDesc {
                        label,
                        entries: smallvec![
                            ubo,
                            BindGroupEntry::DefaultTextureView(depth_texture_float),
                            BindGroupEntry::DefaultTextureView(depth_texture_uint),
                            BindGroupEntry::DefaultTextureView(albedo_texture_float_nofilter),
                            BindGroupEntry::DefaultTextureView(albedo_texture_sint),
                            BindGroupEntry::DefaultTextureView(albedo_texture_uint),
                            BindGroupEntry::DefaultTextureView(albedo_texture_float_filterable)
                        ],
                        layout: bg_layout,
                    })
                )
            };

            let bind_group_outline = mk_bind_group("depth_cloud_outline".into(), ubo_outlines);
            let bind_group_opaque = mk_bind_group("depth_cloud_opaque".into(), ubo_opaque);

            instances.push(DepthCloudDrawInstance {
                num_points: depth_cloud.depth_dimensions.x * depth_cloud.depth_dimensions.y,
                bind_group_opaque,
                bind_group_outline,
                render_outline_mask: depth_cloud.outline_mask_id.is_some(),
            });
        }

        Ok(DepthCloudDrawData { instances })
    }
}

pub struct DepthCloudRenderer {
    render_pipeline_color: GpuRenderPipelineHandle,
    render_pipeline_picking_layer: GpuRenderPipelineHandle,
    render_pipeline_outline_mask: GpuRenderPipelineHandle,
    bind_group_layout: GpuBindGroupLayoutHandle,
}

impl Renderer for DepthCloudRenderer {
    type RendererDrawData = DepthCloudDrawData;

    fn participated_phases() -> &'static [DrawPhase] {
        &[DrawPhase::Opaque, DrawPhase::PickingLayer, DrawPhase::OutlineMask]
    }

    fn create_renderer<Fs: FileSystem>(
        shared_data: &SharedRendererData,
        pools: &mut WgpuResourcePools,
        device: &wgpu::Device,
        resolver: &mut FileResolver<Fs>
    ) -> Self {
        crate::profile_function!();

        let bind_group_layout = pools.bind_group_layouts.get_or_create(
            device,
            &(BindGroupLayoutDesc {
                label: "depth_cloud_bg_layout".into(),
                entries: vec![
                    wgpu::BindGroupLayoutEntry {
                        binding: 0,
                        visibility: wgpu::ShaderStages::VERTEX | wgpu::ShaderStages::FRAGMENT,
                        ty: wgpu::BindingType::Buffer {
                            ty: wgpu::BufferBindingType::Uniform,
                            has_dynamic_offset: false,
                            min_binding_size: (
                                std::mem::size_of::<gpu_data::DepthCloudInfoUBO>() as u64
                            )
                                .try_into()
                                .ok(),
                        },
                        count: None,
                    },
                    wgpu::BindGroupLayoutEntry {
                        binding: 1,
                        visibility: wgpu::ShaderStages::VERTEX,
                        ty: wgpu::BindingType::Texture {
                            sample_type: wgpu::TextureSampleType::Float { filterable: true },
                            view_dimension: wgpu::TextureViewDimension::D2,
                            multisampled: false,
                        },
                        count: None,
                    },
                    wgpu::BindGroupLayoutEntry {
                        binding: 2,
                        visibility: wgpu::ShaderStages::VERTEX,
                        ty: wgpu::BindingType::Texture {
                            sample_type: wgpu::TextureSampleType::Uint,
                            view_dimension: wgpu::TextureViewDimension::D2,
                            multisampled: false,
                        },
                        count: None,
                    },
                    wgpu::BindGroupLayoutEntry {
                        binding: 3,
                        visibility: wgpu::ShaderStages::VERTEX,
                        ty: wgpu::BindingType::Texture {
                            sample_type: wgpu::TextureSampleType::Float { filterable: false },
<<<<<<< HEAD
                            view_dimension: wgpu::TextureViewDimension::D2,
                            multisampled: false,
                        },
                        count: None,
                    },
                    wgpu::BindGroupLayoutEntry {
                        binding: 4,
                        visibility: wgpu::ShaderStages::VERTEX,
                        ty: wgpu::BindingType::Texture {
                            sample_type: wgpu::TextureSampleType::Sint,
                            view_dimension: wgpu::TextureViewDimension::D2,
                            multisampled: false,
                        },
                        count: None,
                    },
                    wgpu::BindGroupLayoutEntry {
                        binding: 5,
                        visibility: wgpu::ShaderStages::VERTEX,
                        ty: wgpu::BindingType::Texture {
                            sample_type: wgpu::TextureSampleType::Uint,
                            view_dimension: wgpu::TextureViewDimension::D2,
                            multisampled: false,
                        },
                        count: None,
                    },
                    wgpu::BindGroupLayoutEntry {
                        binding: 6,
                        visibility: wgpu::ShaderStages::VERTEX,
                        ty: wgpu::BindingType::Texture {
                            sample_type: wgpu::TextureSampleType::Float { filterable: true },
=======
>>>>>>> e2603174
                            view_dimension: wgpu::TextureViewDimension::D2,
                            multisampled: false,
                        },
                        count: None,
                    },
                    wgpu::BindGroupLayoutEntry {
                        binding: 4,
                        visibility: wgpu::ShaderStages::VERTEX,
                        ty: wgpu::BindingType::Texture {
                            sample_type: wgpu::TextureSampleType::Sint,
                            view_dimension: wgpu::TextureViewDimension::D2,
                            multisampled: false,
                        },
                        count: None,
                    },
                    wgpu::BindGroupLayoutEntry {
                        binding: 5,
                        visibility: wgpu::ShaderStages::VERTEX,
                        ty: wgpu::BindingType::Texture {
                            sample_type: wgpu::TextureSampleType::Uint,
                            view_dimension: wgpu::TextureViewDimension::D2,
                            multisampled: false,
                        },
                        count: None,
                    },
                    wgpu::BindGroupLayoutEntry {
                        binding: 6,
                        visibility: wgpu::ShaderStages::VERTEX,
                        ty: wgpu::BindingType::Texture {
                            sample_type: wgpu::TextureSampleType::Float { filterable: true },
                            view_dimension: wgpu::TextureViewDimension::D2,
                            multisampled: false,
                        },
                        count: None,
                    }
                ],
            })
        );

        let pipeline_layout = pools.pipeline_layouts.get_or_create(
            device,
            &(PipelineLayoutDesc {
                label: "depth_cloud_rp_layout".into(),
                entries: vec![shared_data.global_bindings.layout, bind_group_layout],
            }),
            &pools.bind_group_layouts
        );

        let shader_module = pools.shader_modules.get_or_create(
            device,
            resolver,
            &include_shader_module!("../../shader/depth_cloud.wgsl")
        );

        let render_pipeline_desc_color = RenderPipelineDesc {
            label: "DepthCloudRenderer::render_pipeline_desc_color".into(),
            pipeline_layout,
            vertex_entrypoint: "vs_main".into(),
            vertex_handle: shader_module,
            fragment_entrypoint: "fs_main".into(),
            fragment_handle: shader_module,
            vertex_buffers: smallvec![],
            render_targets: smallvec![Some(ViewBuilder::MAIN_TARGET_COLOR_FORMAT.into())],
            primitive: wgpu::PrimitiveState {
                topology: wgpu::PrimitiveTopology::TriangleList,
                ..Default::default()
            },
            depth_stencil: ViewBuilder::MAIN_TARGET_DEFAULT_DEPTH_STATE,
            multisample: wgpu::MultisampleState {
                // We discard pixels to do the round cutout, therefore we need to
                // calculate our own sampling mask.
                alpha_to_coverage_enabled: true,
                ..ViewBuilder::MAIN_TARGET_DEFAULT_MSAA_STATE
            },
        };
        let render_pipeline_color = pools.render_pipelines.get_or_create(
            device,
            &render_pipeline_desc_color,
            &pools.pipeline_layouts,
            &pools.shader_modules
        );
        let render_pipeline_picking_layer = pools.render_pipelines.get_or_create(
            device,
            &(RenderPipelineDesc {
                label: "DepthCloudRenderer::render_pipeline_picking_layer".into(),
                fragment_entrypoint: "fs_main_picking_layer".into(),
                render_targets: smallvec![Some(PickingLayerProcessor::PICKING_LAYER_FORMAT.into())],
                depth_stencil: PickingLayerProcessor::PICKING_LAYER_DEPTH_STATE,
                multisample: PickingLayerProcessor::PICKING_LAYER_MSAA_STATE,
                ..render_pipeline_desc_color.clone()
            }),
            &pools.pipeline_layouts,
            &pools.shader_modules
        );
        let render_pipeline_outline_mask = pools.render_pipelines.get_or_create(
            device,
            &(RenderPipelineDesc {
                label: "DepthCloudRenderer::render_pipeline_outline_mask".into(),
                fragment_entrypoint: "fs_main_outline_mask".into(),
                render_targets: smallvec![Some(OutlineMaskProcessor::MASK_FORMAT.into())],
                depth_stencil: OutlineMaskProcessor::MASK_DEPTH_STATE,
                // Alpha to coverage doesn't work with the mask integer target.
                multisample: OutlineMaskProcessor::mask_default_msaa_state(
                    shared_data.config.hardware_tier
                ),
                ..render_pipeline_desc_color
            }),
            &pools.pipeline_layouts,
            &pools.shader_modules
        );

        DepthCloudRenderer {
            render_pipeline_color,
            render_pipeline_picking_layer,
            render_pipeline_outline_mask,
            bind_group_layout,
        }
    }

    fn draw<'a>(
        &self,
        pools: &'a WgpuResourcePools,
        phase: DrawPhase,
        pass: &mut wgpu::RenderPass<'a>,
        draw_data: &'a Self::RendererDrawData
    ) -> anyhow::Result<()> {
        crate::profile_function!();
        if draw_data.instances.is_empty() {
            return Ok(());
        }

        let pipeline_handle = match phase {
            DrawPhase::Opaque => self.render_pipeline_color,
            DrawPhase::PickingLayer => self.render_pipeline_picking_layer,
            DrawPhase::OutlineMask => self.render_pipeline_outline_mask,
            _ => unreachable!("We were called on a phase we weren't subscribed to: {phase:?}"),
        };
        let pipeline = pools.render_pipelines.get_resource(pipeline_handle)?;

        pass.set_pipeline(pipeline);

        for instance in &draw_data.instances {
            if phase == DrawPhase::OutlineMask && !instance.render_outline_mask {
                continue;
            }

            let bind_group = match phase {
                DrawPhase::OutlineMask => &instance.bind_group_outline,
                DrawPhase::PickingLayer | DrawPhase::Opaque => &instance.bind_group_opaque,
                _ => unreachable!(),
            };

            pass.set_bind_group(1, bind_group, &[]);
            pass.draw(0..instance.num_points * 6, 0..1);
        }

        Ok(())
    }
}<|MERGE_RESOLUTION|>--- conflicted
+++ resolved
@@ -18,12 +18,8 @@
     allocator::create_and_fill_uniform_buffer_batch,
     draw_phases::{ DrawPhase, OutlineMaskProcessor },
     include_shader_module,
-<<<<<<< HEAD
     resource_managers::{GpuTexture2D, ResourceManagerError},
     texture_info,
-=======
-    resource_managers::{ GpuTexture2D, ResourceManagerError },
->>>>>>> e2603174
     view_builder::ViewBuilder,
     wgpu_resources::{
         BindGroupDesc,
@@ -45,35 +41,17 @@
 };
 
 use super::{
-<<<<<<< HEAD
     ColormappedTexture, DrawData, FileResolver, FileSystem, RenderContext, Renderer,
     SharedRendererData, WgpuResourcePools,
-=======
-    DrawData,
-    FileResolver,
-    FileSystem,
-    RenderContext,
-    Renderer,
-    SharedRendererData,
-    WgpuResourcePools,
-    ColormappedTexture,
->>>>>>> e2603174
 };
 
 // ---
 mod gpu_data {
     use crate::{
-<<<<<<< HEAD
         renderer::TextureEncoding,
         texture_info,
         wgpu_buffer_types::{self, U32RowPadded},
         PickingLayerObjectId,
-=======
-        wgpu_buffer_types::{ self, U32RowPadded },
-        PickingLayerObjectId,
-        renderer::TextureEncoding,
-        texture_info,
->>>>>>> e2603174
     };
 
     // Keep in sync with mirror in depth_cloud.wgsl
@@ -128,11 +106,7 @@
         pub fn from_depth_cloud(
             radius_boost_in_ui_points: f32,
             depth_cloud: &super::DepthCloud,
-<<<<<<< HEAD
             device_features: wgpu::Features,
-=======
-            device_features: wgpu::Features
->>>>>>> e2603174
         ) -> Self {
             let super::DepthCloud {
                 world_from_obj,
@@ -151,7 +125,6 @@
             let albedo_sample_type = match albedo_texture {
                 Some(colormapped_texture) => {
                     match colormapped_texture.texture.format().sample_type(None) {
-<<<<<<< HEAD
                         Some(wgpu::TextureSampleType::Float { .. }) => {
                             if texture_info::is_float_filterable(
                                 colormapped_texture.texture.format(),
@@ -166,56 +139,19 @@
                             Some(TextureEncoding::Nv12) => SAMPLE_TYPE_NV12,
                             _ => SAMPLE_TYPE_UINT_NOFILTER,
                         },
-=======
-                        Some(wgpu::TextureSampleType::Float { .. }) =>
-                            match colormapped_texture.encoding {
-                                Some(TextureEncoding::Nv12) => SAMPLE_TYPE_NV12,
-                                _ => {
-                                    if
-                                        texture_info::is_float_filterable(
-                                            colormapped_texture.texture.format(),
-                                            device_features
-                                        )
-                                    {
-                                        SAMPLE_TYPE_FLOAT_FILTER
-                                    } else {
-                                        SAMPLE_TYPE_FLOAT_NOFILTER
-                                    }
-                                }
-                            }
-                        Some(wgpu::TextureSampleType::Uint) => {
-                            match colormapped_texture.encoding {
-                                Some(TextureEncoding::Nv12) => SAMPLE_TYPE_NV12,
-                                _ => SAMPLE_TYPE_UINT_NOFILTER,
-                            }
-                        }
->>>>>>> e2603174
                         Some(wgpu::TextureSampleType::Sint) => SAMPLE_TYPE_SINT_NOFILTER,
                         _ => 0,
                     }
                 }
-<<<<<<< HEAD
                 _ => 0,
-=======
-                _ => { 0 }
->>>>>>> e2603174
             };
 
             let depth_sample_type = match depth_texture.texture.format().sample_type(None) {
                 Some(wgpu::TextureSampleType::Float { .. }) => {
-<<<<<<< HEAD
                     if texture_info::is_float_filterable(
                         depth_texture.texture.format(),
                         device_features,
                     ) {
-=======
-                    if
-                        texture_info::is_float_filterable(
-                            depth_texture.texture.format(),
-                            device_features
-                        )
-                    {
->>>>>>> e2603174
                         SAMPLE_TYPE_FLOAT_FILTER
                     } else {
                         SAMPLE_TYPE_FLOAT_NOFILTER
@@ -340,17 +276,11 @@
         "Depth texture format was {0:?}, only formats with sample type float are supported"
     )] InvalidDepthTextureFormat(wgpu::TextureFormat),
 
-<<<<<<< HEAD
     #[error("Invalid albedo texture format {0:?}")]
     InvalidAlbedoTextureFormat(wgpu::TextureFormat),
 
     #[error(transparent)]
     ResourceManagerError(#[from] ResourceManagerError),
-=======
-    #[error("Invalid albedo texture format {0:?}")] InvalidAlbedoTextureFormat(wgpu::TextureFormat),
-
-    #[error(transparent)] ResourceManagerError(#[from] ResourceManagerError),
->>>>>>> e2603174
 }
 
 impl DepthCloudDrawData {
@@ -381,7 +311,6 @@
         let depth_cloud_ubo_binding_outlines = create_and_fill_uniform_buffer_batch(
             ctx,
             "depth_cloud_ubos".into(),
-<<<<<<< HEAD
             depth_clouds.iter().map(|dc| {
                 gpu_data::DepthCloudInfoUBO::from_depth_cloud(
                     *radius_boost_in_ui_points_for_outlines,
@@ -389,32 +318,13 @@
                     ctx.device.features(),
                 )
             }),
-=======
-            depth_clouds
-                .iter()
-                .map(|dc| {
-                    gpu_data::DepthCloudInfoUBO::from_depth_cloud(
-                        *radius_boost_in_ui_points_for_outlines,
-                        dc,
-                        ctx.device.features()
-                    )
-                })
->>>>>>> e2603174
         );
         let depth_cloud_ubo_binding_opaque = create_and_fill_uniform_buffer_batch(
             ctx,
             "depth_cloud_ubos".into(),
-<<<<<<< HEAD
             depth_clouds.iter().map(|dc| {
                 gpu_data::DepthCloudInfoUBO::from_depth_cloud(0.0, dc, ctx.device.features())
             }),
-=======
-            depth_clouds
-                .iter()
-                .map(|dc|
-                    gpu_data::DepthCloudInfoUBO::from_depth_cloud(0.0, dc, ctx.device.features())
-                )
->>>>>>> e2603174
         );
 
         let mut instances = Vec::with_capacity(depth_clouds.len());
@@ -443,7 +353,6 @@
                     depth_texture_uint = depth_texture.handle;
                 }
                 _ => {
-<<<<<<< HEAD
                     return Err(DepthCloudDrawDataError::InvalidDepthTextureFormat(
                         depth_texture_format,
                     ));
@@ -453,32 +362,16 @@
                 .albedo_texture
                 .as_ref()
                 .and_then(|t| Some(&t.texture))
-=======
-                    return Err(
-                        DepthCloudDrawDataError::InvalidDepthTextureFormat(depth_texture_format)
-                    );
-                }
-            }
-            if
-                let Some(albedo_texture) = depth_cloud.albedo_texture
-                    .as_ref()
-                    .and_then(|t| Some(&t.texture))
->>>>>>> e2603174
             {
                 let texture_format = albedo_texture.creation_desc.format;
                 match texture_format.sample_type(None) {
                     Some(wgpu::TextureSampleType::Float { .. }) => {
-<<<<<<< HEAD
                         if texture_info::is_float_filterable(texture_format, ctx.device.features())
                         {
-=======
-                        if texture_info::is_float_filterable(texture_format, ctx.device.features()) {
->>>>>>> e2603174
                             albedo_texture_float_filterable = albedo_texture.handle;
                         } else {
                             albedo_texture_float_nofilter = albedo_texture.handle;
                         }
-<<<<<<< HEAD
                     }
                     Some(wgpu::TextureSampleType::Sint) => {
                         albedo_texture_sint = albedo_texture.handle;
@@ -490,19 +383,6 @@
                         return Err(DepthCloudDrawDataError::InvalidAlbedoTextureFormat(
                             texture_format,
                         ));
-=======
-                    }
-                    Some(wgpu::TextureSampleType::Sint) => {
-                        albedo_texture_sint = albedo_texture.handle;
-                    }
-                    Some(wgpu::TextureSampleType::Uint) => {
-                        albedo_texture_uint = albedo_texture.handle;
-                    }
-                    _ => {
-                        return Err(
-                            DepthCloudDrawDataError::InvalidAlbedoTextureFormat(texture_format)
-                        );
->>>>>>> e2603174
                     }
                 }
             }
@@ -608,7 +488,6 @@
                         visibility: wgpu::ShaderStages::VERTEX,
                         ty: wgpu::BindingType::Texture {
                             sample_type: wgpu::TextureSampleType::Float { filterable: false },
-<<<<<<< HEAD
                             view_dimension: wgpu::TextureViewDimension::D2,
                             multisampled: false,
                         },
@@ -639,8 +518,16 @@
                         visibility: wgpu::ShaderStages::VERTEX,
                         ty: wgpu::BindingType::Texture {
                             sample_type: wgpu::TextureSampleType::Float { filterable: true },
-=======
->>>>>>> e2603174
+                            view_dimension: wgpu::TextureViewDimension::D2,
+                            multisampled: false,
+                        },
+                        count: None,
+                    },
+                    wgpu::BindGroupLayoutEntry {
+                        binding: 3,
+                        visibility: wgpu::ShaderStages::VERTEX,
+                        ty: wgpu::BindingType::Texture {
+                            sample_type: wgpu::TextureSampleType::Float { filterable: false },
                             view_dimension: wgpu::TextureViewDimension::D2,
                             multisampled: false,
                         },
