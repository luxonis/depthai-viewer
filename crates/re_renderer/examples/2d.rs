--- conflicted
+++ resolved
@@ -28,17 +28,6 @@
 
         let image_data = rerun_logo.as_rgba8().unwrap().to_vec();
 
-<<<<<<< HEAD
-        // Premultiply alpha.
-        for color in image_data.chunks_exact_mut(4) {
-            color.clone_from_slice(
-                &ecolor::Color32::from_rgba_unmultiplied(color[0], color[1], color[2], color[3])
-                    .to_array(),
-            );
-        }
-
-=======
->>>>>>> ac6eacc8
         let rerun_logo_texture = re_ctx
             .texture_manager_2d
             .create(
