//! Demonstrates the use of our depth cloud renderer, which will efficiently draw a point cloud
//! using a depth texture and a set of intrinsics.
//!
//! ## Usage
//!
//! Native:
//! ```sh
//! cargo r -p re_renderer --example depth_cloud
//! ```
//!
//! Web:
//! ```sh
//! cargo run-wasm --example depth_cloud
//! ```

use std::f32::consts::PI;

use glam::Vec3;
use itertools::Itertools;
use macaw::IsoTransform;
use re_renderer::{
    renderer::{
        ColormappedTexture, DepthCloud, DepthCloudDrawData, DepthClouds, DrawData,
        GenericSkyboxDrawData, RectangleDrawData, RectangleOptions, TexturedRect,
    },
    resource_managers::{GpuTexture2D, Texture2DCreationDesc},
    view_builder::{self, Projection, ViewBuilder},
    Color32, LineStripSeriesBuilder, PointCloudBuilder, Rgba, Size,
};
use winit::event::{ElementState, VirtualKeyCode};

mod framework;

// ---

// TODO(#1426): unify camera logic between examples.
enum CameraControl {
    RotateAroundCenter,

    // TODO(andreas): Only pauses rotation right now. Add camera controller.
    Manual,
}

struct RenderDepthClouds {
    depth: DepthTexture,
    albedo: AlbedoTexture,

    scale: f32,
    point_radius_from_world_depth: f32,
    intrinsics: glam::Mat3,

    camera_control: CameraControl,
    camera_position: glam::Vec3,
}

impl RenderDepthClouds {
    /// Manually backproject the depth texture into a point cloud and render it.
    fn draw_backprojected_point_cloud<FD, ID>(
        &mut self,
        re_ctx: &mut re_renderer::RenderContext,
        pixels_from_point: f32,
        resolution_in_pixel: [u32; 2],
        target_location: glam::Vec2,
        frame_draw_data: &FD,
        image_draw_data: &ID,
    ) -> framework::ViewDrawResult
    where
        FD: DrawData + Sync + Send + Clone + 'static,
        ID: DrawData + Sync + Send + Clone + 'static,
    {
        let Self {
            depth,
            scale,
            point_radius_from_world_depth,
            intrinsics,
            ..
        } = self;

        let focal_length = glam::Vec2::new(intrinsics.x_axis.x, intrinsics.y_axis.y);
        let offset = glam::Vec2::new(intrinsics.z_axis.x, intrinsics.z_axis.y);

        let point_cloud_draw_data = {
            let num_points = depth.dimensions.x * depth.dimensions.y;
            let (points, colors, radii): (Vec<_>, Vec<_>, Vec<_>) = (0..depth.dimensions.y)
                .flat_map(|y| (0..depth.dimensions.x).map(move |x| glam::UVec2::new(x, y)))
                .map(|texcoords| {
                    let linear_depth = depth.get_linear(texcoords.x, texcoords.y);
                    let pos_in_world = ((texcoords.as_vec2() - offset) * linear_depth
                        / focal_length)
                        .extend(linear_depth);

                    (
                        pos_in_world * *scale,
                        Color32::from_gray((linear_depth * 255.0) as u8),
                        Size(linear_depth * *point_radius_from_world_depth),
                    )
                })
                .multiunzip();

            let mut builder = PointCloudBuilder::new(re_ctx);
            builder.batch("backprojected point cloud").add_points(
                num_points as _,
                points.into_iter(),
                radii.into_iter(),
                colors.into_iter(),
                std::iter::empty::<re_renderer::PickingLayerInstanceId>(),
            );

            builder.to_draw_data(re_ctx).unwrap()
        };

        let mut view_builder = ViewBuilder::new(
            re_ctx,
            view_builder::TargetConfiguration {
                name: "Point Cloud".into(),
                resolution_in_pixel,
                view_from_world: IsoTransform::look_at_rh(
                    self.camera_position,
                    Vec3::ZERO,
                    Vec3::Y,
                )
                .unwrap(),
                projection_from_view: Projection::Perspective {
                    vertical_fov: 70.0 * std::f32::consts::TAU / 360.0,
                    near_plane_distance: 0.01,
                    aspect_ratio: resolution_in_pixel[0] as f32 / resolution_in_pixel[1] as f32,
                },
                pixels_from_point,
                ..Default::default()
            },
        );

        let command_buffer = view_builder
            .queue_draw(&GenericSkyboxDrawData::new(re_ctx))
            .queue_draw(&point_cloud_draw_data)
            .queue_draw(frame_draw_data)
            .queue_draw(image_draw_data)
            .draw(re_ctx, ecolor::Rgba::TRANSPARENT)
            .unwrap();

        framework::ViewDrawResult {
            view_builder,
            command_buffer,
            target_location,
        }
    }

    /// Pass the depth texture to our native depth cloud renderer.
    fn draw_depth_cloud<FD, ID>(
        &mut self,
        re_ctx: &mut re_renderer::RenderContext,
        pixels_from_point: f32,
        resolution_in_pixel: [u32; 2],
        target_location: glam::Vec2,
        frame_draw_data: &FD,
        image_draw_data: &ID,
    ) -> framework::ViewDrawResult
    where
        FD: DrawData + Sync + Send + Clone + 'static,
        ID: DrawData + Sync + Send + Clone + 'static,
    {
        let Self {
            depth,
            scale,
            point_radius_from_world_depth,
            intrinsics,
            ..
        } = self;

        let world_from_obj = glam::Mat4::from_scale(glam::Vec3::splat(*scale));

        let depth_cloud_draw_data = DepthCloudDrawData::new(
            re_ctx,
            &DepthClouds {
                clouds: vec![DepthCloud {
                    world_from_obj,
                    depth_camera_intrinsics: *intrinsics,
                    world_depth_from_texture_depth: 1.0,
                    point_radius_from_world_depth: *point_radius_from_world_depth,
                    max_depth_in_world: 5.0,
                    depth_dimensions: depth.dimensions,
                    depth_texture: depth.texture.clone(),
                    colormap: re_renderer::Colormap::Turbo,
                    outline_mask_id: Default::default(),
                    picking_object_id: Default::default(),
                    albedo_dimensions: glam::UVec2::ZERO,
                    albedo_data: None,
                }],
                radius_boost_in_ui_points_for_outlines: 2.5,
            },
        )
        .unwrap();

        let mut view_builder = ViewBuilder::new(
            re_ctx,
            view_builder::TargetConfiguration {
                name: "Depth Cloud".into(),
                resolution_in_pixel,
                view_from_world: IsoTransform::look_at_rh(
                    self.camera_position,
                    Vec3::ZERO,
                    Vec3::Y,
                )
                .unwrap(),
                projection_from_view: Projection::Perspective {
                    vertical_fov: 70.0 * std::f32::consts::TAU / 360.0,
                    near_plane_distance: 0.01,
                    aspect_ratio: resolution_in_pixel[0] as f32 / resolution_in_pixel[1] as f32,
                },
                pixels_from_point,
                ..Default::default()
            },
        );

        let command_buffer = view_builder
            .queue_draw(&GenericSkyboxDrawData::new(re_ctx))
            .queue_draw(&depth_cloud_draw_data)
            .queue_draw(frame_draw_data)
            .queue_draw(image_draw_data)
            .draw(re_ctx, ecolor::Rgba::TRANSPARENT)
            .unwrap();

        framework::ViewDrawResult {
            view_builder,
            command_buffer,
            target_location,
        }
    }
}

impl framework::Example for RenderDepthClouds {
    fn title() -> &'static str {
        "Depth clouds"
    }

    fn new(re_ctx: &mut re_renderer::RenderContext) -> Self {
        re_log::info!("Stop camera movement by pressing 'Space'");

        let depth = DepthTexture::spiral(re_ctx, glam::uvec2(640, 480));
        let albedo = AlbedoTexture::spiral(re_ctx, depth.dimensions);

        let scale = 50.0;
        let point_radius_from_world_depth = 0.1;

        // hardcoded intrinsics for nyud dataset
        let focal_length = depth.dimensions.x as f32 * 0.7;
        let offset = depth.dimensions.as_vec2() * 0.5;
        let intrinsics = glam::Mat3::from_cols(
            Vec3::new(focal_length, 0.0, offset.x),
            Vec3::new(0.0, focal_length, offset.y),
            Vec3::new(0.0, 0.0, 1.0),
        )
        .transpose();

        RenderDepthClouds {
            depth,
            albedo,

            scale,
            point_radius_from_world_depth,
            intrinsics,

            camera_control: CameraControl::RotateAroundCenter,
            camera_position: glam::Vec3::ZERO,
        }
    }

    fn draw(
        &mut self,
        re_ctx: &mut re_renderer::RenderContext,
        resolution: [u32; 2],
        time: &framework::Time,
        pixels_from_point: f32,
    ) -> Vec<framework::ViewDrawResult> {
        let Self {
            albedo,
            camera_control,
            camera_position,
            ..
        } = self;

        let seconds_since_startup = time.seconds_since_startup();
        if matches!(camera_control, CameraControl::RotateAroundCenter) {
            *camera_position = Vec3::new(
                seconds_since_startup.sin(),
                0.5,
                seconds_since_startup.cos(),
            ) * 100.0;
        }

        let splits = framework::split_resolution(resolution, 1, 2).collect::<Vec<_>>();

        let frame_size = albedo.dimensions.as_vec2().extend(0.0) / 15.0;
        let scale = glam::Affine3A::from_scale(frame_size);
        let rotation = glam::Affine3A::IDENTITY;
        let translation_center =
            glam::Affine3A::from_translation(-glam::Vec3::splat(0.5) * frame_size);
        let world_from_model = rotation * translation_center * scale;

        let frame_draw_data = {
            let mut builder = LineStripSeriesBuilder::new(re_ctx);
            {
                let mut line_batch = builder.batch("frame").world_from_obj(world_from_model);
                line_batch.add_box_outline(glam::Affine3A::from_scale_rotation_translation(
                    glam::Vec3::new(1.0, 1.0, 0.0),
                    Default::default(),
                    glam::Vec3::ONE * 0.5,
                ));
            }
            builder.to_draw_data(re_ctx).unwrap()
        };

        let image_draw_data = RectangleDrawData::new(
            re_ctx,
            &[TexturedRect {
                top_left_corner_position: world_from_model
                    .transform_point3(glam::Vec3::new(1.0, 1.0, 0.0)),
                extent_u: world_from_model.transform_vector3(-glam::Vec3::X),
                extent_v: world_from_model.transform_vector3(-glam::Vec3::Y),
<<<<<<< HEAD
                colormapped_texture: ColormappedTexture::from_unorm_srgba(albedo.texture.clone()),
=======
                colormapped_texture: ColormappedTexture::from_unorm_rgba(albedo.texture.clone()),
>>>>>>> ac6eacc8
                options: RectangleOptions {
                    texture_filter_magnification: re_renderer::renderer::TextureFilterMag::Nearest,
                    texture_filter_minification: re_renderer::renderer::TextureFilterMin::Linear,
                    multiplicative_tint: Rgba::from_white_alpha(0.5),
                    depth_offset: -1,
                    ..Default::default()
                },
            }],
        )
        .unwrap();

        vec![
            self.draw_backprojected_point_cloud(
                re_ctx,
                pixels_from_point,
                splits[0].resolution_in_pixel,
                splits[0].target_location,
                &frame_draw_data,
                &image_draw_data,
            ),
            self.draw_depth_cloud(
                re_ctx,
                pixels_from_point,
                splits[1].resolution_in_pixel,
                splits[1].target_location,
                &frame_draw_data,
                &image_draw_data,
            ),
        ]
    }

    fn on_keyboard_input(&mut self, input: winit::event::KeyboardInput) {
        #![allow(clippy::single_match)]
        match (input.state, input.virtual_keycode) {
            (ElementState::Released, Some(VirtualKeyCode::Space)) => {
                self.camera_control = match self.camera_control {
                    CameraControl::RotateAroundCenter => CameraControl::Manual,
                    CameraControl::Manual => CameraControl::RotateAroundCenter,
                };
            }
            _ => {}
        }
    }
}

fn main() {
    framework::start::<RenderDepthClouds>();
}

// ---

/// Returns `(position_in_image, linear_depth)`.
fn spiral(dimensions: glam::UVec2) -> impl Iterator<Item = (glam::UVec2, f32)> {
    let size = (dimensions.x * dimensions.y) as usize;
    let factor = dimensions.as_vec2() - 1.0;

    let mut i = 0;
    let mut angle_rad: f32 = 0.0;

    std::iter::from_fn(move || {
        if i < size {
            let radius = i as f32 / size as f32;
            let pos = glam::Vec2::splat(0.5)
                + glam::Vec2::new(angle_rad.cos(), angle_rad.sin()) * 0.5 * radius;
            let texcoords = (pos * factor).as_uvec2();

            i += 1;
            angle_rad += 0.001 * PI;

            return Some((texcoords, radius));
        }

        None
    })
}

pub fn hash(value: &impl std::hash::Hash) -> u64 {
    ahash::RandomState::with_seeds(1, 2, 3, 4).hash_one(value)
}

struct DepthTexture {
    dimensions: glam::UVec2,
    data: Vec<f32>,
    texture: GpuTexture2D,
}

impl DepthTexture {
    pub fn spiral(re_ctx: &mut re_renderer::RenderContext, dimensions: glam::UVec2) -> Self {
        let size = (dimensions.x * dimensions.y) as usize;
        let mut data = std::iter::repeat(0f32).take(size).collect_vec();
        spiral(dimensions).for_each(|(texcoords, d)| {
            data[(texcoords.x + texcoords.y * dimensions.x) as usize] = d;
        });

        let label = format!("depth texture spiral {dimensions}");
        let texture = re_ctx
            .texture_manager_2d
            .get_or_create(
                hash(&label),
                &mut re_ctx.gpu_resources.textures,
                Texture2DCreationDesc {
                    label: label.into(),
                    data: bytemuck::cast_slice(&data).into(),
                    format: wgpu::TextureFormat::R32Float,
                    width: dimensions.x,
                    height: dimensions.y,
                },
            )
            .expect("Failed to create depth texture.");

        Self {
            dimensions,
            data,
            texture,
        }
    }

    pub fn get_linear(&self, x: u32, y: u32) -> f32 {
        self.data[(x + y * self.dimensions.x) as usize]
    }
}

struct AlbedoTexture {
    dimensions: glam::UVec2,
    rgba8: Vec<u8>,
    texture: GpuTexture2D,
}

impl AlbedoTexture {
    pub fn spiral(re_ctx: &mut re_renderer::RenderContext, dimensions: glam::UVec2) -> Self {
        let size = (dimensions.x * dimensions.y) as usize;
        let mut rgba8 = std::iter::repeat(0).take(size * 4).collect_vec();
        spiral(dimensions).for_each(|(texcoords, d)| {
            let idx = ((texcoords.x + texcoords.y * dimensions.x) * 4) as usize;
            rgba8[idx..idx + 4].copy_from_slice(re_renderer::colormap_turbo_srgb(d).as_slice());
        });

        let label = format!("albedo texture spiral {dimensions}");
        let texture = re_ctx
            .texture_manager_2d
            .get_or_create(
                hash(&label),
                &mut re_ctx.gpu_resources.textures,
                Texture2DCreationDesc {
                    label: label.into(),
                    data: bytemuck::cast_slice(&rgba8).into(),
                    format: wgpu::TextureFormat::Rgba8UnormSrgb,
                    width: dimensions.x,
                    height: dimensions.y,
                },
            )
            .expect("Failed to create albedo texture.");

        Self {
            dimensions,
            rgba8,
            texture,
        }
    }

    #[allow(dead_code)]
    pub fn get(&self, x: u32, y: u32) -> [u8; 4] {
        let p = &self.rgba8[(x + y * self.dimensions.x) as usize * 4..];
        [p[0], p[1], p[2], p[3]]
    }
}<|MERGE_RESOLUTION|>--- conflicted
+++ resolved
@@ -317,11 +317,7 @@
                     .transform_point3(glam::Vec3::new(1.0, 1.0, 0.0)),
                 extent_u: world_from_model.transform_vector3(-glam::Vec3::X),
                 extent_v: world_from_model.transform_vector3(-glam::Vec3::Y),
-<<<<<<< HEAD
-                colormapped_texture: ColormappedTexture::from_unorm_srgba(albedo.texture.clone()),
-=======
                 colormapped_texture: ColormappedTexture::from_unorm_rgba(albedo.texture.clone()),
->>>>>>> ac6eacc8
                 options: RectangleOptions {
                     texture_filter_magnification: re_renderer::renderer::TextureFilterMag::Nearest,
                     texture_filter_minification: re_renderer::renderer::TextureFilterMin::Linear,
