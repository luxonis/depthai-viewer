use std::collections::BTreeMap;

use nohash_hasher::IntMap;

use re_arrow_store::{DataStoreConfig, TimeInt};
use re_log_types::{
    component_types::InstanceKey, ArrowMsg, BeginRecordingMsg, Component as _, ComponentPath,
    DataCell, DataRow, DataTable, EntityPath, EntityPathHash, EntityPathOpMsg, LogMsg, PathOp,
    RecordingId, RecordingInfo, RowId, TimePoint, Timeline,
};

use crate::{Error, TimesPerTimeline};

// ----------------------------------------------------------------------------

/// Stored entities with easy indexing of the paths.
pub struct EntityDb {
    /// In many places we just store the hashes, so we need a way to translate back.
    pub entity_path_from_hash: IntMap<EntityPathHash, EntityPath>,

    /// Used for time control
    pub times_per_timeline: TimesPerTimeline,

    /// A tree-view (split on path components) of the entities.
    pub tree: crate::EntityTree,

    /// Stores all components for all entities for all timelines.
    pub data_store: re_arrow_store::DataStore,
}

impl Default for EntityDb {
    fn default() -> Self {
        Self {
            entity_path_from_hash: Default::default(),
            times_per_timeline: Default::default(),
            tree: crate::EntityTree::root(),
            data_store: re_arrow_store::DataStore::new(
                InstanceKey::name(),
                DataStoreConfig::default(),
            ),
        }
    }
}

impl EntityDb {
    #[inline]
    pub fn entity_path_from_hash(&self, entity_path_hash: &EntityPathHash) -> Option<&EntityPath> {
        self.entity_path_from_hash.get(entity_path_hash)
    }

    fn register_entity_path(&mut self, entity_path: &EntityPath) {
        self.entity_path_from_hash
            .entry(entity_path.hash())
            .or_insert_with(|| entity_path.clone());
    }

    fn try_add_arrow_msg(&mut self, msg: &ArrowMsg) -> Result<(), Error> {
        crate::profile_function!();

        // TODO(#1760): Compute the size of the datacells in the batching threads on the clients.
        let mut table = DataTable::from_arrow_msg(msg)?;
        table.compute_all_size_bytes();

        // TODO(#1619): batch all of this
        for row in table.to_rows() {
            self.try_add_data_row(&row)?;
        }

        Ok(())
    }

    fn try_add_data_row(&mut self, row: &DataRow) -> Result<(), Error> {
        for (&timeline, &time_int) in row.timepoint().iter() {
            self.times_per_timeline.insert(timeline, time_int);
        }

        self.register_entity_path(&row.entity_path);

        for cell in row.cells().iter() {
            let component_path =
                ComponentPath::new(row.entity_path().clone(), cell.component_name());
            let pending_clears = self.tree.add_data_msg(row.timepoint(), &component_path);

            for (row_id, time_point) in pending_clears {
                // Create and insert an empty component into the arrow store
                // TODO(jleibs): Faster empty-array creation
                let cell =
                    DataCell::from_arrow_empty(cell.component_name(), cell.datatype().clone());

                let row = DataRow::from_cells1(
                    row_id,
                    row.entity_path.clone(),
                    time_point.clone(),
                    cell.num_instances(),
                    cell,
                );
                self.data_store.insert_row(&row).ok();

                // Also update the tree with the clear-event
                self.tree.add_data_msg(&time_point, &component_path);
            }
        }

        self.data_store.insert_row(row).map_err(Into::into)
    }

    fn add_path_op(&mut self, row_id: RowId, time_point: &TimePoint, path_op: &PathOp) {
        let cleared_paths = self.tree.add_path_op(row_id, time_point, path_op);

        for component_path in cleared_paths {
            if let Some(data_type) = self
                .data_store
                .lookup_datatype(&component_path.component_name)
            {
                // Create and insert an empty component into the arrow store
                // TODO(jleibs): Faster empty-array creation
                let cell =
                    DataCell::from_arrow_empty(component_path.component_name, data_type.clone());
                let row = DataRow::from_cells1(
                    row_id,
                    component_path.entity_path.clone(),
                    time_point.clone(),
                    cell.num_instances(),
                    cell,
                );
                self.data_store.insert_row(&row).ok();
                // Also update the tree with the clear-event
                self.tree.add_data_msg(time_point, &component_path);
            }
        }
    }

    pub fn purge(
        &mut self,
        cutoff_times: &std::collections::BTreeMap<Timeline, TimeInt>,
        drop_row_ids: &ahash::HashSet<RowId>,
    ) {
        crate::profile_function!();

        let Self {
            entity_path_from_hash: _,
            times_per_timeline,
            tree,
            data_store: _, // purged before this function is called
        } = self;

        {
            crate::profile_scope!("times_per_timeline");
            times_per_timeline.purge(cutoff_times);
        }

        {
            crate::profile_scope!("tree");
            tree.purge(cutoff_times, drop_row_ids);
        }
    }
}

// ----------------------------------------------------------------------------

/// A in-memory database built from a stream of [`LogMsg`]es.
#[derive(Default)]
pub struct LogDb {
    /// All [`EntityPathOpMsg`]s ever received.
    entity_op_msgs: BTreeMap<RowId, EntityPathOpMsg>,

    /// Set by whomever created this [`LogDb`].
    pub data_source: Option<re_smart_channel::Source>,

    /// Comes in a special message, [`LogMsg::BeginRecordingMsg`].
    recording_msg: Option<BeginRecordingMsg>,

    /// Where we store the entities.
    pub entity_db: EntityDb,
}

impl LogDb {
    pub fn recording_msg(&self) -> Option<&BeginRecordingMsg> {
        self.recording_msg.as_ref()
    }

    pub fn recording_info(&self) -> Option<&RecordingInfo> {
        self.recording_msg().map(|msg| &msg.info)
    }

    pub fn recording_id(&self) -> RecordingId {
        if let Some(msg) = &self.recording_msg {
            msg.info.recording_id
        } else {
            RecordingId::ZERO
        }
    }

    pub fn timelines(&self) -> impl ExactSizeIterator<Item = &Timeline> {
        self.times_per_timeline().timelines()
    }

    pub fn times_per_timeline(&self) -> &TimesPerTimeline {
        &self.entity_db.times_per_timeline
    }

    pub fn num_timeless_messages(&self) -> usize {
        self.entity_db.tree.num_timeless_messages()
    }

    pub fn num_rows(&self) -> usize {
        self.entity_db.data_store.num_timeless_rows() as usize
            + self.entity_db.data_store.num_temporal_rows() as usize
    }

<<<<<<< HEAD
    pub fn is_empty(&self) -> bool {
        self.num_rows() == 0
=======
    pub fn is_default(&self) -> bool {
        self.recording_msg.is_none() && self.num_rows() == 0
>>>>>>> 0de0edf9
    }

    pub fn add(&mut self, msg: &LogMsg) -> Result<(), Error> {
        crate::profile_function!();

        match &msg {
            LogMsg::BeginRecordingMsg(msg) => self.add_begin_recording_msg(msg),
            LogMsg::EntityPathOpMsg(_, msg) => {
                let EntityPathOpMsg {
                    row_id,
                    time_point,
                    path_op,
                } = msg;
                self.entity_op_msgs.insert(*row_id, msg.clone());
                self.entity_db.add_path_op(*row_id, time_point, path_op);
            }
            LogMsg::ArrowMsg(_, inner) => self.entity_db.try_add_arrow_msg(inner)?,
            LogMsg::Goodbye(_) => {}
        }

        Ok(())
    }

    fn add_begin_recording_msg(&mut self, msg: &BeginRecordingMsg) {
        self.recording_msg = Some(msg.clone());
    }

    /// Returns an iterator over all [`EntityPathOpMsg`]s that have been written to this `LogDb`.
    pub fn iter_entity_op_msgs(&self) -> impl Iterator<Item = &EntityPathOpMsg> {
        self.entity_op_msgs.values()
    }

    pub fn get_entity_op_msg(&self, row_id: &RowId) -> Option<&EntityPathOpMsg> {
        self.entity_op_msgs.get(row_id)
    }

    /// Free up some RAM by forgetting the older parts of all timelines.
    pub fn purge_fraction_of_ram(&mut self, fraction_to_purge: f32) {
        crate::profile_function!();
        assert!((0.0..=1.0).contains(&fraction_to_purge));

        let (drop_row_ids, stats_diff) = self.entity_db.data_store.gc(
            re_arrow_store::GarbageCollectionTarget::DropAtLeastFraction(fraction_to_purge as _),
        );
        re_log::debug!(
            num_row_ids_dropped = drop_row_ids.len(),
            size_bytes_dropped = re_format::format_bytes(stats_diff.total.num_bytes as _),
            "purged datastore"
        );

        let drop_row_ids: ahash::HashSet<_> = drop_row_ids.into_iter().collect();
        let cutoff_times = self.entity_db.data_store.oldest_time_per_timeline();

        let Self {
            entity_op_msgs,
            data_source: _,
            recording_msg: _,
            entity_db,
        } = self;

        {
            crate::profile_scope!("entity_op_msgs");
            entity_op_msgs.retain(|row_id, _| !drop_row_ids.contains(row_id));
        }

        entity_db.purge(&cutoff_times, &drop_row_ids);
    }
}<|MERGE_RESOLUTION|>--- conflicted
+++ resolved
@@ -208,13 +208,8 @@
             + self.entity_db.data_store.num_temporal_rows() as usize
     }
 
-<<<<<<< HEAD
-    pub fn is_empty(&self) -> bool {
-        self.num_rows() == 0
-=======
     pub fn is_default(&self) -> bool {
         self.recording_msg.is_none() && self.num_rows() == 0
->>>>>>> 0de0edf9
     }
 
     pub fn add(&mut self, msg: &LogMsg) -> Result<(), Error> {
